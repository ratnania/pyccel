# -*- coding: utf-8 -*-
#------------------------------------------------------------------------------------------#
# This file is part of Pyccel which is released under MIT License. See the LICENSE file or #
# go to https://github.com/pyccel/pyccel/blob/master/LICENSE for full license details.     #
#------------------------------------------------------------------------------------------#
""" This module contains all classes which are used to handle memory block labels at
different stages of pyccel. Memory block labels are usually either Variables or Indexed
variables
"""
import inspect
<<<<<<< HEAD
=======
from sympy import Symbol
>>>>>>> d3014096

from pyccel.errors.errors import Errors

from .basic     import Basic, PyccelAstNode
from .datatypes import (datatype, DataType,
                        NativeInteger, NativeBool, NativeReal,
                        NativeComplex, NativeGeneric,
                        default_precision)
from .internals import PyccelArraySize, Slice, Symbol
from .literals  import LiteralInteger, Nil
from .operators import (PyccelMinus, PyccelDiv,
                        PyccelUnarySub, PyccelAdd)
<<<<<<< HEAD

errors = Errors()

=======
errors = Errors()
>>>>>>> d3014096
__all__ = (
    'DottedName',
    'DottedVariable',
    'IndexedElement',
    'TupleVariable',
    'ValuedVariable',
    'Variable',
    'VariableAddress'
)

class Variable(Symbol, PyccelAstNode):

    """Represents a typed variable.

    Parameters
    ----------
    dtype : str, DataType
        The type of the variable. Can be either a DataType,
        or a str (bool, int, real).

    name : str, list, DottedName
        The sympy object the variable represents. This can be either a string
        or a dotted name, when using a Class attribute.

    rank : int
        used for arrays. [Default value: 0]

    allocatable: bool
        used for arrays, if we need to allocate memory [Default value: False]

    is_stack_array: bool
        used for arrays, if memory should be allocated on the stack [Default value: False]

    is_pointer: bool
        if object is a pointer [Default value: False]

    is_target: bool
        if object is pointed to by another variable [Default value: False]

    is_optional: bool
        if object is an optional argument of a function [Default value: False]

    shape: int or list
        shape of the array. [Default value: None]

    cls_base: class
        class base if variable is an object or an object member [Default value: None]

    order : str
        used for arrays. Indicates whether the data is stored in C or Fortran format in memory [Default value: 'C']

    precision : str
        Precision of the data type [Default value: depends on the datatype]

    is_argument: bool
        if object is the argument of a function [Default value: False]

    is_kwonly: bool
        if object is an argument which can only be specified using its keyword

    is_const: bool
        if object is a const argument of a function [Default value: False]

    Examples
    --------
    >>> from pyccel.ast.core import Variable
    >>> Variable('int', 'n')
    n
    >>> n = 4
    >>> Variable('real', 'x', rank=2, shape=(n,2), allocatable=True)
    x
    >>> Variable('int', DottedName('matrix', 'n_rows'))
    matrix.n_rows
    """
<<<<<<< HEAD
    _attribute_nodes = ()
=======

    def __new__( cls, *args, **kwargs ):
        return PyccelAstNode.__new__(cls, *args, **kwargs)
>>>>>>> d3014096

    def __init__(
        self,
        dtype,
        name,
        *,
        rank=0,
        allocatable=False,
        is_stack_array = False,
        is_pointer=False,
        is_const=False,
        is_target=False,
        is_optional=False,
        shape=None,
        cls_base=None,
        order='C',
        precision=0,
        is_argument=False,
        is_kwonly=False,
        allows_negative_indexes=False
        ):
<<<<<<< HEAD
        Symbol.__init__(self, name)
=======
        Symbol.__init__(self)
>>>>>>> d3014096

        # ------------ PyccelAstNode Properties ---------------
        if isinstance(dtype, str) or str(dtype) == '*':

            dtype = datatype(str(dtype))
        elif not isinstance(dtype, DataType):
            raise TypeError('datatype must be an instance of DataType.')

        if not isinstance(rank, int):
            raise TypeError('rank must be an instance of int.')

        if rank == 0:
            shape = ()

        if shape is None:
            shape = tuple(None for i in range(rank))

        if not precision:
            if isinstance(dtype, NativeInteger):
                precision = default_precision['int']
            elif isinstance(dtype, NativeReal):
                precision = default_precision['real']
            elif isinstance(dtype, NativeComplex):
                precision = default_precision['complex']
            elif isinstance(dtype, NativeBool):
                precision = default_precision['bool']
        if not isinstance(precision,int) and precision is not None:
            raise TypeError('precision must be an integer or None.')

        self._alloc_shape = shape
        self._dtype = dtype
        self._rank  = rank
        self._shape = self.process_shape(shape)
        self._precision = precision

        # ------------ Variable Properties ---------------
        # if class attribute
        if isinstance(name, str):
            name = name.split(""".""")
            if len(name) == 1:
                name = name[0]
            else:
                name = DottedName(*name)

        if not isinstance(name, (str, DottedName)):
            raise TypeError('Expecting a string or DottedName, given {0}'.format(type(name)))
        self._name = name

        if not isinstance(allocatable, bool):
            raise TypeError('allocatable must be a boolean.')
        self.allocatable = allocatable

        if not isinstance(is_const, bool):
            raise TypeError('is_const must be a boolean.')
        self._is_const = is_const

        if not isinstance(is_stack_array, bool):
            raise TypeError('is_stack_array must be a boolean.')
        self._is_stack_array = is_stack_array

        if not isinstance(is_pointer, bool):
            raise TypeError('is_pointer must be a boolean.')
        self.is_pointer = is_pointer

        if not isinstance(is_target, bool):
            raise TypeError('is_target must be a boolean.')
        self.is_target = is_target

        if not isinstance(is_optional, bool):
            raise TypeError('is_optional must be a boolean.')
        self._is_optional = is_optional

        if not isinstance(allows_negative_indexes, bool):
            raise TypeError('allows_negative_indexes must be a boolean.')
        self._allows_negative_indexes = allows_negative_indexes

        self._cls_base       = cls_base
        self._order          = order
        self._is_argument    = is_argument
        self._is_kwonly      = is_kwonly
        PyccelAstNode.__init__(self)

    def process_shape(self, shape):
        """ Simplify the provided shape and ensure it
        has the expected format

        The provided shape is the shape used to create
        the object. In most cases where the shape is
        required we do not require this expression
        (which can be quite long). This function therefore
        replaces those expressions with calls to
        PyccelArraySize
        """
        if not hasattr(shape,'__iter__'):
            shape = [shape]

        new_shape = []
        for i,s in enumerate(shape):
            if isinstance(s,(LiteralInteger, PyccelArraySize)):
                new_shape.append(s)
            elif isinstance(s, int):
                new_shape.append(LiteralInteger(s))
            elif s is None or isinstance(s, PyccelAstNode):
                new_shape.append(PyccelArraySize(self, LiteralInteger(i)))
            else:
                raise TypeError('shape elements cannot be '+str(type(s))+'. They must be one of the following types: Integer(pyccel),'
                                'Variable, Slice, PyccelAstNode, Integer(sympy), int, Function')
        return tuple(new_shape)

    @property
    def alloc_shape(self):
        """ Shape of the variable at allocation

        The shape used in pyccel is usually simplified to contain
        only Literals and PyccelArraySizes but the shape for
        the allocation of x cannot be `Shape(x)`
        """
        return self._alloc_shape

    @property
    def allocatable(self):
        """ Indicates whether a Variable has a dynamic size
        """
        return self._allocatable

    @allocatable.setter
    def allocatable(self, allocatable):
        if not isinstance(allocatable, bool):
            raise TypeError('allocatable must be a boolean.')
        self._allocatable = allocatable

    @property
    def cls_base(self):
        """ Class from which the Variable inherits
        """
        return self._cls_base

    @property
    def is_const(self):
        """ Indicates if the Variable is constant
        within its context
        """
        return self._is_const

    @property
    def is_pointer(self):
        """ Indicates if the Variable is a label for
        something which points to another object.
        In other words, the Variable does not own its data
        """
        return self._is_pointer

    @is_pointer.setter
    def is_pointer(self, is_pointer):
        if not isinstance(is_pointer, bool):
            raise TypeError('is_pointer must be a boolean.')
        self._is_pointer = is_pointer

    @property
    def is_target(self):
        """ Indicates if the data in this Variable is
        shared with (pointed at by) another Variable
        """
        return self._is_target

    @is_target.setter
    def is_target(self, is_target):
        if not isinstance(is_target, bool):
            raise TypeError('is_target must be a boolean.')
        self._is_target = is_target

    @property
    def is_optional(self):
        """ Indicates if the Variable is optional
        in this context
        """
        return self._is_optional

    @property
    def is_stack_array(self):
        """ Indicates whether an array is allocated
        on the stack
        """
        return self._is_stack_array

    @is_stack_array.setter
    def is_stack_array(self, is_stack_array):
        self._is_stack_array = is_stack_array

    @property
    def allows_negative_indexes(self):
        """ Indicates whether negative values can be
        used to index this Variable
        """
        return self._allows_negative_indexes

    @allows_negative_indexes.setter
    def allows_negative_indexes(self, allows_negative_indexes):
        self._allows_negative_indexes = allows_negative_indexes

    @property
    def is_argument(self):
        """ Indicates whether the Variable is
        a function argument in this context
        """
        return self._is_argument

    @property
    def is_kwonly(self):
        """ If the Variable is an argument then this
        indicates whether the argument is a keyword
        only argument
        """
        return self._is_kwonly

    @property
    def is_ndarray(self):
        """user friendly method to check if the variable is an ndarray:
            1. have a rank > 0
            2. dtype is one among {int, bool, real, complex}
        """

        if self.rank == 0:
            return False
        return isinstance(self.dtype, (NativeInteger, NativeBool,
                          NativeReal, NativeComplex))

    def __str__(self):
        return str(self.name)

    def _sympystr(self, printer):
        """ sympy equivalent of __str__"""
        sstr = printer.doprint
        return '{}'.format(sstr(self.name))

    def inspect(self):
        """inspects the variable."""

        print('>>> Variable')
        print( '  name           = {}'.format(self.name))
        print( '  dtype          = {}'.format(self.dtype))
        print( '  precision      = {}'.format(self.precision))
        print( '  rank           = {}'.format(self.rank))
        print( '  order          = {}'.format(self.order))
        print( '  allocatable    = {}'.format(self.allocatable))
        print( '  shape          = {}'.format(self.shape))
        print( '  cls_base       = {}'.format(self.cls_base))
        print( '  is_pointer     = {}'.format(self.is_pointer))
        print( '  is_target      = {}'.format(self.is_target))
        print( '  is_optional    = {}'.format(self.is_optional))
        print( '<<<')

    def clone(self, name, new_class = None, **kwargs):
        """
        Create a new Variable object of the chosen class
        with the provided name and options

        Parameters
        ==========
        name      : str
                    The name of the new Variable
        new_class : type
                    The class of the new Variable
                    The default is the same class
        kwargs    : dict
                    Dictionary containing any keyword-value
                    pairs which are valid constructor keywords
        """

        if (new_class is None):
            cls = self.__class__
        else:
            cls = new_class

        args = inspect.signature(Variable.__init__)
        new_kwargs = {k:self.__dict__['_'+k] \
                            for k in args.parameters.keys() \
                            if '_'+k in self.__dict__}
        new_kwargs.update(kwargs)
        new_kwargs['name'] = name

        return cls(**new_kwargs)

    def rename(self, newname):
        """Change variable name."""

        self._name = newname

    def __reduce_ex__(self, i):
        """ Used by pickle to create an object of this class.

          Parameters
          ----------

          i : int
           protocol

          Results
          -------

          out : tuple
           A tuple of two elements
           a callable function that can be called
           to create the initial version of the object
           and its arguments.
        """
        args = (
            self.dtype,
            self.name)
        kwargs = {
            'rank' : self.rank,
            'allocatable': self.allocatable,
            'is_pointer':self.is_pointer,
            'is_optional':self.is_optional,
            'shape':self.shape,
            'cls_base':self.cls_base,
            }

        apply = lambda func, args, kwargs: func(*args, **kwargs)
        out =  (apply, (Variable, args, kwargs))
        return out

    def _eval_subs(self, old, new):
        """ Overrides sympy method to indicate an atom"""
        return self

    def __getitem__(self, *args):

        if len(args) == 1 and isinstance(args[0], (tuple, list)):
            args = args[0]

        if self.rank < len(args):
            raise IndexError('Rank mismatch.')

        return IndexedElement(self, *args)

class DottedName(Basic):

    """
    Represents a dotted object.

    Examples
    --------
    >>> from pyccel.ast.core import DottedName
    >>> DottedName('matrix', 'n_rows')
    matrix.n_rows
    >>> DottedName('pyccel', 'stdlib', 'parallel')
    pyccel.stdlib.parallel
    """
    _attribute_nodes = ()

    def __init__(self, *args):
        self._name = args
        super().__init__()

    @property
    def name(self):
        """ The different components of the name
        (these were separated by dots)
        """
        return self._name

    def __str__(self):
        return """.""".join(str(n) for n in self.name)

    def _sympystr(self, printer):
        """ sympy equivalent of __str__"""
        sstr = printer.doprint
        return """.""".join(sstr(n) for n in self.name)

class ValuedVariable(Variable):

    """Represents a valued variable in the code.

    Parameters
    ----------
    variable: Variable
        A single variable
    value: Variable, or instance of Native types
        value associated to the variable

    Examples
    --------
    >>> from pyccel.ast.core import ValuedVariable
    >>> n  = ValuedVariable('int', 'n', value=4)
    >>> n
    n := 4
    """
<<<<<<< HEAD
    #TODO: Can this have children?
    # We have a problem when we do `dtype=float` as `float`
    # becomes a class, not a Pyccel object
    #_attribute_nodes = ('_value',)
=======
>>>>>>> d3014096

    def __init__(self, *args, **kwargs):

        # if value is not given, we set it to Nil
        self._value = kwargs.pop('value', Nil())
        super().__init__(*args, **kwargs)

    @property
    def value(self):
        """ Default value of the variable
        """
        return self._value

    def _sympystr(self, printer):
        """ sympy equivalent of __str__"""
        sstr = printer.doprint

        name = sstr(self.name)
        value = sstr(self.value)
        return '{0}={1}'.format(name, value)

class TupleVariable(Variable):

    """Represents a tuple variable in the code.

    Parameters
    ----------
    arg_vars: Iterable
        Multiple variables contained within the tuple

    Examples
    --------
    >>> from pyccel.ast.core import TupleVariable, Variable
    >>> v1 = Variable('int','v1')
    >>> v2 = Variable('bool','v2')
    >>> n  = TupleVariable([v1, v2],'n')
    >>> n
    n
    """
<<<<<<< HEAD
    _attribute_nodes = ('_vars',)
=======
>>>>>>> d3014096

    def __init__(self, arg_vars, dtype, name, *args, **kwargs):
        self._vars = tuple(arg_vars)
        self._inconsistent_shape = not all(arg_vars[0].shape==a.shape   for a in arg_vars[1:])
        self._is_homogeneous = not dtype is NativeGeneric()
        super().__init__(dtype, name, *args, **kwargs)

    def get_vars(self):
        """ Get the variables saved internally in the tuple
        (used for inhomogeneous variables)
        """
        return tuple(self[i] for i in range(len(self._vars)))

    def get_var(self, variable_idx):
        """ Get the n-th variable saved internally in the
        tuple (used for inhomogeneous variables)

        Parameters
        ==========
        variable_idx : int/LiteralInteger
                       The index of the variable which we
                       wish to collect
        """
        assert(not self._is_homogeneous)
        return self._vars[variable_idx]

    def rename_var(self, variable_idx, new_name):
        """ Rename the n-th variable saved internally in the
        tuple (used for inhomogeneous variables)

        Parameters
        ==========
        variable_idx : int/LiteralInteger
                       The index of the variable which we
                       wish to collect
        new_name     : str
                       The new name of the variable
        """
        assert(not self._is_homogeneous)
        self._vars[variable_idx].rename(new_name)

    def __getitem__(self, idx):
        if self._is_homogeneous:
            return Variable.__getitem__(self, idx)
        else:
            if isinstance(idx, tuple):
                sub_idx = idx[1:]
                idx = idx[0]
            else:
                sub_idx = []

            var = self.get_var(idx)

            if len(sub_idx) > 0:
                return var[sub_idx]
            else:
                return var

    def __iter__(self):
        return self._vars.__iter__()

    def __len__(self):
        return len(self._vars)

    @property
    def inconsistent_shape(self):
        """ Indicates whether all objects in the tuple have the
        same shape
        """
        return self._inconsistent_shape

    @property
    def is_homogeneous(self):
        """ Indicates if all objects in the tuple have the
        same datatype
        # TODO: Indicates if all objects in the tuple have the
        same properties
        """
        return self._is_homogeneous

    @is_homogeneous.setter
    def is_homogeneous(self, is_homogeneous):
        self._is_homogeneous = is_homogeneous

    @Variable.allocatable.setter
    def allocatable(self, allocatable):
        if not isinstance(allocatable, bool):
            raise TypeError('allocatable must be a boolean.')
        self._allocatable = allocatable
        for var in self._vars:
            var.allocatable = allocatable

    @Variable.is_pointer.setter
    def is_pointer(self, is_pointer):
        if not isinstance(is_pointer, bool):
            raise TypeError('is_pointer must be a boolean.')
        self._is_pointer = is_pointer
        for var in self._vars:
            var.is_pointer = is_pointer

    @Variable.is_target.setter
    def is_target(self, is_target):
        if not isinstance(is_target, bool):
            raise TypeError('is_target must be a boolean.')
        self._is_target = is_target
        for var in self._vars:
            var.is_target = is_target

class Constant(ValuedVariable):

    """

    Examples
    --------

    """
    # The value of a constant is not a translated object
    _attribute_nodes = ()



class IndexedElement(PyccelAstNode):

    """
    Represents a mathematical object with indices.

    Examples
    --------
    >>> from sympy import symbols, Idx
    >>> from pyccel.ast.core import Variable, IndexedElement
    >>> i, j = symbols('i j', cls=Idx)
    >>> A = Variable('A', dtype='int')
    >>> IndexedElement(A, i, j)
    IndexedElement(A, i, j)
    >>> IndexedElement(A, i, j) == A[i, j]
    True
    """
    _attribute_nodes = ('_label', '_indices')

    def __init__(
        self,
        base,
        *args,
        **kw_args
        ):

        if not args:
            raise IndexError('Indexed needs at least one index.')

        self._label = base

        if PyccelAstNode.stage == 'syntactic':
            self._indices = args
            super().__init__()
            return

        self._dtype = base.dtype
        self._order = base.order
        self._precision = base.precision

        shape = base.shape
        rank  = base.rank

        # Add empty slices to fully index the object
        if len(args) < rank:
            args = args + tuple([Slice(None, None)]*(rank-len(args)))

        if any(not isinstance(a, (int, PyccelAstNode, Slice)) for a in args):
            errors.report("Index is not of valid type",
                    symbol = args, severity = 'fatal')

        self._indices = tuple(LiteralInteger(a) if isinstance(a, int) else a for a in args)
        super().__init__()

        # Calculate new shape

        if shape is not None:
            new_shape = []
            from .mathext import MathCeil
            for a,s in zip(args, shape):
                if isinstance(a, Slice):
                    start = a.start
                    stop  = a.stop if a.stop is not None else s
                    step  = a.step
                    if isinstance(start, PyccelUnarySub):
                        start = PyccelAdd(s, start)
                    if isinstance(stop, PyccelUnarySub):
                        stop = PyccelAdd(s, stop)

                    _shape = stop if start is None else PyccelMinus(stop, start)
                    if step is not None:
                        if isinstance(step, PyccelUnarySub):
                            start = s if a.start is None else start
                            _shape = start if a.stop is None else PyccelMinus(start, stop)
                            step = PyccelUnarySub(step)

                        _shape = MathCeil(PyccelDiv(_shape, step))
                    new_shape.append(_shape)
            self._shape = tuple(new_shape)
            self._rank  = len(new_shape)
        else:
            new_rank = rank
            for i in range(rank):
                if not isinstance(args[i], Slice):
                    new_rank -= 1
            self._rank = new_rank

    @property
    def base(self):
        """ The object which is indexed
        """
        return self._label

    @property
    def indices(self):
        """ A tuple of indices used to index the variable
        """
        return self._indices

class VariableAddress(PyccelAstNode):

    """Represents the address of a variable.
    E.g. In C
    VariableAddress(Variable('int','a'))                     is  &a
    VariableAddress(Variable('int','a', is_pointer=True))    is   a
    """
    _attribute_nodes = ('_variable',)

    def __init__(self, variable):
        if not isinstance(variable, Variable):
            raise TypeError('variable must be a variable')
        self._variable = variable

        self._shape     = variable.shape
        self._rank      = variable.rank
        self._dtype     = variable.dtype
        self._precision = variable.precision
        self._order     = variable.order
        super().__init__()

    @property
    def variable(self):
        """ The variable whose address is of interest
        """
        return self._variable

class DottedVariable(Variable):

    """
    Represents a dotted variable. This is usually
    a variable which is a member of a class

    E.g.
    a = AClass()
    a.b = 3

    In this case b is a DottedVariable where the lhs
    is a
    """
    _attribute_nodes = ('_lhs',)

    def __init__(self, *args, lhs, **kwargs):
        self._lhs = lhs
        super().__init__(*args, **kwargs)

    @property
    def lhs(self):
        """ The object before the final dot in the
        dotted variable

        e.g. for the DottedVariable:
        a.b
        The lhs is a
        """
        return self._lhs<|MERGE_RESOLUTION|>--- conflicted
+++ resolved
@@ -8,10 +8,6 @@
 variables
 """
 import inspect
-<<<<<<< HEAD
-=======
-from sympy import Symbol
->>>>>>> d3014096
 
 from pyccel.errors.errors import Errors
 
@@ -24,13 +20,9 @@
 from .literals  import LiteralInteger, Nil
 from .operators import (PyccelMinus, PyccelDiv,
                         PyccelUnarySub, PyccelAdd)
-<<<<<<< HEAD
 
 errors = Errors()
 
-=======
-errors = Errors()
->>>>>>> d3014096
 __all__ = (
     'DottedName',
     'DottedVariable',
@@ -105,13 +97,7 @@
     >>> Variable('int', DottedName('matrix', 'n_rows'))
     matrix.n_rows
     """
-<<<<<<< HEAD
     _attribute_nodes = ()
-=======
-
-    def __new__( cls, *args, **kwargs ):
-        return PyccelAstNode.__new__(cls, *args, **kwargs)
->>>>>>> d3014096
 
     def __init__(
         self,
@@ -133,11 +119,7 @@
         is_kwonly=False,
         allows_negative_indexes=False
         ):
-<<<<<<< HEAD
-        Symbol.__init__(self, name)
-=======
         Symbol.__init__(self)
->>>>>>> d3014096
 
         # ------------ PyccelAstNode Properties ---------------
         if isinstance(dtype, str) or str(dtype) == '*':
@@ -526,13 +508,10 @@
     >>> n
     n := 4
     """
-<<<<<<< HEAD
     #TODO: Can this have children?
     # We have a problem when we do `dtype=float` as `float`
     # becomes a class, not a Pyccel object
     #_attribute_nodes = ('_value',)
-=======
->>>>>>> d3014096
 
     def __init__(self, *args, **kwargs):
 
@@ -572,10 +551,7 @@
     >>> n
     n
     """
-<<<<<<< HEAD
     _attribute_nodes = ('_vars',)
-=======
->>>>>>> d3014096
 
     def __init__(self, arg_vars, dtype, name, *args, **kwargs):
         self._vars = tuple(arg_vars)
