#------------------------------------------------------------------------------------------#
# This file is part of Pyccel which is released under MIT License. See the LICENSE file or #
# go to https://github.com/pyccel/pyccel/blob/master/LICENSE for full license details.     #
#------------------------------------------------------------------------------------------#

"""
This module contains classes from which all pyccel nodes inherit.
They are:
- Basic, which provides a python AST
- PyccelAstNode which describes each PyccelAstNode
"""
import ast

__all__ = ('Basic', 'PyccelAstNode')

dict_keys   = type({}.keys())
dict_values = type({}.values())
iterable_types = (list, tuple, dict_keys, dict_values, set)
iterable = lambda x : isinstance(x, iterable_types)

#==============================================================================
class Immutable:
    """ Superclass for classes which cannot inherit
    from Basic """
    __slots__ = ()

#==============================================================================
class Basic:
    """Basic class for Pyccel AST."""
    __slots__ = ('_user_nodes', '_fst', '_recursion_in_progress')
    _ignored_types = (Immutable, type)
    _attribute_nodes = None

    def __init__(self):
        self._user_nodes = []
        self._fst = []
        self._recursion_in_progress = False
        for c_name in self._my_attribute_nodes:
            c = getattr(self, c_name)

            from pyccel.ast.literals import convert_to_literal

            if self.ignore(c):
                continue

            elif isinstance(c, (int, float, complex, str, bool)):
                # Convert basic types to literal types
                c = convert_to_literal(c)
                setattr(self, c_name, c)

            elif iterable(c):
                size = len(c)
                c = tuple(ci if (not isinstance(ci, (int, float, complex, str, bool)) \
                                 or self.ignore(ci)) \
                        else convert_to_literal(ci) for ci in c if not iterable(ci))
                if len(c) != size:
                    raise TypeError("Basic child cannot be a tuple of tuples")
                setattr(self, c_name, c)

            elif not isinstance(c, Basic):
                raise TypeError("Basic child must be a Basic or a tuple not {}".format(type(c)))


            if isinstance(c, tuple):
                for ci in c:
                    if not self.ignore(ci):
                        ci.set_current_user_node(self)
            else:
                c.set_current_user_node(self)

    def ignore(self, c):
        """ Indicates if a node should be ignored when recursing
        """
        return c is None or isinstance(c, self._ignored_types)

    def invalidate_node(self):
        """ Indicate that this node is temporary.
        This will allow it to remove itself from its children's users.
        If a child subsequently has no users, invalidate_node is called recursively
        """
        for c_name in self._my_attribute_nodes:
            c = getattr(self, c_name)

            if self.ignore(c):
                continue
            elif isinstance(c, tuple):
                _ = [ci.remove_user_node(self) for ci in c if not self.ignore(ci)]
            else:
                c.remove_user_node(self)

    def get_user_nodes(self, search_type, excluded_nodes = ()):
        """ Returns all objects of the requested type
        which use the current object

        Parameters
        ----------
        search_type : ClassType or tuple of ClassTypes
                      The types which we are looking for
        excluded_nodes : tuple of types
                      Types for which get_user_nodes should not be called

        Results
        -------
        list : List containing all objects of the
               requested type which contain self
        """
        if self._recursion_in_progress or len(self._user_nodes) == 0:
            return []
        else:
            self._recursion_in_progress = True

            results  = [p for p in self._user_nodes if     isinstance(p, search_type) and \
                                                       not isinstance(p, excluded_nodes)]

            results += [r for p in self._user_nodes if not self.ignore(p) and \
                                                       not isinstance(p, (search_type, excluded_nodes)) \
                          for r in p.get_user_nodes(search_type, excluded_nodes = excluded_nodes)]
            self._recursion_in_progress = False
            return results

    def get_attribute_nodes(self, search_type, excluded_nodes = ()):
        """ Returns all objects of the requested type
        in the current object

        Parameters
        ----------
        search_type : ClassType or tuple of ClassTypes
                      The types which we are looking for
        excluded_nodes : tuple of types
                      Types for which get_attribute_nodes should not be called

        Results
        -------
        list : List containing all objects of the
               requested type which exist in self
        """
        if self._recursion_in_progress:
            return []
        self._recursion_in_progress = True

        results = []
        for n in self._my_attribute_nodes:
            v = getattr(self, n)

            if isinstance(v, excluded_nodes):
                continue

            elif isinstance(v, search_type):
                results.append(v)

            elif isinstance(v, tuple):
                for vi in v:
                    if isinstance(vi, excluded_nodes):
                        continue
                    elif isinstance(vi, search_type):
                        results.append(vi)
                    elif not self.ignore(vi):
                        results.extend(vi.get_attribute_nodes(
                            search_type, excluded_nodes=excluded_nodes))

            elif not self.ignore(v):
                results.extend(v.get_attribute_nodes(
                    search_type, excluded_nodes = excluded_nodes))

        self._recursion_in_progress = False
        return results

    def substitute(self, original, replacement, excluded_nodes = ()):
        """
        Substitute object 'original' for object 'replacement' in the code.
        Any types in excluded_nodes will not be visited

        Parameters
        ==========
        original    : object or tuple of objects
                      The original object to be replaced
        replacement : object or tuple of objects
                      The object which will be inserted instead
        excluded_nodes : tuple of types
                      Types for which substitute should not be called
        """
        if self._recursion_in_progress:
            return
        self._recursion_in_progress = True

        if iterable(original):
            assert(iterable(replacement))
            assert(len(original) == len(replacement))
        else:
            original = (original,)
            replacement = (replacement,)

        def prepare_sub(found_node):
            idx = original.index(found_node)
            rep = replacement[idx]
            if not self.ignore(found_node):
                found_node.remove_user_node(self)
            if iterable(rep):
                for r in rep:
                    if not self.ignore(r):
                        r.set_current_user_node(self)
            else:
                if not self.ignore(rep):
                    rep.set_current_user_node(self)
            return rep

        for n in self._my_attribute_nodes:
            v = getattr(self, n)

            if isinstance(v, excluded_nodes):
                continue

            elif v in original:
                setattr(self, n, prepare_sub(v))

            elif isinstance(v, tuple):
                new_v = []
                for vi in v:
                    new_vi = vi
                    if not isinstance(vi, excluded_nodes):
                        if vi in original:
                            new_vi = prepare_sub(vi)
                        elif not self.ignore(vi):
                            vi.substitute(original, replacement, excluded_nodes)
                    if iterable(new_vi):
                        new_v.extend(new_vi)
                    else:
                        new_v.append(new_vi)
                setattr(self, n, tuple(new_v))
            elif not self.ignore(v):
                v.substitute(original, replacement, excluded_nodes)
        self._recursion_in_progress = False

    @property
    def is_atomic(self):
        """ Indicates whether the object has any attribute nodes.
        Returns true if it is an atom (no attribute nodes) and
        false otherwise
        """
        return not self._my_attribute_nodes

    def set_fst(self, fst):
        """Sets the python.ast fst."""
        if not isinstance(fst, ast.AST):
            raise TypeError("Fst must be an AST object, not {}".format(type(fst)))

<<<<<<< HEAD
        if not hasattr(fst, 'lineno'):
            # Handle module object
            fst.lineno     = 1
            fst.col_offset = 1
        # # if not self._fst:
        # #     self._fst = []
        self._fst.append(fst)
=======
        if self.fst:
            if hasattr(fst, 'lineno'):
                if self.fst.lineno != fst.lineno or self.fst.col_offset != fst.col_offset:
                    self._fst.append(fst)
        else:
            if not hasattr(fst, 'lineno'):
                # Handle module object
                fst.lineno     = 1
                fst.col_offset = 1

            self._fst.append(fst)
>>>>>>> 7126d902

    @property
    def fst(self):
        if len(self._fst) == 1:
            return self._fst[0]
        else:
            return None

    def get_direct_user_nodes(self, condition):
        """ For an object with multiple user nodes
        Get the objects which satisfy a given
        condition

        Parameters
        ----------
        condition : lambda
                    The condition which the user nodes
                    must satisfy to be returned
        """
        return [p for p in self._user_nodes if condition(p)]

    def set_current_user_node(self, user_nodes):
        """ Inform the class about the most recent user of the node
        """
        self._user_nodes.append(user_nodes)

    def remove_user_node(self, user_node):
        """ Indicate that the current node is no longer used
        by the user_node. This function is usually called by
        the substitute method

        Parameters
        ----------
        user_node : Basic
                    Node which previously used the current node
        """
        assert(user_node in self._user_nodes)
        self._user_nodes.remove(user_node)
        if self.is_unused:
            self.invalidate_node()

    @property
    def is_unused(self):
        """ Indicates whether the class has any users
        """
        return len(self._user_nodes)==0

    @property
    def _my_attribute_nodes(self):
        """ Getter for _attribute_nodes to avoid codacy warnings
        about no-member. This attribute must be instantiated in
        the subclasses and this ensures that an error is raised
        if it isn't
        """
        return self._attribute_nodes # pylint: disable=no-member

class PyccelAstNode(Basic):
    """Class from which all nodes containing objects inherit
    """
    stage      = None
    __slots__  = ()

    @property
    def shape(self):
        """ Tuple containing the length of each dimension
        of the object """
        return self._shape # pylint: disable=no-member

    @property
    def rank(self):
        """ Number of dimensions of the object
        """
        return self._rank # pylint: disable=no-member

    @property
    def dtype(self):
        """ Datatype of the object """
        return self._dtype # pylint: disable=no-member

    @property
    def precision(self):
        """ Precision of the datatype of the object """
        return self._precision # pylint: disable=no-member

    @property
    def order(self):
        """ Indicates whether the data is stored in
        row-major ('C') or column-major ('F') format.
        This is only relevant if rank > 1 """
        return self._order # pylint: disable=no-member

    def copy_attributes(self, x):
        self._shape     = x.shape
        self._rank      = x.rank
        self._dtype     = x.dtype
        self._precision = x.precision
        self._order     = x.order
<|MERGE_RESOLUTION|>--- conflicted
+++ resolved
@@ -244,15 +244,6 @@
         if not isinstance(fst, ast.AST):
             raise TypeError("Fst must be an AST object, not {}".format(type(fst)))
 
-<<<<<<< HEAD
-        if not hasattr(fst, 'lineno'):
-            # Handle module object
-            fst.lineno     = 1
-            fst.col_offset = 1
-        # # if not self._fst:
-        # #     self._fst = []
-        self._fst.append(fst)
-=======
         if self.fst:
             if hasattr(fst, 'lineno'):
                 if self.fst.lineno != fst.lineno or self.fst.col_offset != fst.col_offset:
@@ -264,7 +255,6 @@
                 fst.col_offset = 1
 
             self._fst.append(fst)
->>>>>>> 7126d902
 
     @property
     def fst(self):
@@ -361,4 +351,4 @@
         self._rank      = x.rank
         self._dtype     = x.dtype
         self._precision = x.precision
-        self._order     = x.order
+        self._order     = x.order