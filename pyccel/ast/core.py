#!/usr/bin/python
# -*- coding: utf-8 -*-
#------------------------------------------------------------------------------------------#
# This file is part of Pyccel which is released under MIT License. See the LICENSE file or #
# go to https://github.com/pyccel/pyccel/blob/master/LICENSE for full license details.     #
#------------------------------------------------------------------------------------------#

from collections     import OrderedDict

from sympy import Integral, Symbol
<<<<<<< HEAD
from sympy import Integer as sp_Integer
from sympy import Float as sp_Float, Rational as sp_Rational
=======
>>>>>>> dfd76cc6
from sympy import preorder_traversal

from sympy.simplify.radsimp   import fraction
from sympy.core.compatibility import with_metaclass
from sympy.core.singleton     import Singleton, S
from sympy.core.function      import Derivative
from sympy.core.function      import _coeff_isneg
from sympy.core.expr          import Expr
from sympy.logic.boolalg      import And as sp_And

from sympy.utilities.iterables          import iterable


from pyccel.errors.errors import Errors
from pyccel.errors.messages import RECURSIVE_RESULTS_REQUIRED

from .basic     import Basic, PyccelAstNode
<<<<<<< HEAD
from .builtins  import (PythonEnumerate, PythonLen, PythonList, PythonMap,
                        PythonRange, PythonZip, PythonTuple, PythonBool, Lambda)
=======
from .builtins  import (PythonEnumerate, PythonLen, PythonMap,
                        PythonRange, PythonZip, PythonBool, Lambda)
>>>>>>> dfd76cc6
from .datatypes import (datatype, DataType, NativeSymbol,
                        NativeBool, NativeRange,
                        NativeTuple, is_iterable_datatype, str_dtype)
from .internals      import Slice

from .literals       import LiteralInteger, Nil, convert_to_literal
from .itertoolsext   import Product
from .functionalexpr import FunctionalFor

from .operators import PyccelMul, Relational

from .variable import DottedName, DottedVariable, IndexedElement
from .variable import ValuedVariable, Variable

errors = Errors()

# TODO [YG, 12.03.2020]: Move non-Python constructs to other modules
# TODO [YG, 12.03.2020]: Rename classes to avoid name clashes in pyccel/ast
# NOTE: commented-out symbols are never used in Pyccel
__all__ = (
    'AddOp',
    'AliasAssign',
    'Allocate',
    'AnnotatedComment',
    'Argument',
    'AsName',
    'Assert',
    'Assign',
    'AugAssign',
    'Block',
    'Break',
    'ClassDef',
    'CodeBlock',
    'Comment',
    'CommentBlock',
    'ConstructorCall',
    'Continue',
    'Declare',
    'Del',
    'DivOp',
    'Dlist',
    'DoConcurrent',
    'EmptyNode',
    'BindCFunctionDef',
    'For',
    'ForIterator',
    'FunctionCall',
    'FunctionDef',
    'If',
    'Import',
    'Interface',
    'ModOp',
    'Module',
    'ModuleHeader',
    'MulOp',
    'NativeOp',
    'ParserResult',
    'Pass',
    'Program',
    'PythonFunction',
    'Return',
    'SeparatorComment',
    'StarredArguments',
    'SubOp',
    'SymbolicAssign',
    'SymbolicPrint',
    'SympyFunction',
    'ValuedArgument',
    'While',
    'With',
    '_atomic',
#    'allocatable_like',
    'create_variable',
    'create_incremented_string',
    'get_assigned_symbols',
    'get_initial_value',
    'get_iterable_ranges',
    'inline',
#    'operator',
#    'op_registry',
    'process_shape',
    'subs',
    'OMP_For_Loop',
    'OMP_Parallel_Construct',
    'OMP_Single_Construct',
    'Omp_End_Clause'
)

#==============================================================================

# TODO - add EmptyStmt => empty lines
#      - update code examples
#      - add examples
#      - Function case
#      - AnnotatedComment case
#      - add a new Idx that uses Variable instead of Symbol

#==============================================================================
def apply(func, args, kwargs):return func(*args, **kwargs)

#==============================================================================
def subs(expr, new_elements):
    """
    Substitutes old for new in an expression.

    Parameters
    ----------
    new_elements : list of tuples like [(x,2)(y,3)]
    """

    if len(list(new_elements)) == 0:
        return expr
    if isinstance(expr, (list, tuple)):
        return [subs(i, new_elements) for i in expr]

    elif isinstance(expr, While):
        test = subs(expr.test, new_elements)
        body = subs(expr.body, new_elements)
        return While(test, body)

    elif isinstance(expr, For):
        target = subs(expr.target, new_elements)
        it = subs(expr.iterable, new_elements)
        target = expr.target
        it = expr.iterable
        body = subs(expr.body, new_elements)
        return For(target, it, body)

    elif isinstance(expr, If):
        args = []
        for block in expr.args:
            test = block[0]
            stmts = block[1]
            t = subs(test, new_elements)
            s = subs(stmts, new_elements)
            args.append((t, s))
        return If(*args)

    elif isinstance(expr, Return):

        for i in new_elements:
            expr = expr.subs(i[0],i[1])
        return expr

    elif isinstance(expr, Assign):
        new_expr = expr.subs(new_elements)
        new_expr.set_fst(expr.fst)
        return new_expr
    elif isinstance(expr, Expr):
        return expr.subs(new_elements)

    else:
        return expr


def allocatable_like(expr, verbose=False):
    """
    finds attributes of an expression

    Parameters
    ----------
    expr: Expr
        a pyccel expression

    verbose: bool
        talk more
    """

    if isinstance(expr, (Variable, IndexedElement)):
        return expr
    elif isinstance(expr, str):
        # if the rhs is a string
        return expr
    elif isinstance(expr, Expr):
        args = [expr]
        while args:
            a = args.pop()
            # XXX: This is a hack to support non-Basic args
            if isinstance(a, str):
                continue

            if a.is_Mul:
                if _coeff_isneg(a):
                    if a.args[0] is S.NegativeOne:
                        a = a.as_two_terms()[1]
                    else:
                        a = -a
                (n, d) = fraction(a)
                if n.is_Integer:
                    args.append(d)
                    continue  # won't be -Mul but could be Add
                elif d is not S.One:
                    if not d.is_Integer:
                        args.append(d)
                    args.append(n)
                    continue  # could be -Mul
            elif a.is_Add:
                aargs = list(a.args)
                negs = 0
                for ai in aargs:
                    if _coeff_isneg(ai):
                        negs += 1
                        args.append(-ai)
                    else:
                        args.append(ai)
                continue
            if a.is_Pow and a.exp is S.NegativeOne:
                args.append(a.base)  # won't be -Mul but could be Add
                continue
            if a.is_Mul or a.is_Pow or a.is_Function or \
                    isinstance(a, (Derivative, Integral)):

                o = Symbol(a.func.__name__.upper())
            if not a.is_Symbol and not isinstance(a, (IndexedElement,
                    FunctionCall)):
                args.extend(a.args)

            if isinstance(a, (Variable, IndexedElement)):
                return a
            elif a.is_Symbol:
                raise TypeError('Found an unknown symbol {0}'.format(str(a)))
    else:
        raise TypeError('Unexpected type {0}'.format(type(expr)))



def _atomic(e, cls=None,ignore=()):

    """Return atom-like quantities as far as substitution is
    concerned: Functions and DottedVarviables, Variables. we don't
    return atoms that are inside such quantities too
    """

    pot = preorder_traversal(e)
    seen = []
    atoms_ = []
    if cls is None:
        cls = (Application, Variable, IndexedElement)

    for p in pot:
        if p in seen or isinstance(p, ignore):
            pot.skip()
            continue
        seen.append(p)
        if isinstance(p, cls):
            pot.skip()
            atoms_.append(p)

    return atoms_


#def collect_vars(ast):
#    """ collect variables in order to be declared"""
#    #TODO use the namespace to get the declared variables
#    variables = {}
#    def collect(stmt):
#
#        if isinstance(stmt, Variable):
#            if not isinstance(stmt.name, DottedName):
#                variables[stmt.name] = stmt
#        elif isinstance(stmt, (tuple, list)):
#            for i in stmt:
#                collect(i)
#        if isinstance(stmt, For):
#            collect(stmt.target)
#            collect(stmt.body)
#        elif isinstance(stmt, FunctionalFor):
#            collect(stmt.lhs)
#            collect(stmt.loops)
#        elif isinstance(stmt, If):
#            collect(stmt.bodies)
#        elif isinstance(stmt, (While, CodeBlock)):
#            collect(stmt.body)
#        elif isinstance(stmt, (Assign, AliasAssign, AugAssign)):
#            collect(stmt.lhs)
#            if isinstance(stmt.rhs, (Linspace, Diag, Where)):
#                collect(stmt.rhs.index)
#
#
#    collect(ast)
#    return variables.values()

def inline(func, args):
    local_vars = func.local_vars
    body = func.body
    body = subs(body, zip(func.arguments, args))
    return Block(str(func.name), local_vars, body)

def create_incremented_string(forbidden_exprs, prefix = 'Dummy', counter = 1):
    """This function takes a prefix and a counter and uses them to construct
    a new name of the form:
            prefix_counter
    Where counter is formatted to fill 4 characters
    The new name is checked against a list of forbidden expressions. If the
    constructed name is forbidden then the counter is incremented until a valid
    name is found

      Parameters
      ----------
      forbidden_exprs : Set
                        A set of all the values which are not valid solutions to this problem
      prefix          : str
                        The prefix used to begin the string
      counter         : int
                        The expected value of the next name

      Returns
      ----------
      name            : str
                        The incremented string name
      counter         : int
                        The expected value of the next name

    """
    assert(isinstance(forbidden_exprs, set))
    nDigits = 4

    if prefix is None:
        prefix = 'Dummy'

    name_format = "{prefix}_{counter:0="+str(nDigits)+"d}"
    name = name_format.format(prefix=prefix, counter = counter)
    counter += 1
    while name in forbidden_exprs:
        name = name_format.format(prefix=prefix, counter = counter)
        counter += 1

    forbidden_exprs.add(name)

    return name, counter

def create_variable(forbidden_names, prefix = None, counter = 1):
    """This function takes a prefix and a counter and uses them to construct
    a Symbol with a name of the form:
            prefix_counter
    Where counter is formatted to fill 4 characters
    The new name is checked against a list of forbidden expressions. If the
    constructed name is forbidden then the counter is incremented until a valid
    name is found

      Parameters
      ----------
      forbidden_exprs : Set
                        A set of all the values which are not valid solutions to this problem
      prefix          : str
                        The prefix used to begin the string
      counter         : int
                        The expected value of the next name

      Returns
      ----------
      name            : sympy.Symbol
                        A sympy Symbol with the incremented string name
      counter         : int
                        The expected value of the next name

    """

    name, counter = create_incremented_string(forbidden_names, prefix, counter = counter)

    return Symbol(name), counter


class AsName(Basic):

    """
    Represents a renaming of a variable, used with Import.

    Examples
    --------
    >>> from pyccel.ast.core import AsName
    >>> AsName('old', 'new')
    old as new

    Parameters
    ==========
    name   : str
             original name of variable or function
    target : str
             name of variable or function in this context
    """

    def __init__(self, name, target):
        self._name = name
        self._target = target
        super().__init__()

    @property
    def name(self):
        return self._name

    @property
    def target(self):
        return self._target

    def _sympystr(self, printer):
        sstr = printer.doprint
        return '{0} as {1}'.format(sstr(self.name), sstr(self.target))

    def __eq__(self, string):
        if isinstance(string, (str, Symbol)):
            return string == self.target
        else:
            return self is string

    def __hash__(self):
        return hash(self.target)


class Dlist(PyccelAstNode):

    """ this is equivalent to the zeros function of numpy arrays for the python list.

    Parameters
    ----------
    value : Expr
           a sympy expression which represents the initilized value of the list

    shape : the shape of the array
    """

    def __init__(self, val, length):
        self._rank = val.rank
        self._shape = tuple(s if i!= 0 else PyccelMul(s, length) for i,s in enumerate(val.shape))
        self._order = val.order
        self._val = val
        self._length = length
        super().__init__()

    @property
    def val(self):
        return self._val

    @property
    def length(self):
        return self._length


class Assign(Basic):

    """Represents variable assignment for code generation.

    Parameters
    ----------
    lhs : Expr
        In the syntactic stage:
           Object representing the lhs of the expression. These should be
           singular objects, such as one would use in writing code. Notable types
           include Symbol, and IndexedElement. Types that
           subclass these types are also supported.
        In the semantic stage:
           Variable or IndexedElement

    rhs : Expr
        In the syntactic stage:
          Object representing the rhs of the expression
        In the semantic stage :
          PyccelAstNode with the same shape as the lhs

    status: None, str
        if lhs is not allocatable, then status is None.
        otherwise, status is {'allocated', 'unallocated'}

    like: None, Variable
        contains the name of the variable from which the lhs will be cloned.

    Examples
    --------
    >>> from sympy import symbols, MatrixSymbol, Matrix
    >>> from pyccel.ast.core import Assign
    >>> x, y, z = symbols('x, y, z')
    >>> Assign(x, y)
    x := y
    >>> Assign(x, 0)
    x := 0
    >>> A = MatrixSymbol('A', 1, 3)
    >>> mat = Matrix([x, y, z]).T
    >>> Assign(A, mat)
    A := Matrix([[x, y, z]])
    >>> Assign(A[0, 1], x)
    A[0, 1] := x

    """

    def __init__(
        self,
        lhs,
        rhs,
        status=None,
        like=None,
        ):
        self._lhs = lhs
        self._rhs = rhs
        self._status = status
        self._like = like
        super().__init__()

    def _sympystr(self, printer):
        sstr = printer.doprint
        return '{0} := {1}'.format(sstr(self.lhs), sstr(self.rhs))

    @property
    def lhs(self):
        return self._lhs

    @property
    def rhs(self):
        return self._rhs

    # TODO : remove

    @property
    def expr(self):
        return self.rhs

    @property
    def status(self):
        return self._status

    @property
    def like(self):
        return self._like

    @property
    def is_alias(self):
        """Returns True if the assignment is an alias."""

        # TODO to be improved when handling classes

        lhs = self.lhs
        rhs = self.rhs
        cond = isinstance(rhs, Variable) and rhs.rank > 0
        cond = cond or isinstance(rhs, IndexedElement)
        cond = cond and isinstance(lhs, Symbol)
        cond = cond or isinstance(rhs, Variable) and rhs.is_pointer
        return cond

    @property
    def is_symbolic_alias(self):
        """Returns True if the assignment is a symbolic alias."""

        # TODO to be improved when handling classes

        lhs = self.lhs
        rhs = self.rhs
        if isinstance(lhs, Variable):
            return isinstance(lhs.dtype, NativeSymbol)
        elif isinstance(lhs, Symbol):
            if isinstance(rhs, PythonRange):
                return True
            elif isinstance(rhs, Variable):
                return isinstance(rhs.dtype, NativeSymbol)
            elif isinstance(rhs, Symbol):
                return True

        return False

#------------------------------------------------------------------------------
class Allocate(Basic):
    """
    Represents memory allocation (usually of an array) for code generation.
    This is relevant to low-level target languages, such as C or Fortran,
    where the programmer must take care of heap memory allocation.

    Parameters
    ----------
    variable : pyccel.ast.core.Variable
        The typed variable (usually an array) that needs memory allocation.

    shape : int or iterable or None
        Shape of the array after allocation (None for scalars).

    order : str {'C'|'F'}
        Ordering of multi-dimensional array after allocation
        ('C' = row-major, 'F' = column-major).

    status : str {'allocated'|'unallocated'|'unknown'}
        Variable allocation status at object creation.

    Notes
    -----
    An object of this class is immutable, although it contains a reference to a
    mutable Variable object.

    """

    # ...
    def __init__(self, variable, *, shape, order, status):

        if not isinstance(variable, Variable):
            raise TypeError("Can only allocate a 'Variable' object, got {} instead".format(type(variable)))

        if not variable.allocatable:
            raise ValueError("Variable must be allocatable")

        if shape and not isinstance(shape, (int, tuple, list)):
            raise TypeError("Cannot understand 'shape' parameter of type '{}'".format(type(shape)))

        if variable.rank != len(shape):
            raise ValueError("Incompatible rank in variable allocation")

        # rank is None for lambda functions
        if variable.rank is not None and variable.rank > 1 and variable.order != order:
            raise ValueError("Incompatible order in variable allocation")

        if not isinstance(status, str):
            raise TypeError("Cannot understand 'status' parameter of type '{}'".format(type(status)))

        if status not in ('allocated', 'unallocated', 'unknown'):
            raise ValueError("Value of 'status' not allowed: '{}'".format(status))

        self._variable = variable
        self._shape    = shape
        self._order    = order
        self._status   = status
        super().__init__()
    # ...

    @property
    def variable(self):
        return self._variable

    @property
    def shape(self):
        return self._shape

    @property
    def order(self):
        return self._order

    @property
    def status(self):
        return self._status

    def _sympystr(self, printer):
        sstr = printer.doprint
        return 'Allocate({}, shape={}, order={}, status={})'.format(
                sstr(self.variable), sstr(self.shape), sstr(self.order), sstr(self.status))

    def __eq__(self, other):
        return (self.variable is other.variable) and \
               (self.shape    == other.shape   ) and \
               (self.order    == other.order   ) and \
               (self.status   == other.status  )

    def __hash__(self):
        return hash((id(self.variable), self.shape, self.order, self.status))

#------------------------------------------------------------------------------
class Deallocate(Basic):
    """
    Represents memory deallocation (usually of an array) for code generation.
    This is relevant to low-level target languages, such as C or Fortran,
    where the programmer must take care of heap memory deallocation.

    Parameters
    ----------
    variable : pyccel.ast.core.Variable
        The typed variable (usually an array) that needs memory deallocation.

    Notes
    -----
    An object of this class is immutable, although it contains a reference to a
    mutable Variable object.

    """

    # ...
    def __init__(self, variable):

        if not isinstance(variable, Variable):
            raise TypeError("Can only allocate a 'Variable' object, got {} instead".format(type(variable)))

        self._variable = variable
        super().__init__()

    # ...

    @property
    def variable(self):
        return self._variable

    def __eq__(self, other):
        return (self.variable is other.variable)

    def __hash__(self):
        return hash(id(self.variable))

#------------------------------------------------------------------------------
class CodeBlock(Basic):

    """Represents a list of stmt for code generation.
       we use it when a single statement in python
       produce multiple statement in the targeted language

       Parameters
       ==========
       body : iterable
    """

    def __init__(self, body):
        ls = []
        for i in body:
            if isinstance(i, CodeBlock):
                ls += i.body
            else:
                ls.append(i)
        self._body = tuple(ls)
        if len(self._body)>0 and isinstance(self._body[-1], (Assign, AugAssign)):
            self.set_fst(self._body[-1].fst)
        super().__init__()

    @property
    def body(self):
        return self._body

    @property
    def lhs(self):
        return self.body[-1].lhs

    def insert2body(self, obj):
        self._body = tuple(self.body + (obj,))

class AliasAssign(Basic):

    """Represents aliasing for code generation. An alias is any statement of the
    form `lhs := rhs` where

    Parameters
    ----------
    lhs : Symbol
        at this point we don't know yet all information about lhs, this is why a
        Symbol is the appropriate type.

    rhs : Variable, IndexedElement
        an assignable variable can be of any rank and any datatype, however its
        shape must be known (not None)

    Examples
    --------
    >>> from sympy import Symbol
    >>> from pyccel.ast.core import AliasAssign
    >>> from pyccel.ast.core import Variable
    >>> n = Variable('int', 'n')
    >>> x = Variable('int', 'x', rank=1, shape=[n])
    >>> y = Symbol('y')
    >>> AliasAssign(y, x)

    """

    def __init__(self, lhs, rhs):
        if PyccelAstNode.stage == 'semantic':
            if not lhs.is_pointer:
                raise TypeError('lhs must be a pointer')

            if isinstance(rhs, FunctionCall) and not rhs.funcdef.results[0].is_pointer:
                raise TypeError("A pointer cannot point to the address of a temporary variable")

        self._lhs = lhs
        self._rhs = rhs
        super().__init__()

    def _sympystr(self, printer):
        sstr = printer.doprint
        return '{0} := {1}'.format(sstr(self.lhs), sstr(self.rhs))

    @property
    def lhs(self):
        return self._lhs

    @property
    def rhs(self):
        return self._rhs


class SymbolicAssign(Basic):

    """Represents symbolic aliasing for code generation. An alias is any statement of the
    form `lhs := rhs` where

    Parameters
    ----------
    lhs : Symbol

    rhs : Range

    Examples
    --------
    >>> from sympy import Symbol
    >>> from pyccel.ast.core import SymbolicAssign
    >>> from pyccel.ast.core import Range
    >>> r = Range(0, 3)
    >>> y = Symbol('y')
    >>> SymbolicAssign(y, r)

    """

    def __init__(self, lhs, rhs):
        self._lhs = lhs
        self._rhs = rhs
        super().__init__()
<<<<<<< HEAD

    def __str__(self):
        return '{0} := {1}'.format(str(self.lhs), str(self.rhs))
=======
>>>>>>> dfd76cc6

    def _sympystr(self, printer):
        sstr = printer.doprint
        return '{0} := {1}'.format(sstr(self.lhs), sstr(self.rhs))

    @property
    def lhs(self):
        return self._lhs

    @property
    def rhs(self):
        return self._rhs


# The following are defined to be sympy approved nodes. If there is something
# smaller that could be used, that would be preferable. We only use them as
# tokens.

class NativeOp(with_metaclass(Singleton, Basic)):

    """Base type for native operands."""

    pass


class AddOp(NativeOp):
    _symbol = '+'


class SubOp(NativeOp):
    _symbol = '-'


class MulOp(NativeOp):
    _symbol = '*'


class DivOp(NativeOp):
    _symbol = '/'


class ModOp(NativeOp):
    _symbol = '%'


op_registry = {
    '+': AddOp(),
    '-': SubOp(),
    '*': MulOp(),
    '/': DivOp(),
    '%': ModOp(),
    }


def operator(op):
    """Returns the operator singleton for the given operator"""

    if op.lower() not in op_registry:
        raise ValueError('Unrecognized operator ' + op)
    return op_registry[op]


class AugAssign(Assign):
    r"""
    Represents augmented variable assignment for code generation.

    Parameters
    ----------
    lhs : Expr
        In the syntactic stage:
           Object representing the lhs of the expression. These should be
           singular objects, such as one would use in writing code. Notable types
           include Symbol, and IndexedElement. Types that
           subclass these types are also supported.
        In the semantic stage:
           Variable or IndexedElement

    op : str
        Operator (+, -, /, \*, %).

    rhs : Expr
        In the syntactic stage:
          Object representing the rhs of the expression
        In the semantic stage :
          PyccelAstNode with the same shape as the lhs

    status: None, str
        if lhs is not allocatable, then status is None.
        otherwise, status is {'allocated', 'unallocated'}

    like: None, Variable
        contains the name of the variable from which the lhs will be cloned.

    Examples
    --------
    >>> from pyccel.ast.core import Variable
    >>> from pyccel.ast.core import AugAssign
    >>> s = Variable('int', 's')
    >>> t = Variable('int', 't')
    >>> AugAssign(s, '+', 2 * t + 1)
    s += 1 + 2*t
    """

    def __init__(
        self,
        lhs,
        op,
        rhs,
        status=None,
        like=None,
        ):

        if isinstance(op, str):
            op = operator(op)
        elif op not in list(op_registry.values()):
            raise TypeError('Unrecognized Operator')

        self._op = op

        super().__init__(lhs, rhs, status, like)

    def _sympystr(self, printer):
        sstr = printer.doprint
        return '{0} {1}= {2}'.format(sstr(self.lhs), self.op._symbol,
                sstr(self.rhs))

    @property
    def op(self):
        return self._op


class While(Basic):

    """Represents a 'while' statement in the code.

    Expressions are of the form:
        "while test:
            body..."

    Parameters
    ----------
    test : expression
        test condition given as a sympy expression
    body : sympy expr
        list of statements representing the body of the While statement.

    Examples
    --------
    >>> from sympy import Symbol
    >>> from pyccel.ast.core import Assign, While
    >>> n = Symbol('n')
    >>> While((n>1), [Assign(n,n-1)])
    While(n > 1, (n := n - 1,))
    """

    def __init__(self, test, body, local_vars=()):
<<<<<<< HEAD
        test = sympify(test, locals=local_sympify)
=======
>>>>>>> dfd76cc6

        if PyccelAstNode.stage == 'semantic':
            if test.dtype is not NativeBool():
                test = PythonBool(test)

        if iterable(body):
            body = CodeBlock(body)
        elif not isinstance(body,CodeBlock):
            raise TypeError('body must be an iterable or a CodeBlock')

        self._test = test
        self._body = body
        self._local_vars = local_vars
        super().__init__()

    @property
    def test(self):
        return self._test

    @property
    def body(self):
        return self._body

    @property
    def local_vars(self):
        return self._local_vars


class With(Basic):

    """Represents a 'with' statement in the code.

    Expressions are of the form:
        "while test:
            body..."

    Parameters
    ----------
    test : expression
        test condition given as a sympy expression
    body : sympy expr
        list of statements representing the body of the With statement.

    Examples
    --------

    """

    # TODO check prelude and epilog

    def __init__(
        self,
        test,
        body,
        ):

        if iterable(body):
            body = CodeBlock(body)
        elif not isinstance(body,CodeBlock):
            raise TypeError('body must be an iterable')

        self._test = test
        self._body = body
        super().__init__()

    @property
    def test(self):
        return self._test

    @property
    def body(self):
        return self._body

    @property
    def block(self):
        methods = self.test.cls_base.methods
        for i in methods:
            if str(i.name) == '__enter__':
                start = i
            elif str(i.name) == '__exit__':
                end   = i
        start = inline(start,[])
        end   = inline(end  ,[])

        # TODO check if enter is empty or not first

        body = start.body.body
        body += self.body.body
        body +=  end.body.body
        return Block('with', [], body)


# TODO add a name to a block?

class Block(Basic):

    """Represents a block in the code. A block consists of the following inputs

    Parameters
    ----------
    variables: list
        list of the variables that appear in the block.

    declarations: list
        list of declarations of the variables that appear in the block.

    body: list
        a list of statements

    Examples
    --------
    >>> from pyccel.ast.core import Variable, Assign, Block
    >>> n = Variable('int', 'n')
    >>> x = Variable('int', 'x')
    >>> Block([n, x], [Assign(x,2.*n + 1.), Assign(n, n + 1)])
    Block([n, x], [x := 1.0 + 2.0*n, n := 1 + n])
    """

    def __init__(
        self,
        name,
        variables,
        body):
        if not isinstance(name, str):
            raise TypeError('name must be of type str')
        if not iterable(variables):
            raise TypeError('variables must be an iterable')
        for var in variables:
            if not isinstance(var, Variable):
                raise TypeError('Only a Variable instance is allowed.')
        if iterable(body):
            body = CodeBlock(body)
        elif not isinstance(body, CodeBlock):
            raise TypeError('body must be an iterable or a CodeBlock')
        self._name = name
        self._variables = variables
        self._body = body
        super().__init__()

    @property
    def name(self):
        return self._name

    @property
    def variables(self):
        return self._variables

    @property
    def body(self):
        return self._body

    @property
    def declarations(self):
        return [Declare(i.dtype, i) for i in self.variables]



class Module(Basic):

    """Represents a module in the code. A block consists of the following inputs

    Parameters
    ----------
    name: str
        name of the module

    variables: list
        list of the variables that appear in the block.

    funcs: list
        a list of FunctionDef instances

    interfaces: list
        a list of Interface instances

    classes: list
        a list of ClassDef instances

    imports: list, tuple
        list of needed imports

    Examples
    --------
    >>> from pyccel.ast.core import Variable, Assign
    >>> from pyccel.ast.core import ClassDef, FunctionDef, Module
    >>> x = Variable('real', 'x')
    >>> y = Variable('real', 'y')
    >>> z = Variable('real', 'z')
    >>> t = Variable('real', 't')
    >>> a = Variable('real', 'a')
    >>> b = Variable('real', 'b')
    >>> body = [Assign(y,x+a)]
    >>> translate = FunctionDef('translate', [x,y,a,b], [z,t], body)
    >>> attributes   = [x,y]
    >>> methods     = [translate]
    >>> Point = ClassDef('Point', attributes, methods)
    >>> incr = FunctionDef('incr', [x], [y], [Assign(y,x+1)])
    >>> decr = FunctionDef('decr', [x], [y], [Assign(y,x-1)])
    >>> Module('my_module', [], [incr, decr], classes = [Point])
    Module(my_module, [], [FunctionDef(), FunctionDef()], [], [ClassDef(Point, (x, y), (FunctionDef(),), [public], (), [], [])], ())
    """

    def __init__(
        self,
        name,
        variables,
        funcs,
        interfaces=(),
        classes=(),
        imports=(),
        ):
        if not isinstance(name, str):
            raise TypeError('name must be a string')

        if not iterable(variables):
            raise TypeError('variables must be an iterable')
        for i in variables:
            if not isinstance(i, Variable):
                raise TypeError('Only a Variable instance is allowed.')

        if not iterable(funcs):
            raise TypeError('funcs must be an iterable')

        for i in funcs:
            if not isinstance(i, FunctionDef):
                raise TypeError('Only a FunctionDef instance is allowed.'
                                )

        if not iterable(classes):
            raise TypeError('classes must be an iterable')
        for i in classes:
            if not isinstance(i, ClassDef):
                raise TypeError('Only a ClassDef instance is allowed.')

        if not iterable(interfaces):
            raise TypeError('interfaces must be an iterable')
        for i in interfaces:
            if not isinstance(i, Interface):
                raise TypeError('Only a Inteface instance is allowed.')

        if not iterable(imports):
            raise TypeError('imports must be an iterable')
        imports = list(imports)
        for i in classes:
            imports += i.imports
        imports = set(imports)  # for unicity
        imports = tuple(imports)

        self._name = name
        self._variables = variables
        self._funcs = funcs
        self._interfaces = interfaces
        self._classes = classes
        self._imports = imports
        super().__init__()

    @property
    def name(self):
        return self._name

    @property
    def variables(self):
        return self._variables

    @property
    def funcs(self):
        return self._funcs

    @property
    def interfaces(self):
        return self._interfaces

    @property
    def classes(self):
        return self._classes

    @property
    def imports(self):
        return self._imports

    @property
    def declarations(self):
        return [Declare(i.dtype, i) for i in self.variables]

    @property
    def body(self):
        return self.interfaces + self.funcs + self.classes

    def set_name(self, new_name):
        self._name = new_name

class ModuleHeader(Basic):

    """Represents the header file for a module

    Parameters
    ----------
    module: Module
        the module

    Examples
    --------
    >>> from pyccel.ast.core import Variable, Assign
    >>> from pyccel.ast.core import ClassDef, FunctionDef, Module
    >>> x = Variable('real', 'x')
    >>> y = Variable('real', 'y')
    >>> z = Variable('real', 'z')
    >>> t = Variable('real', 't')
    >>> a = Variable('real', 'a')
    >>> b = Variable('real', 'b')
    >>> body = [Assign(y,x+a)]
    >>> translate = FunctionDef('translate', [x,y,a,b], [z,t], body)
    >>> attributes   = [x,y]
    >>> methods     = [translate]
    >>> Point = ClassDef('Point', attributes, methods)
    >>> incr = FunctionDef('incr', [x], [y], [Assign(y,x+1)])
    >>> decr = FunctionDef('decr', [x], [y], [Assign(y,x-1)])
    >>> mod = Module('my_module', [], [incr, decr], classes = [Point])
    >>> ModuleHeader(mod)
    Module(my_module, [], [FunctionDef(), FunctionDef()], [], [ClassDef(Point, (x, y), (FunctionDef(),), [public], (), [], [])], ())
    """

    def __init__(self, module):
        if not isinstance(module, Module):
            raise TypeError('module must be a Module')

        self._module = module

    @property
    def module(self):
        return self._module

class Program(Basic):

    """Represents a Program in the code. A block consists of the following inputs

    Parameters
    ----------
    variables: list
        list of the variables that appear in the block.

    declarations: list
        list of declarations of the variables that appear in the block.

    body: list
        a list of statements

    imports: list, tuple
        list of needed imports

    """

    def __init__(
        self,
        name,
        variables,
        body,
        imports=(),
        ):

        if not isinstance(name, str):
            raise TypeError('name must be a string')

        if not iterable(variables):
            raise TypeError('variables must be an iterable')

        for i in variables:
            if not isinstance(i, Variable):
                raise TypeError('Only a Variable instance is allowed.')

        if not iterable(body):
            raise TypeError('body must be an iterable')
        body = CodeBlock(body)

        if not iterable(imports):
            raise TypeError('imports must be an iterable')

        imports = set(imports)  # for unicity
        imports = tuple(imports)

        self._name = name
        self._variables = variables
        self._body = body
        self._imports = imports

        super().__init__()

    @property
    def name(self):
        return self._name

    @property
    def variables(self):
        return self._variables

    @property
    def body(self):
        return self._body

    @property
    def imports(self):
        return self._imports

    @property
    def declarations(self):
        return [Declare(i.dtype, i) for i in self.variables]


class For(Basic):

    """Represents a 'for-loop' in the code.

    Expressions are of the form:
        "for target in iter:
            body..."

    Parameters
    ----------
    target : symbol
        symbol representing the iterator
    iter : iterable
        iterable object. for the moment only Range is used
    body : sympy expr
        list of statements representing the body of the For statement.

    Examples
    --------
    >>> from sympy import symbols, MatrixSymbol
    >>> from pyccel.ast.core import Assign, For
    >>> i,b,e,s,x = symbols('i,b,e,s,x')
    >>> A = MatrixSymbol('A', 1, 3)
    >>> For(i, (b,e,s), [Assign(x,x-1), Assign(A[0, 1], x)])
    For(i, Range(b, e, s), (x := x - 1, A[0, 1] := x))
    """

    def __init__(
        self,
        target,
        iter_obj,
        body,
        local_vars = (),
        ):
        if PyccelAstNode.stage == "semantic":
            cond_iter = iterable(iter_obj)
            cond_iter = cond_iter or isinstance(iter_obj, (PythonRange, Product,
                    PythonEnumerate, PythonZip, PythonMap))
            cond_iter = cond_iter or isinstance(iter_obj, Variable) \
                and is_iterable_datatype(iter_obj.dtype)
          #  cond_iter = cond_iter or isinstance(iter_obj, ConstructorCall) \
          #      and is_iterable_datatype(iter_obj.arguments[0].dtype)
            if not cond_iter:
                raise TypeError('iter_obj must be an iterable')

        if iterable(body):
            body = CodeBlock(body)
        elif not isinstance(body,CodeBlock):
            raise TypeError('body must be an iterable or a Codeblock')

        self._target = target
        self._iterable = iter_obj
        self._body = body
        self._local_vars = local_vars
        super().__init__()

    @property
    def target(self):
        return self._target

    @property
    def iterable(self):
        return self._iterable

    @property
    def body(self):
        return self._body

    @property
    def local_vars(self):
        return self._local_vars

    def insert2body(self, stmt):
        self.body.insert2body(stmt)



class DoConcurrent(For):
    pass


class ForIterator(For):

    """Class that describes iterable classes defined by the user."""

    def __init__(
        self,
        target,
        iterable,
        body,
        ):

        if isinstance(iterable, Symbol):
            iterable = PythonRange(PythonLen(iterable))
        super().__init__(target, iterable, body)

    # TODO uncomment later when we intriduce iterators
    # @property
    # def target(self):
    #    ts = super(ForIterator, self).target

    #    if not(len(ts) == self.depth):
    #        raise ValueError('wrong number of targets')

    #    return ts

    @property
    def depth(self):
        it = self.iterable
        if isinstance(it, Variable):
            if isinstance(it.dtype, NativeRange):
                return 1

            cls_base = it.cls_base
            if not cls_base:
                raise TypeError('cls_base undefined')

            methods = cls_base.methods_as_dict
            it_method = methods['__iter__']

            it_vars = []
            for stmt in it_method.body:
                if isinstance(stmt, Assign):
                    it_vars.append(stmt.lhs)

            n = len(set(str(var.name) for var in it_vars))
            return n
        else:

            return 1

    @property
    def ranges(self):
        return get_iterable_ranges(self.iterable)

class ConstructorCall(Basic):

    """
    It  serves as a constructor for undefined function classes.

    Parameters
    ----------
    func: FunctionDef, str
        an instance of FunctionDef or function name

    arguments: list, tuple, None
        a list of arguments.

    """

    is_commutative = True

    # TODO improve

    def __init__(
        self,
        func,
        arguments,
        cls_variable=None,
        ):
        if not isinstance(func, (FunctionDef, Interface, str)):
            raise TypeError('Expecting func to be a FunctionDef or str')

        self._cls_variable = cls_variable
        self._func = func
        self._arguments = arguments

    def _sympystr(self, printer):
        sstr = printer.doprint
        name = sstr(self.name)
        args = ''
        if not self.arguments is None:
            args = ', '.join(sstr(i) for i in self.arguments)
        return '{0}({1})'.format(name, args)

    @property
    def func(self):
        return self._func

    @property
    def arguments(self):
        return self._arguments

    @property
    def cls_variable(self):
        return self._cls_variable

    @property
    def name(self):
        if isinstance(self.func, FunctionDef):
            return self.func.name
        else:
            return self.func

class Argument(PyccelAstNode):

    """An abstract Argument data structure.

    Examples
    --------
    >>> from pyccel.ast.core import Argument
    >>> n = Argument('n')
    >>> n
    n
    """

    def __init__(self, name, *, kwonly=False, annotation=None):
        self._name       = name
        self._kwonly     = kwonly
        self._annotation = annotation
        super().__init__()

    @property
    def name(self):
        return self._name

    @property
    def is_kwonly(self):
        return self._kwonly

    @property
    def annotation(self):
        return self._annotation

    def __str__(self):
        return str(self.name)

class ValuedArgument(Basic):

    """Represents a valued argument in the code.

    Examples
    --------
    >>> from pyccel.ast.core import ValuedArgument
    >>> n = ValuedArgument('n', 4)
    >>> n
    n=4
    """

    def __init__(self, expr, value, *, kwonly = False):
        if isinstance(expr, str):
            expr = Symbol(expr)

        # TODO should we turn back to Argument

        if not isinstance(expr, (Symbol, Argument)):
            raise TypeError('Expecting an argument')

        if isinstance(value, (bool, int, float, complex, str)):
            value = convert_to_literal(value)
        elif not isinstance(value, (Basic, Symbol)):
            raise TypeError("Expecting a pyccel object not {}".format(type(value)))

        if not isinstance(kwonly, bool):
            raise TypeError("kwonly must be a bool")

        self._expr   = expr
        self._value  = value
        self._kwonly = kwonly

    @property
    def argument(self):
        return self._expr

    @property
    def value(self):
        return self._value

    @property
    def name(self):
        return self.argument.name

    @property
    def is_kwonly(self):
        return self._kwonly

    def _sympystr(self, printer):
        sstr = printer.doprint

        argument = sstr(self.argument)
        value = sstr(self.value)
        return '{0}={1}'.format(argument, value)

class FunctionCall(PyccelAstNode):

    """Represents a function call in the code.
    """

    def __init__(self, func, args, current_function=None):

        if self.stage == "syntactic":
            self._interface = None
            self._funcdef   = func
            self._arguments = args
            self._func_name = func
            return

        # ...
        if not isinstance(func, (FunctionDef, Interface)):
            raise TypeError('> expecting a FunctionDef or an Interface')

        if isinstance(func, Interface):
            self._interface = func
            func = func.point(args)
            self._interface_name = func.name
        else:
            self._interface = None

        name = func.name
        # ...
        if isinstance(current_function, DottedName):
            current_function = current_function.name[-1]

        if str(current_function) == str(name):
            func.set_recursive()

        if not isinstance(args, (tuple, list)):
            raise TypeError('args must be a list or tuple')

        # add the missing argument in the case of optional arguments
        f_args = func.arguments
        if func.cls_name:
            f_args = f_args[1:]
        if not len(args) == len(f_args):
            f_args_dict = OrderedDict((a.name,a) if isinstance(a, (ValuedVariable, ValuedFunctionAddress)) else (a.name, None) for a in f_args)
            keyword_args = []
            for i,a in enumerate(args):
                if not isinstance(a, (ValuedVariable, ValuedFunctionAddress)):
                    f_args_dict[f_args[i].name] = a
                else:
                    keyword_args = args[i:]
                    break

            for a in keyword_args:
                f_args_dict[a.name] = a.value

            args = [a.value if isinstance(a, (ValuedVariable, ValuedFunctionAddress)) else a for a in f_args_dict.values()]

        args = [FunctionAddress(a.name, a.arguments, a.results, []) if isinstance(a, FunctionDef) else a for a in args]

        if str(current_function) == str(func.name):
            if len(func.results)>0 and not isinstance(func.results[0], PyccelAstNode):
                errors.report(RECURSIVE_RESULTS_REQUIRED, symbol=func, severity="fatal")

        self._funcdef       = func
        self._arguments     = args
        self._dtype         = func.results[0].dtype     if len(func.results) == 1 else NativeTuple()
        self._rank          = func.results[0].rank      if len(func.results) == 1 else None
        self._shape         = func.results[0].shape     if len(func.results) == 1 else None
        self._precision     = func.results[0].precision if len(func.results) == 1 else None
        self._order         = func.results[0].order     if len(func.results) == 1 else None
        self._func_name     = func.name

    @property
    def args(self):
        return self._arguments

    @property
    def funcdef(self):
        return self._funcdef

    @property
    def interface(self):
        return self._interface

    @property
    def func_name(self):
        return self._func_name

    @property
    def interface_name(self):
        return self._interface_name

    def __repr__(self):
        return '{}({})'.format(self.func_name, ', '.join(str(a) for a in self.args))

class DottedFunctionCall(FunctionCall):
    """
    Represents a function call in the code where
    the function is defined in another object
    (e.g. module/class)

    a.f()

    Parameters
    ==========
    func             : FunctionDef
                       The definition of the function being called
    args             : tuple
                       The arguments being passed to the function
    prefix           : PyccelAstNode
                       The object in which the function is defined
                       E.g. for a.f()
                       prefix will contain a
    current_function : str
                        The function from which this call occurs
                        (This is required in order to recognise
                        recursive functions)
    """

    def __init__(self, func, args, prefix, current_function=None):
        self._prefix = prefix
        FunctionCall.__init__(self, func, args, current_function)
        self._func_name = DottedName(prefix, self._func_name)
        if self._interface:
            self._interface_name = DottedName(prefix, self._interface_name)

    @property
    def prefix(self):
        """ The object in which the function is defined
        """
        return self._prefix

class Return(Basic):

    """Represents a function return in the code.

    Parameters
    ----------
    expr : sympy expr
        The expression to return.

    stmts :represent assign stmts in the case of expression return
    """

    def __init__(self, expr, stmt=None):

        if stmt and not isinstance(stmt, (Assign, CodeBlock)):
            raise TypeError('stmt should only be of type Assign')

        self._expr = expr
        self._stmt = stmt

        super().__init__()

    @property
    def expr(self):
        return self._expr

    @property
    def stmt(self):
        return self._stmt

    def __getnewargs__(self):
        """used for Pickling self."""

        args = (self.expr, self.stmt)
        return args

class FunctionDef(Basic):

    """Represents a function definition.

    Parameters
    ----------
    name : str
        The name of the function.

    arguments : iterable
        The arguments to the function.

    results : iterable
        The direct outputs of the function.

    body : iterable
        The body of the function.

    local_vars : list of Symbols
        These are used internally by the routine.

    global_vars : list of Symbols
        Variables which will not be passed into the function.

    cls_name: str
        Class name if the function is a method of cls_name

    is_pure: bool
        True for a function without side effect

    is_elemental: bool
        True for a function that is elemental

    is_private: bool
        True for a function that is private

    is_static: bool
        True for static functions. Needed for iso_c_binding interface

    imports: list, tuple
        a list of needed imports

    decorators: list, tuple
        a list of proporties

    Examples
    --------
    >>> from pyccel.ast.core import Assign, Variable, FunctionDef
    >>> x = Variable('real', 'x')
    >>> y = Variable('real', 'y')
    >>> args        = [x]
    >>> results     = [y]
    >>> body        = [Assign(y,x+1)]
    >>> FunctionDef('incr', args, results, body)
    FunctionDef(incr, (x,), (y,), [y := 1 + x], [], [], None, False, function)

    One can also use parametrized argument, using ValuedArgument

    >>> from pyccel.ast.core import Variable
    >>> from pyccel.ast.core import Assign
    >>> from pyccel.ast.core import FunctionDef
    >>> from pyccel.ast.core import ValuedArgument
    >>> n = ValuedArgument('n', 4)
    >>> x = Variable('real', 'x')
    >>> y = Variable('real', 'y')
    >>> args        = [x, n]
    >>> results     = [y]
    >>> body        = [Assign(y,x+n)]
    >>> FunctionDef('incr', args, results, body)
    FunctionDef(incr, (x, n=4), (y,), [y := 1 + x], [], [], None, False, function, [])
    """

    def __new__(cls, *args, **kwargs):
        kwargs.pop('decorators', None)
        kwargs.pop('templates', None)
        return super().__new__(cls, *args, **kwargs)

    def __init__(
        self,
        name,
        arguments,
        results,
        body,
        local_vars=(),
        global_vars=(),
        cls_name=None,
        is_static=False,
        imports=(),
        decorators={},
        headers=(),
        is_recursive=False,
        is_pure=False,
        is_elemental=False,
        is_private=False,
        is_header=False,
        arguments_inout=(),
        functions=(),
        interfaces=(),
        doc_string=None):

        if isinstance(name, str):
            name = Symbol(name)
        elif isinstance(name, (tuple, list)):
            name_ = []
            for i in name:
                if isinstance(i, str):
                    name = name + Symbol(i)
                elif not isinstance(i, Symbol):
                    raise TypeError('Function name must be Symbol or string'
                                    )
            name = tuple(name_)
        elif not isinstance(name, Symbol):

            raise TypeError('Function name must be Symbol or string')

        # arguments

        if not iterable(arguments):
            raise TypeError('arguments must be an iterable')

        # TODO improve and uncomment
#        if not all(isinstance(a, Argument) for a in arguments):
#            raise TypeError("All arguments must be of type Argument")

        arguments = tuple(arguments)

        # body

        if iterable(body):
            body = CodeBlock(body)
        elif not isinstance(body,CodeBlock):
            raise TypeError('body must be an iterable or a CodeBlock')

#        body = tuple(i for i in body)
        # results

        if not iterable(results):
            raise TypeError('results must be an iterable')
        results = tuple(results)

        # if method

        if cls_name:

            if not isinstance(cls_name, str):
                raise TypeError('cls_name must be a string')

            # if not cls_variable:
             #   raise TypeError('Expecting a instance of {0}'.format(cls_name))

        if not isinstance(is_static, bool):
            raise TypeError('Expecting a boolean for is_static attribute')

        if not iterable(imports):
            raise TypeError('imports must be an iterable')

        if not isinstance(decorators, dict):
            raise TypeError('decorators must be a dict')

        if not isinstance(is_pure, bool):
            raise TypeError('Expecting a boolean for pure')

        if not isinstance(is_elemental, bool):
            raise TypeError('Expecting a boolean for elemental')

        if not isinstance(is_private, bool):
            raise TypeError('Expecting a boolean for private')

        if not isinstance(is_header, bool):
            raise TypeError('Expecting a boolean for header')

        if arguments_inout:
            if not isinstance(arguments_inout, (list, tuple)):
                raise TypeError('Expecting a list or tuple ')

            if not all([isinstance(i, bool) for i in arguments_inout]):
                raise ValueError('Expecting booleans')

        else:
            # TODO shall we keep this?
            arguments_inout = [False for a in arguments]

        if functions:
            for i in functions:
                if not isinstance(i, FunctionDef):
                    raise TypeError('Expecting a FunctionDef')

        self._name            = name
        self._arguments       = arguments
        self._results         = results
        self._body            = body
        self._local_vars      = local_vars
        self._global_vars     = global_vars
        self._cls_name        = cls_name
        self._is_static       = is_static
        self._imports         = imports
        self._decorators      = decorators
        self._headers         = headers
        self._is_recursive    = is_recursive
        self._is_pure         = is_pure
        self._is_elemental    = is_elemental
        self._is_private      = is_private
        self._is_header       = is_header
        self._arguments_inout = arguments_inout
        self._functions       = functions
        self._interfaces      = interfaces
        self._doc_string      = doc_string

    @property
    def name(self):
        """ Name of the function """
        return self._name

    @property
    def arguments(self):
        """ List of variables which are the function arguments """
        return self._arguments

    @property
    def results(self):
        """ List of variables which are the function results """
        return self._results

    @property
    def body(self):
        """ CodeBlock containing all the statements in the function """
        return self._body

    @property
    def local_vars(self):
        """ List of variables defined in the function """
        return self._local_vars

    @property
    def global_vars(self):
        """ List of global variables used in the function """
        return self._global_vars

    @property
    def cls_name(self):
        """ String containing the name of the class to which the method belongs.
        If the function is not a class procedure then this returns None """
        return self._cls_name

    @cls_name.setter
    def cls_name(self, cls_name):
        self._cls_name = cls_name

    @property
    def imports(self):
        """ List of imports in the function """
        return self._imports

    @property
    def decorators(self):
        """ List of decorators applied to the function """
        return self._decorators

    @property
    def headers(self):
        """ List of headers applied to the function """
        return self._headers

    @property
    def templates(self):
        """ List of templates used to determine the types """
        return self._templates

    @property
    def is_recursive(self):
        """ Returns True if the function is recursive (i.e. calls itself)
        and False otherwise """
        return self._is_recursive

    @property
    def is_pure(self):
        """ Returns True if the function is marked as pure and False otherwise
        Pure functions must not have any side effects.
        In other words this means that the result must be the same no matter
        how many times the function is called
        e.g:
        >>> a = f()
        >>> a = f()

        gives the same result as
        >>> a = f()

        This is notably not true for I/O functions
        """
        return self._is_pure

    @property
    def is_elemental(self):
        """ returns True if the function is marked as elemental and
        False otherwise
        An elemental function is a function with a single scalar operator
        and a scalar return value which can also be called on an array.
        When it is called on an array it returns the result of the function
        called elementwise on the array """
        return self._is_elemental

    @property
    def is_private(self):
        """ True if the function should not be exposed to
        other modules. This includes the wrapper module and
        means that the function cannot be used in an import
        or exposed to python """
        return self._is_private

    @property
    def is_header(self):
        """ True if the implementation of the function body
        is not provided False otherwise """
        return self._is_header

    @property
    def arguments_inout(self):
        """ List of variables which are the modifiable function arguments """
        return self._arguments_inout

    @property
    def functions(self):
        """ List of functions within this function """
        return self._functions

    @property
    def interfaces(self):
        """ List of interfaces within this function """
        return self._interfaces

    @property
    def doc_string(self):
        """ The docstring of the function """
        return self._doc_string

    def set_recursive(self):
        """ Mark the function as a recursive function """
        self._is_recursive = True

    def clone(self, newname):
        """
        Create an identical FunctionDef with name
        newname.

        Parameters
        ----------
        newname: str
            new name for the FunctionDef
        """
        args, kwargs = self.__getnewargs__()
        cls = type(self)
        new_func = cls(*args, **kwargs)
        new_func.rename(newname)
        return new_func


    def rename(self, newname):
        """
        Rename the FunctionDef name
        newname.

        Parameters
        ----------
        newname: str
            new name for the FunctionDef
        """

        self._name = newname


    def __getnewargs__(self):
        """
          This method returns the positional and keyword arguments
            used to create an instance of this class.
        """
        args = (
        self._name,
        self._arguments,
        self._results,
        self._body)

        kwargs = {
        'local_vars':self._local_vars,
        'global_vars':self._global_vars,
        'cls_name':self._cls_name,
        'is_static':self._is_static,
        'imports':self._imports,
        'decorators':self._decorators,
        'headers':self._headers,
        'is_recursive':self._is_recursive,
        'is_pure':self._is_pure,
        'is_elemental':self._is_elemental,
        'is_private':self._is_private,
        'is_header':self._is_header,
        'arguments_inout':self._arguments_inout,
        'functions':self._functions}
        return args, kwargs

    def __reduce_ex__(self, i):
        """ Used by pickle to create an object of this class.

          Parameters
          ----------

          i : int
           protocol

          Results
          -------

          out : tuple
           A tuple of two elements
           a callable function that can be called
           to create the initial version of the object
           and its arguments.
        """
        args, kwargs = self.__getnewargs__()
        out = (apply, (self.__class__, args, kwargs))
        return out


    def __str__(self):
        result = 'None' if len(self.results) == 0 else \
                    ', '.join(str(r) for r in self.results)
        args = ', '.join(str(a) for a in self.arguments)
        return '{name}({args}) -> {result}'.format(
                name   = self.name,
                args   = args,
                result = result)

class Interface(Basic):

    """Represents an Interface.

    Parameters
    ----------
    name : str
        The name of the interface.

    functions : iterable
        The functions of the interface.

    is_argument: bool
        True if the interface is used for a function argument.

    Examples
    --------
    >>> from pyccel.ast.core import Interface, FunctionDef
    >>> f = FunctionDef('F', [], [], [])
    >>> Interface('I', [f])
    """

    def __init__(
        self,
        name,
        functions,
        is_argument = False,
        ):

        if not isinstance(name, str):
            raise TypeError('Expecting an str')
        if not isinstance(functions, list):
            raise TypeError('Expecting a list')
        self._name = name
        self._functions = functions
        self._is_argument = is_argument

    @property
    def name(self):
        """Name of the interface."""
        return self._name

    @property
    def functions(self):
        """"Functions of the interface."""
        return self._functions

    @property
    def is_argument(self):
        """True if the interface is used for a function argument."""
        return self._is_argument

    @property
    def doc_string(self):
        return self._functions[0].doc_string

    def point(self, args):
        """Returns the actual function that will be called, depending on the passed arguments."""
        fs_args = [[j for j in i.arguments] for i in
                    self._functions]
        j = -1
        for i in fs_args:
            j += 1
            found = True
            for (x, y) in enumerate(args):
                dtype1 = str_dtype(y.dtype)
                dtype2 = str_dtype(i[x].dtype)
                found = found and (dtype1 in dtype2
                                or dtype2 in dtype1)
                found = found and y.rank \
                                == i[x].rank
            if found:
                break

        if found:
            return  self._functions[j]
        else:
            errors.report('Arguments types provided to {} are incompatible'.format(self.name),
                        severity='fatal')

class FunctionAddress(FunctionDef):

    """Represents a function address.

    Parameters
    ----------
    name : str
        The name of the function address.

    arguments : iterable
        The arguments to the function address.

    results : iterable
        The direct outputs of the function address.

    is_argument: bool
        if object is the argument of a function [Default value: False]

    is_kwonly: bool
        if object is an argument which can only be specified using its keyword

    is_pointer: bool
        if object is a pointer [Default value: False]

    is_optional: bool
        if object is an optional argument of a function [Default value: False]

    Examples
    --------
    >>> from pyccel.ast.core import Variable, FunctionAddress, FuncAddressDeclare, FunctionDef
    >>> x = Variable('real', 'x')
    >>> y = Variable('real', 'y')

    a function definition can have a FunctionAddress as an argument

    >>> FunctionDef('g', [FunctionAddress('f', [x], [y], [])], [], [])

    we can also Declare a FunctionAddress

    >>> FuncAddressDeclare(FunctionAddress('f', [x], [y], []))
    """

    def __init__(
        self,
        name,
        arguments,
        results,
        body,
        is_optional=False,
        is_pointer=False,
        is_kwonly=False,
        is_argument=False,
        **kwargs
        ):
        FunctionDef.__init__(self, name, arguments, results, body, **kwargs)
        if not isinstance(is_argument, bool):
            raise TypeError('Expecting a boolean for is_argument')

        if not isinstance(is_pointer, bool):
            raise TypeError('Expecting a boolean for is_pointer')

        if not isinstance(is_kwonly, bool):
            raise TypeError('Expecting a boolean for kwonly')

        elif not isinstance(is_optional, bool):
            raise TypeError('is_optional must be a boolean.')

        self._is_optional   = is_optional
        self._name          = name
        self._is_pointer    = is_pointer
        self._is_kwonly     = is_kwonly
        self._is_argument   = is_argument

    @property
    def name(self):
        return self._name

    @property
    def is_pointer(self):
        return self._is_pointer

    @property
    def is_argument(self):
        return self._is_argument

    @property
    def is_kwonly(self):
        return self._is_kwonly

    @property
    def is_optional(self):
        return self._is_optional

class ValuedFunctionAddress(FunctionAddress):

    """Represents a valued function address in the code.

    Parameters
    ----------
    value: instance of FunctionDef or FunctionAddress

    Examples
    --------
    >>> from pyccel.ast.core import Variable, ValuedFunctionAddress, FunctionDef
    >>> x = Variable('real', 'x')
    >>> y = Variable('real', 'y')
    >>> f = FunctionDef('f', [], [], [])
    >>> n  = ValuedFunctionAddress('g', [x], [y], [], value=f)
    """

    def __new__(cls, *args, **kwargs):
        kwargs.pop('value', Nil())
        return FunctionAddress.__new__(cls, *args, **kwargs)

    def __init__(self, *args, **kwargs):
        self._value = kwargs.pop('value', Nil())
        FunctionAddress.__init__(self, *args, **kwargs)

    @property
    def value(self):
        return self._value

class SympyFunction(FunctionDef):

    """Represents a function definition."""


class PythonFunction(FunctionDef):

    """Represents a Python-Function definition."""


class BindCFunctionDef(FunctionDef):
    """
    Contains the c-compatible version of the function which is
    used for the wrapper.
    As compared to a normal FunctionDef, this version contains
    arguments for the shape of arrays. It should be generated by
    calling ast.bind_c.as_static_function_call

    Parameters
    ----------
    *args : See FunctionDef

    original_function : FunctionDef
        The function from which the c-compatible version was created
    """
    def __new__(cls, *args, original_function, **kwargs):
        return FunctionDef.__new__(cls, *args, **kwargs)

    def __init__(self, *args, original_function, **kwargs):
        self._original_function = original_function
        FunctionDef.__init__(self, *args, **kwargs)

    @property
    def name(self):
        return str(self._name).lower()

    @property
    def original_function(self):
        return self._original_function


class ClassDef(Basic):

    """Represents a class definition.

    Parameters
    ----------
    name : str
        The name of the class.

    attributes: iterable
        The attributes to the class.

    methods: iterable
        Class methods

    options: list, tuple
        list of options ('public', 'private', 'abstract')

    imports: list, tuple
        list of needed imports

    superclass : str
        superclass's class name

    Examples
    --------
    >>> from pyccel.ast.core import Variable, Assign
    >>> from pyccel.ast.core import ClassDef, FunctionDef
    >>> x = Variable('real', 'x')
    >>> y = Variable('real', 'y')
    >>> z = Variable('real', 'z')
    >>> t = Variable('real', 't')
    >>> a = Variable('real', 'a')
    >>> b = Variable('real', 'b')
    >>> body = [Assign(y,x+a)]
    >>> translate = FunctionDef('translate', [x,y,a,b], [z,t], body)
    >>> attributes   = [x,y]
    >>> methods     = [translate]
    >>> ClassDef('Point', attributes, methods)
    ClassDef(Point, (x, y), (FunctionDef(translate, (x, y, a, b), (z, t), [y := a + x], [], [], None, False, function),), [public])
    """

    def __init__(
        self,
        name,
        attributes=(),
        methods=(),
        options=('public',),
        imports=(),
        superclass=(),
        interfaces=(),
        ):

        # name

        if isinstance(name, str):
            name = Symbol(name)
        elif not isinstance(name, Symbol):
            raise TypeError('Function name must be Symbol or string')

        # attributes

        if not iterable(attributes):
            raise TypeError('attributes must be an iterable')
        attributes = tuple(attributes)

        # methods

        if not iterable(methods):
            raise TypeError('methods must be an iterable')

        # options

        if not iterable(options):
            raise TypeError('options must be an iterable')

        # imports

        if not iterable(imports):
            raise TypeError('imports must be an iterable')

        if not iterable(superclass):
            raise TypeError('superclass must be iterable')

        if not iterable(interfaces):
            raise TypeError('interfaces must be iterable')

        imports = list(imports)
        for i in methods:
            imports += list(i.imports)

        imports = set(imports)  # for unicity
        imports = tuple(imports)

        # ...
        # look if the class has the method __del__
        # d_methods = {}
        # for i in methods:
        #    d_methods[str(i.name).replace('\'','')] = i
        # if not ('__del__' in d_methods):
        #    dtype = DataTypeFactory(str(name), ("_name"), prefix='Custom')
        #    this  = Variable(dtype(), 'self')

            # constructs the __del__ method if not provided
         #   args = []
         #   for a in attributes:
         #       if isinstance(a, Variable):
         #           if a.allocatable:
         #              args.append(a)

         #   args = [Variable(a.dtype, DottedName(str(this), str(a.name))) for a in args]
         #   body = [Del(a) for a in args]

         #   free = FunctionDef('__del__', [this], [], \
         #                      body, local_vars=[], global_vars=[], \
         #                      cls_name='__UNDEFINED__', imports=[])

         #  methods = list(methods) + [free]
         # TODO move this somewhere else

        methods = tuple(methods)

        # ...
        self._name = name
        self._attributes = attributes
        self._methods = methods
        self._options = options
        self._imports = imports
        self._superclass  = superclass
        self._interfaces = interfaces

        super().__init__()

    @property
    def name(self):
        return self._name

    @property
    def attributes(self):
        return self._attributes

    @property
    def methods(self):
        return self._methods

    @property
    def options(self):
        return self._options

    @property
    def imports(self):
        return self._imports

    @property
    def parent(self):
        return self._superclass

    @property
    def interfaces(self):
        return self._interfaces

    @property
    def methods_as_dict(self):
        """Returns a dictionary that contains all methods, where the key is the
        method's name."""

        d_methods = {}
        for i in self.methods:
            d_methods[str(i.name)] = i
        return d_methods

    @property
    def attributes_as_dict(self):
        """Returns a dictionary that contains all attributes, where the key is the
        attribute's name."""

        d_attributes = {}
        for i in self.attributes:
            d_attributes[str(i.name)] = i
        return d_attributes

    # TODO add other attributes?


    def get_attribute(self, O, attr):
        """Returns the attribute attr of the class O of instance self."""

        if not isinstance(attr, str):
            raise TypeError('Expecting attribute to be a string')

        if isinstance(O, Variable):
            cls_name = str(O.name)
        else:
            cls_name = str(O)

        attributes = {}
        for i in self.attributes:
            attributes[str(i.name)] = i

        if not attr in attributes:
            raise ValueError('{0} is not an attribute of {1}'.format(attr,
                             str(self)))

        var = attributes[attr]
        name = DottedName(cls_name, str(var.name))
        return Variable(
            var.dtype,
            name,
            rank=var.rank,
            allocatable=var.allocatable,
            shape=var.shape,
            cls_base=var.cls_base,
            )

    @property
    def is_iterable(self):
        """Returns True if the class has an iterator."""

        names = [str(m.name) for m in self.methods]
        if '__next__' in names and '__iter__' in names:
            return True
        elif '__next__' in names:
            raise ValueError('ClassDef does not contain __iter__ method')
        elif '__iter__' in names:
            raise ValueError('ClassDef does not contain __next__ method')
        else:
            return False

    @property
    def is_with_construct(self):
        """Returns True if the class is a with construct."""

        names = [str(m.name) for m in self.methods]
        if '__enter__' in names and '__exit__' in names:
            return True
        elif '__enter__' in names:
            raise ValueError('ClassDef does not contain __exit__ method')
        elif '__exit__' in names:
            raise ValueError('ClassDef does not contain __enter__ method')
        else:
            return False

    @property
    def hide(self):
        if 'hide' in self.options:
            return True
        else:
            return self.is_iterable or self.is_with_construct

    def _eval_subs(self, old , new):
        return self


class Import(Basic):

    """Represents inclusion of dependencies in the code.

    Parameters
    ----------
    target : str, list, tuple
        targets to import

    Examples
    --------
    >>> from pyccel.ast.core import Import
    >>> from pyccel.ast.core import DottedName
    >>> Import('foo')
    import foo

    >>> abc = DottedName('foo', 'bar', 'baz')
    >>> Import(abc)
    import foo.bar.baz

    >>> Import(['foo', abc])
    import foo, foo.bar.baz
    """

    def __init__(self, source, target = None, ignore_at_print = False):

        if not source is None:
            source = Import._format(source)

        self._source = source
        self._target = []
        self._ignore_at_print = ignore_at_print
        if isinstance(target, (str, Symbol, DottedName, AsName)):
            self._target = [Import._format(target)]
        elif iterable(target):
            for i in target:
                self._target.append(Import._format(i))
        super().__init__()

    @staticmethod
    def _format(i):
        if isinstance(i, str):
            if '.' in i:
                return DottedName(*i.split('.'))
            else:
                return Symbol(i)
        if isinstance(i, (DottedName, AsName)):
            return i
        elif isinstance(i, Symbol):
            return i
        else:
            raise TypeError('Expecting a string, Symbol DottedName, given {}'.format(type(i)))

    @property
    def target(self):
        return self._target

    @property
    def source(self):
        return self._source

    @property
    def ignore(self):
        return self._ignore_at_print

    @ignore.setter
    def ignore(self, to_ignore):
        if not isinstance(to_ignore, bool):
            raise TypeError('to_ignore must be a boolean.')
        self._ignore_at_print = to_ignore

    def _sympystr(self, printer):
        sstr = printer.doprint
        source = sstr(self.source)
        if len(self.target) == 0:
            return 'import {source}'.format(source=source)
        else:
            target = ', '.join([sstr(i) for i in self.target])
            return 'from {source} import {target}'.format(source=source,
                    target=target)

    def define_target(self, new_target):
        self._target.append(new_target)

    def find_module_target(self, new_target):
        for t in self._target:
            if isinstance(t, AsName) and new_target == str(t.name):
                return t.target
            elif new_target == str(t):
                return t
        return None


# TODO: Should Declare have an optional init value for each var?

class FuncAddressDeclare(Basic):

    """Represents a FunctionAddress declaration in the code.

    Parameters
    ----------
    variable:
        An instance of FunctionAddress.
    intent: None, str
        one among {'in', 'out', 'inout'}
    value: Expr
        variable value
    static: bool
        True for a static declaration of an array.

    Examples
    --------
    >>> from pyccel.ast.core import Variable, FunctionAddress, FuncAddressDeclare
    >>> x = Variable('real', 'x')
    >>> y = Variable('real', 'y')
    >>> FuncAddressDeclare(FunctionAddress('f', [x], [y], []))
    """

    def __init__(
        self,
        variable,
        intent=None,
        value=None,
        static=False,
        ):

        if not isinstance(variable, FunctionAddress):
            raise TypeError('variable must be of type FunctionAddress, given {0}'.format(variable))

        if intent:
            if not intent in ['in', 'out', 'inout']:
                raise ValueError("intent must be one among {'in', 'out', 'inout'}")

        if not isinstance(static, bool):
            raise TypeError('Expecting a boolean for static attribute')

        self._variable  = variable
        self._intent    = intent
        self._value     = value
        self._static    = static

    @property
    def results(self):
        return self._variable.results

    @property
    def arguments(self):
        return self._variable.arguments

    @property
    def name(self):
        return self._variable.name

    @property
    def variable(self):
        return self._variable

    @property
    def intent(self):
        return self._intent

    @property
    def value(self):
        return self._value

    @property
    def static(self):
        return self._static

class Declare(Basic):

    """Represents a variable declaration in the code.

    Parameters
    ----------
    dtype : DataType
        The type for the declaration.
    variable(s)
        A single variable or an iterable of Variables. If iterable, all
        Variables must be of the same type.
    intent: None, str
        one among {'in', 'out', 'inout'}
    value: Expr
        variable value
    static: bool
        True for a static declaration of an array.

    Examples
    --------
    >>> from pyccel.ast.core import Declare, Variable
    >>> Declare('int', Variable('int', 'n'))
    Declare(NativeInteger(), (n,), None)
    >>> Declare('real', Variable('real', 'x'), intent='out')
    Declare(NativeReal(), (x,), out)
    """

    def __init__(
        self,
        dtype,
        variable,
        intent=None,
        value=None,
        static=False,
        passed_from_dotted = False,
        ):
        if isinstance(dtype, str):
            dtype = datatype(dtype)
        elif not isinstance(dtype, DataType):
            raise TypeError('datatype must be an instance of DataType.')

        if not isinstance(variable, Variable):
            raise TypeError('var must be of type Variable, given {0}'.format(variable))
        if variable.dtype != dtype:
            raise ValueError('All variables must have the same dtype')

        if intent:
            if not intent in ['in', 'out', 'inout']:
                raise ValueError("intent must be one among {'in', 'out', 'inout'}")

        if not isinstance(static, bool):
            raise TypeError('Expecting a boolean for static attribute')

        if not isinstance(passed_from_dotted, bool):
            raise TypeError('Expecting a boolean for passed_from_dotted attribute')

        self._dtype = dtype
        self._variable = variable
        self._intent = intent
        self._value = value
        self._static = static
        self._passed_from_dotted = passed_from_dotted
        super().__init__()

    @property
    def dtype(self):
        return self._dtype

    @property
    def variable(self):
        return self._variable

    @property
    def intent(self):
        return self._intent

    @property
    def value(self):
        return self._value

    @property
    def static(self):
        return self._static

    @property
    def passed_from_dotted(self):
        """ Argument is the lhs of a DottedFunction
        """
        return self._passed_from_dotted


class Break(Basic):

    """Represents a break in the code."""

    pass


class Continue(Basic):

    """Represents a continue in the code."""

    pass


class Raise(Basic):

    """Represents a raise in the code."""

    pass



class SymbolicPrint(Basic):

    """Represents a print function of symbolic expressions in the code.

    Parameters
    ----------
    expr : sympy expr
        The expression to return.

    Examples
    --------
    >>> from sympy import symbols
    >>> from pyccel.ast.core import Print
    >>> n,m = symbols('n,m')
    >>> Print(('results', n,m))
    Print((results, n, m))
    """

    def __init__(self, expr):
        if not iterable(expr):
            raise TypeError('Expecting an iterable')

        for i in expr:
            if not isinstance(i, (Lambda, SymbolicAssign,
                              SympyFunction)):
                raise TypeError('Expecting Lambda, SymbolicAssign, SympyFunction for {}'.format(i))

        self._expr = expr

        super().__init__()

    @property
    def expr(self):
        return self._expr


class Del(Basic):

    """Represents a memory deallocation in the code.

    Parameters
    ----------
    variables : list, tuple
        a list of pyccel variables

    Examples
    --------
    >>> from pyccel.ast.core import Del, Variable
    >>> x = Variable('real', 'x', rank=2, shape=(10,2), allocatable=True)
    >>> Del([x])
    Del([x])
    """

    def __init__(self, expr):

        # TODO: check that the variable is allocatable

        if not iterable(expr):
            expr = tuple([expr])

        self._variables = expr
        super().__init__()

    @property
    def variables(self):
        return self._variables


class EmptyNode(Basic):
    """
    Represents an empty node in the abstract syntax tree (AST).
    When a subtree is removed from the AST, we replace it with an EmptyNode
    object that acts as a placeholder. Using an EmptyNode instead of None
    is more explicit and avoids confusion. Further, finding a None in the AST
    is signal of an internal bug.

    Parameters
    ----------
    text : str
       the comment line

    Examples
    --------
    >>> from pyccel.ast.core import EmptyNode
    >>> EmptyNode()

    """

    def __init__(self):
        super().__init__()

    def _sympystr(self, printer):
        return ''


class Comment(Basic):

    """Represents a Comment in the code.

    Parameters
    ----------
    text : str
       the comment line

    Examples
    --------
    >>> from pyccel.ast.core import Comment
    >>> Comment('this is a comment')
    # this is a comment
    """

    def __init__(self, text):
        self._text = text
        super().__init__()

    @property
    def text(self):
        return self._text

    def _sympystr(self, printer):
        sstr = printer.doprint
        return '# {0}'.format(sstr(self.text))


class SeparatorComment(Comment):

    """Represents a Separator Comment in the code.

    Parameters
    ----------
    mark : str
        marker

    Examples
    --------
    >>> from pyccel.ast.core import SeparatorComment
    >>> SeparatorComment(n=40)
    # ........................................
    """

    def __init__(self, n):
        text = """.""" * n
        super().__init__(text)

class AnnotatedComment(Basic):

    """Represents a Annotated Comment in the code.

    Parameters
    ----------
    accel : str
       accelerator id. One among {'omp', 'acc'}

    txt: str
        statement to print

    Examples
    --------
    >>> from pyccel.ast.core import AnnotatedComment
    >>> AnnotatedComment('omp', 'parallel')
    AnnotatedComment(omp, parallel)
    """

    def __init__(self, accel, txt):
        self._accel = accel
        self._txt = txt
        super().__init__()

    @property
    def accel(self):
        return self._accel

    @property
    def txt(self):
        return self._txt

    def __getnewargs__(self):
        """used for Pickling self."""

        args = (self.accel, self.txt)
        return args

class OMP_For_Loop(AnnotatedComment):
    """ Represents an OpenMP Loop construct. """
    def __init__(self, txt):
        AnnotatedComment.__init__(self, 'omp', txt)

class OMP_Parallel_Construct(AnnotatedComment):
    """ Represents an OpenMP Parallel construct. """
    def __init__(self, txt):
        AnnotatedComment.__init__(self, 'omp', txt)

class OMP_Single_Construct(AnnotatedComment):
    """ Represents an OpenMP Single construct. """
    def __init__(self, txt):
        AnnotatedComment.__init__(self, 'omp', txt)

class Omp_End_Clause(AnnotatedComment):
    """ Represents the End of an OpenMP block. """
    def __init__(self, txt):
        AnnotatedComment.__init__(self, 'omp', txt)

class CommentBlock(Basic):

    """ Represents a Block of Comments

    Parameters
    ----------
    txt : str

    """
    def __init__(self, txt, header = 'CommentBlock'):
        if not isinstance(txt, str):
            raise TypeError('txt must be of type str')
        txt = txt.replace('"','')
        txts = txt.split('\n')

        self._header = header
        self._comments = txts

        super().__init__()

    @property
    def comments(self):
        return self._comments

    @property
    def header(self):
        return self._header

    @header.setter
    def header(self, header):
        self._header = header


class Assert(Basic):

    """Represents a assert statement in the code.

    Parameters
    ----------
    test: Expr
        boolean expression to check

    Examples
    --------
    """
    #TODO add type check in the semantic stage
    def __init__(self, test):
        #if not isinstance(test, (bool, Relational, sp_Boolean)):
        #    raise TypeError('test %s is of type %s, but must be a Relational, Boolean, or a built-in bool.'
        #                     % (test, type(test)))

        self._test = test
        super().__init__()

    @property
    def test(self):
        return self._test


class Pass(Basic):

    """Basic class for pass instruction."""

    pass

class Exit(Basic):

    """Basic class for exits."""

class ErrorExit(Exit):

    """Exit with error."""

class IfSection(Basic):
    """Represents a condition and associated code block
    in an if statement in the code.

    Parameters
    ----------
    cond : PyccelAstNode
           A boolean expression indicating whether or not the block
           should be executed
    body : CodeBlock
           The code to be executed in the condition is satisfied

    Examples
    --------
    >>> from pyccel.ast.internals import Symbol
    >>> from pyccel.ast.core import Assign, IfSection, CodeBlock
    >>> n = Symbol('n')
    >>> IfSection((n>1), CodeBlock([Assign(n,n-1)]))
    IfSection((n>1), CodeBlock([Assign(n,n-1)]))
    """
    _children = ('_condition','_block')

    def __init__(self, cond, body):

        if PyccelAstNode.stage == 'semantic' and cond.dtype is not NativeBool():
            cond = PythonBool(cond)
        if isinstance(body, (list, tuple)):
            body = CodeBlock(body)
        elif isinstance(body, CodeBlock):
            body = body
        else:
            raise TypeError('body is not iterable or CodeBlock')

        self._condition = cond
        self._block     = body

        super().__init__()

    @property
    def condition(self):
        return self._condition

    @property
    def body(self):
        return self._block

    def __iter__(self):
        return iter((self.condition, self.body))

class If(Basic):

    """Represents a if statement in the code.

    Parameters
    ----------
    args : IfSection
           All arguments are sections of the complete If block

    Examples
    --------
    >>> from sympy import Symbol
    >>> from pyccel.ast.core import Assign, If
    >>> n = Symbol('n')
    >>> i1 = IfSection((n>1), [Assign(n,n-1)])
    >>> i2 = IfSection(True, [Assign(n,n+1)])
    >>> If(i1, i2)
    If(IfSection((n>1), [Assign(n,n-1)]), IfSection(True, [Assign(n,n+1)]))
    """

    # TODO add type check in the semantic stage

    def __init__(self, *args):

<<<<<<< HEAD
        newargs = []
        for ce in args:
            cond = ce[0]
            if PyccelAstNode.stage == 'semantic' and cond.dtype is not NativeBool():
                cond = PythonBool(cond)
            if isinstance(ce[1], (list, tuple)):
                body = CodeBlock(ce[1])
            elif isinstance(ce[1], CodeBlock):
                body = ce[1]
            else:
                raise TypeError('body is not iterable or CodeBlock')
            newargs.append((cond,body))

        self._blocks = tuple(newargs)
=======
        if not all(isinstance(a, IfSection) for a in args):
            raise TypeError("An If must be composed of IfSections")

        self._blocks = args
>>>>>>> dfd76cc6

        super().__init__()

    @property
    def blocks(self):
        return self._blocks

    @property
    def bodies(self):
<<<<<<< HEAD
        b = []
        for i in self._blocks:
            b.append( i[1])
        return b
=======
        return [b.body for b in self._blocks]
>>>>>>> dfd76cc6

class StarredArguments(Basic):
    def __init__(self, args):
        self._starred_obj = args
        super().__init__()

    @property
    def args_var(self):
        return self._starred_obj
<<<<<<< HEAD


def is_simple_assign(expr):
    if not isinstance(expr, Assign):
        return False

    assignable = [Variable, IndexedElement]
    assignable += [sp_Integer, sp_Float]
    assignable = tuple(assignable)
    if isinstance(expr.rhs, assignable):
        return True
    else:
        return False
=======
>>>>>>> dfd76cc6


# ...

# ...

def get_initial_value(expr, var):
    """Returns the first assigned value to var in the Expression expr.

    Parameters
    ----------
    expr: Expression
        any AST valid expression

    var: str, Variable, DottedName, list, tuple
        variable name
    """

    # ...

    def is_None(expr):
        """Returns True if expr is None or Nil()."""

        return isinstance(expr, Nil) or expr is None

    # ...

    # ...

    if isinstance(var, str):
        return get_initial_value(expr, [var])
    elif isinstance(var, DottedName):

        return get_initial_value(expr, [str(var)])
    elif isinstance(var, Variable):

        return get_initial_value(expr, [var.name])
    elif not isinstance(var, (list, tuple)):

        raise TypeError('Expecting var to be str, list, tuple or Variable, given {0}'.format(type(var)))

    # ...

    # ...

    if isinstance(expr, ValuedVariable):
        if expr.variable.name in var:
            return expr.value
    elif isinstance(expr, Variable):

        # expr.cls_base if of type ClassDef

        if expr.cls_base:
            return get_initial_value(expr.cls_base, var)
    elif isinstance(expr, Assign):

        if str(expr.lhs) in var:
            return expr.rhs
    elif isinstance(expr, FunctionDef):

        value = get_initial_value(expr.body, var)
        if not is_None(value):
            r = get_initial_value(expr.arguments, value)
            if 'self._linear' in var:
                print ('>>>> ', var, value, r)
            if not r is None:
                return r
        return value

    elif isinstance(expr, ConstructorCall):

        return get_initial_value(expr.func, var)
    elif isinstance(expr, (list, tuple)):

        for i in expr:
            value = get_initial_value(i, var)

            # here we make a difference between None and Nil,
            # since the output of our function can be None

            if not value is None:
                return value
    elif isinstance(expr, ClassDef):

        methods = expr.methods_as_dict
        init_method = methods['__init__']
        return get_initial_value(init_method, var)

    # ...

    return Nil()


# ...

# ... TODO treat other statements

def get_assigned_symbols(expr):
    """Returns all assigned symbols (as sympy Symbol) in the AST.

    Parameters
    ----------
    expr: Expression
        any AST valid expression
    """

    if isinstance(expr, (CodeBlock, FunctionDef, For, While)):
        return get_assigned_symbols(expr.body)
    elif isinstance(expr, FunctionalFor):
        return get_assigned_symbols(expr.loops)
    elif isinstance(expr, If):

        return get_assigned_symbols(expr.bodies)

    elif iterable(expr):
        symbols = []

        for a in expr:
            symbols += get_assigned_symbols(a)
        symbols = set(symbols)
        symbols = list(symbols)
        return symbols
    elif isinstance(expr, (Assign, AugAssign)):


        if expr.lhs is None:
            raise TypeError('Found None lhs')

        var = expr.lhs
        symbols = []
        if isinstance(var, DottedVariable):
            var = expr.lhs
            while isinstance(var, DottedVariable):
                var = var.lhs
            symbols.append(var)
        elif isinstance(var, IndexedElement):
            var = var.base
            symbols.append(var)
        elif isinstance(var, Variable):
            symbols.append(var)
        return symbols
    elif isinstance(expr, FunctionCall):
        f = expr.funcdef
        symbols = []
        for func_arg, inout in zip(expr.args,f.arguments_inout):
            if inout:
                symbols.append(func_arg)
        return symbols

    return []


# ...

# ... TODO: improve and make it recursive

def get_iterable_ranges(it, var_name=None):
    """Returns ranges of an iterable object."""

    if isinstance(it, Variable):
        if it.cls_base is None:
            raise TypeError('iterable must be an iterable Variable object'
                            )

        # ...

        def _construct_arg_Range(name):
            if not isinstance(name, DottedName):
                raise TypeError('Expecting a DottedName, given  {0}'.format(type(name)))

            if not var_name:
                return DottedName(it.name.name[0], name.name[1])
            else:
                return DottedName(var_name, name.name[1])

        # ...

        cls_base = it.cls_base

        if isinstance(cls_base, PythonRange):
            if not isinstance(it.name, DottedName):
                raise TypeError('Expecting a DottedName, given  {0}'.format(type(it.name)))

            args = []
            for i in [cls_base.start, cls_base.stop, cls_base.step]:
                if isinstance(i, Variable):
                    arg_name = _construct_arg_Range(i.name)
                    arg = i.clone(arg_name)
                elif isinstance(i, IndexedElement):
                    arg_name = _construct_arg_Range(i.base.name)
                    base = i.base.clone(arg_name)
                    indices = i.indices
                    arg = base[indices]
                else:
                    raise TypeError('Wrong type, given {0}'.format(type(i)))
                args += [arg]

            return [PythonRange(*args)]

    elif isinstance(it, ConstructorCall):
        cls_base = it.this.cls_base

        # arguments[0] is 'self'
        # TODO must be improved in syntax, so that a['value'] is a sympy object

        args = []
        kwargs = {}
        for a in it.arguments[1:]:
            if isinstance(a, dict):

                # we add '_' tp be conform with the private variables convention

                kwargs['{0}'.format(a['key'])] = a['value']
            else:
                args.append(a)

        # TODO improve

        params = args

#        for k,v in kwargs:
#            params.append(k)

    methods = cls_base.methods_as_dict
    init_method = methods['__init__']

    args = init_method.arguments[1:]
    args = [str(i) for i in args]

    # ...

    it_method = methods['__iter__']
    targets = []
    starts = []
    for stmt in it_method.body:
        if isinstance(stmt, Assign):
            targets.append(stmt.lhs)
            starts.append(stmt.lhs)

    names = []
    for i in starts:
        if isinstance(i, IndexedElement):
            names.append(str(i.base))
        else:
            names.append(str(i))
    names = list(set(names))

    inits = {}
    for stmt in init_method.body:
        if isinstance(stmt, Assign):
            if str(stmt.lhs) in names:
                expr = stmt.rhs
                for (a_old, a_new) in zip(args, params):
                    dtype = datatype(stmt.rhs.dtype)
                    v_old = Variable(dtype, a_old)
                    if isinstance(a_new, (IndexedElement, str, Variable)):
                        v_new = Variable(dtype, a_new)
                    else:
                        v_new = a_new
                    expr = subs(expr, v_old, v_new)
                    inits[str(stmt.lhs)] = expr

    _starts = []
    for i in starts:
        if isinstance(i, IndexedElement):
            _starts.append(i.base)
        else:
            _starts.append(i)
    starts = [inits[str(i)] for i in _starts]

    # ...

    def _find_stopping_criterium(stmts):
        for stmt in stmts:
            if isinstance(stmt, If):
                if not len(stmt.args) == 2:
                    raise ValueError('Wrong __next__ pattern')

                (ct, et) = stmt.args[0]
                (cf, ef) = stmt.args[1]

                for i in et:
                    if isinstance(i, Raise):
                        return cf

                for i in ef:
                    if isinstance(i, Raise):
                        return ct

                raise TypeError('Wrong type for __next__ pattern')

        return None

    # ...

    # ...

    def doit(expr, targets):
        if isinstance(expr, Relational):
            if str(expr.lhs) in targets and expr.rel_op in ['<', '<=']:
                return expr.rhs
            elif str(expr.rhs) in targets and expr.rel_op in ['>', '>='
                    ]:
                return expr.lhs
            else:
                return None
        elif isinstance(expr, sp_And):
            return [doit(a, targets) for a in expr.args]
        else:
            raise TypeError('Expecting And logical expression.')

    # ...

    # ...

    next_method = methods['__next__']
    ends = []
    cond = _find_stopping_criterium(next_method.body)

    # TODO treate case of cond with 'and' operation
    # TODO we should avoid using str
    #      must change target from DottedName to Variable

    targets = [str(i) for i in targets]
    ends = doit(cond, targets)

    # TODO not use str

    if not isinstance(ends, (list, tuple)):
        ends = [ends]

    names = []
    for i in ends:
        if isinstance(i, IndexedElement):
            names.append(str(i.base))
        else:
            names.append(str(i))
    names = list(set(names))

    inits = {}
    for stmt in init_method.body:
        if isinstance(stmt, Assign):
            if str(stmt.lhs) in names:
                expr = stmt.rhs
                for (a_old, a_new) in zip(args, params):
                    dtype = datatype(stmt.rhs.dtype)
                    v_old = Variable(dtype, a_old)
                    if isinstance(a_new, (IndexedElement, str, Variable)):
                        v_new = Variable(dtype, a_new)
                    else:
                        v_new = a_new
                    expr = subs(expr, v_old, v_new)
                    inits[str(stmt.lhs)] = expr

    _ends = []
    for i in ends:
        if isinstance(i, IndexedElement):
            _ends.append(i.base)
        else:
            _ends.append(i)
    ends = [inits[str(i)] for i in _ends]


    if not len(ends) == len(starts):
        raise ValueError('wrong number of starts/ends')

    # ...

    return [PythonRange(s, e, 1) for (s, e) in zip(starts, ends)]

class ParserResult(Basic):

    def __init__(
        self,
        program   = None,
        module    = None,
        mod_name  = None,
        prog_name = None,
        ):

        if program is not None  and not isinstance(program, CodeBlock):
            raise TypeError('Program must be a CodeBlock')

        if module is not None  and not isinstance(module, CodeBlock):
            raise TypeError('Module must be a CodeBlock')

        if program is not None and module is not None:
            if mod_name is None:
                raise TypeError('Please provide module name')
            elif not isinstance(mod_name, str):
                raise TypeError('Module name must be a string')
            if prog_name is None:
                raise TypeError('Please provide program name')
            elif not isinstance(prog_name, str):
                raise TypeError('Program name must be a string')

        self._program   = program
        self._module    = module
        self._prog_name = prog_name
        self._mod_name  = mod_name
        super().__init__()


    @property
    def program(self):
        return self._program

    @property
    def module(self):
        return self._module

    @property
    def prog_name(self):
        return self._prog_name

    @property
    def mod_name(self):
        return self._mod_name

    def has_additional_module(self):
        return self.program is not None and self.module is not None

    def is_program(self):
        return self.program is not None

    def get_focus(self):
        if self.is_program():
            return self.program
        else:
            return self.module

    def __reduce_ex__(self, i):
        """ Used by pickle to create an object of this class.

          Parameters
          ----------

          i : int
           protocol

          Results
          -------

          out : tuple
           A tuple of two elements
           a callable function that can be called
           to create the initial version of the object
           and its arguments.
        """
        kwargs = dict(
        program = self.program,
        module  = self.module,
        prog_name = self.prog_name,
        mod_name  = self.mod_name)
        return (apply, (self.__class__, (), kwargs))

#==============================================================================
def process_shape(shape):
    if not hasattr(shape,'__iter__'):
        shape = [shape]

    new_shape = []
    for s in shape:
        if isinstance(s,(LiteralInteger, Variable, Slice, PyccelAstNode, FunctionCall)):
            new_shape.append(s)
        elif isinstance(s, int):
            new_shape.append(LiteralInteger(s))
        else:
            raise TypeError('shape elements cannot be '+str(type(s))+'. They must be one of the following types: LiteralInteger, Variable, Slice, PyccelAstNode, int, FunctionCall')
    return tuple(new_shape)
<|MERGE_RESOLUTION|>--- conflicted
+++ resolved
@@ -8,11 +8,6 @@
 from collections     import OrderedDict
 
 from sympy import Integral, Symbol
-<<<<<<< HEAD
-from sympy import Integer as sp_Integer
-from sympy import Float as sp_Float, Rational as sp_Rational
-=======
->>>>>>> dfd76cc6
 from sympy import preorder_traversal
 
 from sympy.simplify.radsimp   import fraction
@@ -30,13 +25,8 @@
 from pyccel.errors.messages import RECURSIVE_RESULTS_REQUIRED
 
 from .basic     import Basic, PyccelAstNode
-<<<<<<< HEAD
-from .builtins  import (PythonEnumerate, PythonLen, PythonList, PythonMap,
-                        PythonRange, PythonZip, PythonTuple, PythonBool, Lambda)
-=======
 from .builtins  import (PythonEnumerate, PythonLen, PythonMap,
                         PythonRange, PythonZip, PythonBool, Lambda)
->>>>>>> dfd76cc6
 from .datatypes import (datatype, DataType, NativeSymbol,
                         NativeBool, NativeRange,
                         NativeTuple, is_iterable_datatype, str_dtype)
@@ -838,12 +828,9 @@
         self._lhs = lhs
         self._rhs = rhs
         super().__init__()
-<<<<<<< HEAD
 
     def __str__(self):
         return '{0} := {1}'.format(str(self.lhs), str(self.rhs))
-=======
->>>>>>> dfd76cc6
 
     def _sympystr(self, printer):
         sstr = printer.doprint
@@ -1000,10 +987,6 @@
     """
 
     def __init__(self, test, body, local_vars=()):
-<<<<<<< HEAD
-        test = sympify(test, locals=local_sympify)
-=======
->>>>>>> dfd76cc6
 
         if PyccelAstNode.stage == 'semantic':
             if test.dtype is not NativeBool():
@@ -3417,27 +3400,10 @@
 
     def __init__(self, *args):
 
-<<<<<<< HEAD
-        newargs = []
-        for ce in args:
-            cond = ce[0]
-            if PyccelAstNode.stage == 'semantic' and cond.dtype is not NativeBool():
-                cond = PythonBool(cond)
-            if isinstance(ce[1], (list, tuple)):
-                body = CodeBlock(ce[1])
-            elif isinstance(ce[1], CodeBlock):
-                body = ce[1]
-            else:
-                raise TypeError('body is not iterable or CodeBlock')
-            newargs.append((cond,body))
-
-        self._blocks = tuple(newargs)
-=======
         if not all(isinstance(a, IfSection) for a in args):
             raise TypeError("An If must be composed of IfSections")
 
         self._blocks = args
->>>>>>> dfd76cc6
 
         super().__init__()
 
@@ -3447,14 +3413,7 @@
 
     @property
     def bodies(self):
-<<<<<<< HEAD
-        b = []
-        for i in self._blocks:
-            b.append( i[1])
-        return b
-=======
         return [b.body for b in self._blocks]
->>>>>>> dfd76cc6
 
 class StarredArguments(Basic):
     def __init__(self, args):
@@ -3464,22 +3423,6 @@
     @property
     def args_var(self):
         return self._starred_obj
-<<<<<<< HEAD
-
-
-def is_simple_assign(expr):
-    if not isinstance(expr, Assign):
-        return False
-
-    assignable = [Variable, IndexedElement]
-    assignable += [sp_Integer, sp_Float]
-    assignable = tuple(assignable)
-    if isinstance(expr.rhs, assignable):
-        return True
-    else:
-        return False
-=======
->>>>>>> dfd76cc6
 
 
 # ...
