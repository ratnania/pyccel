#!/usr/bin/python
# -*- coding: utf-8 -*-

import importlib
from collections.abc import Iterable
from collections     import OrderedDict

from pyccel.ast.datatypes  import str_dtype
from sympy import sympify
from sympy import Add as sp_Add, Mul as sp_Mul, Pow as sp_Pow
from sympy import Eq as sp_Eq, Ne as sp_Ne, Lt as sp_Lt, Le as sp_Le, Gt as sp_Gt, Ge as sp_Ge
from sympy import Integral, Symbol, Tuple
from sympy import Lambda
from sympy import Integer as sp_Integer
from sympy import Float as sp_Float, Rational as sp_Rational
from sympy import preorder_traversal

from sympy.simplify.radsimp   import fraction
from sympy.core.compatibility import with_metaclass
from sympy.core.singleton     import Singleton, S
from sympy.core.function      import Function, Application
from sympy.core.function      import Derivative, UndefinedFunction as sp_UndefinedFunction
from sympy.core.function      import _coeff_isneg
from sympy.core.expr          import Expr, AtomicExpr
from sympy.logic.boolalg      import And as sp_And, Or as sp_Or
from sympy.logic.boolalg      import Boolean as sp_Boolean
from sympy.tensor             import Idx, Indexed, IndexedBase

from sympy.matrices.matrices            import MatrixBase
from sympy.matrices.expressions.matexpr import MatrixSymbol, MatrixElement
from sympy.tensor.array.ndim_array      import NDimArray
from sympy.utilities.iterables          import iterable
from sympy.utilities.misc               import filldedent


from .basic     import Basic, PyccelAstNode
from .builtins  import (PythonEnumerate, PythonLen, PythonList, PythonMap,
                        PythonRange, PythonZip, PythonTuple, PythonBool,
                        PythonInt)
from .datatypes import (datatype, DataType, CustomDataType, NativeSymbol,
                        NativeInteger, NativeBool, NativeReal,
                        NativeComplex, NativeRange, NativeTensor, NativeString,
                        NativeGeneric, NativeTuple, default_precision, is_iterable_datatype)

from .literals       import LiteralTrue, LiteralFalse, LiteralInteger
from .literals       import LiteralImaginaryUnit, LiteralString
from .itertoolsext   import Product
from .functionalexpr import GeneratorComprehension as GC
from .functionalexpr import FunctionalFor

from pyccel.errors.errors import Errors
from pyccel.errors.messages import *

errors = Errors()

# TODO [YG, 12.03.2020]: Move non-Python constructs to other modules
# TODO [YG, 12.03.2020]: Rename classes to avoid name clashes in pyccel/ast
# NOTE: commented-out symbols are never used in Pyccel
__all__ = (
    'PyccelOperator',
    'PyccelPow',
    'PyccelAdd',
    'PyccelMinus',
    'PyccelMul',
    'PyccelDiv',
    'PyccelMod',
    'PyccelFloorDiv',
    'PyccelEq',
    'PyccelNe',
    'PyccelLt',
    'PyccelLe',
    'PyccelGt',
    'PyccelGe',
    'PyccelAnd',
    'PyccelOr',
    'PyccelNot',
    'PyccelRShift',
    'PyccelLShift',
    'PyccelBitXor',
    'PyccelBitOr',
    'PyccelBitAnd',
    'PyccelInvert',
    'PyccelAssociativeParenthesis',
    'PyccelUnary',
    'AddOp',
    'AliasAssign',
    'Allocate',
    'AnnotatedComment',
    'Argument',
    'AsName',
    'Assert',
    'Assign',
    'AugAssign',
    'Block',
    'Break',
    'ClassDef',
    'CodeBlock',
    'Comment',
    'CommentBlock',
    'Concatenate',
    'ConstructorCall',
    'Continue',
    'Declare',
    'Del',
    'DivOp',
    'Dlist',
    'DoConcurrent',
    'DottedName',
    'DottedVariable',
    'EmptyNode',
    'ErrorExit',
    'Eval',
    'Exit',
    'BindCFunctionDef',
    'For',
    'ForAll',
    'ForIterator',
    'FunctionCall',
    'FunctionDef',
    'GetDefaultFunctionArg',
    'If',
    'IfTernaryOperator',
    'Import',
    'IndexedElement',
    'IndexedVariable',
    'Interface',
    'Is',
    'IsNot',
    'Load',
    'ModOp',
    'Module',
    'ModuleHeader',
    'MulOp',
    'NativeOp',
    'NewLine',
    'Nil',
    'ParallelBlock',
    'ParallelRange',
    'ParserResult',
    'Pass',
    'Program',
    'PyccelArraySize',
    'PythonFunction',
    'Random',
    'Return',
    'SeparatorComment',
    'Slice',
    'StarredArguments',
    'SubOp',
    'Subroutine',
    'SumFunction',
    'SymbolicAssign',
    'SymbolicPrint',
    'SympyFunction',
    'Tensor',
    'Tile',
    'TupleImport',
    'TupleVariable',
    'ValuedArgument',
    'ValuedVariable',
    'Variable',
    'VariableAddress',
    'Void',
    'VoidFunction',
    'While',
    'With',
    '_atomic',
#    'allocatable_like',
    'create_variable',
    'create_incremented_string',
    'extract_subexpressions',
#    'float2int',
    'get_assigned_symbols',
    'get_initial_value',
    'get_iterable_ranges',
    'inline',
    'int2float',
#    'is_simple_assign',
    'local_sympify',
#    'operator',
#    'op_registry',
    'process_shape',
    'subs',
    'OMP_For_Loop',
    'OMP_Parallel_Construct',
    'OMP_Single_Construct',
    'Omp_End_Clause'
)

#==============================================================================
local_sympify = {
    'N'    : Symbol('N'),
    'S'    : Symbol('S'),
    'zeros': Symbol('zeros'),
    'ones' : Symbol('ones'),
    'Point': Symbol('Point')
}

#==============================================================================
def apply(func, args, kwargs):return func(*args, **kwargs)
#==============================================================================
def broadcast(shape_1, shape_2):
    """ This function broadcast two shapes using numpy broadcasting rules """
    a = len(shape_1)
    b = len(shape_2)
    if a>b:
        new_shape_2 = (1,)*(a-b) + tuple(shape_2)
        new_shape_1 = shape_1
    elif b>a:
        new_shape_1 = (1,)*(b-a) + tuple(shape_1)
        new_shape_2 = shape_2
    else:
        new_shape_2 = shape_2
        new_shape_1 = shape_1

    new_shape = []
    for e1,e2 in zip(new_shape_1, new_shape_2):
        if e1 == e2:
            new_shape.append(e1)
        elif e1 == 1:
            new_shape.append(e2)
        elif e2 == 1:
            new_shape.append(e1)
        elif isinstance(e1, PyccelArraySize) and isinstance(e2, PyccelArraySize):
            new_shape.append(e1)
        elif isinstance(e1, PyccelArraySize):
            new_shape.append(e2)
        elif isinstance(e2, PyccelArraySize):
            new_shape.append(e1)
        else:
            msg = 'operands could not be broadcast together with shapes {} {}'
            msg = msg.format(shape_1, shape_2)
            errors.report(msg,severity='fatal')
    return tuple(new_shape)

def handle_precedence(args, my_precedence):
    precedence = [getattr(a, 'precedence', 17) for a in args]

    if min(precedence) <= my_precedence:

        new_args = []

        for i, (a,p) in enumerate(zip(args, precedence)):
            if (p < my_precedence or (p == my_precedence and i != 0)):
                new_args.append(PyccelAssociativeParenthesis(a))
            else:
                new_args.append(a)
        args = tuple(new_args)

    return args

class PyccelBitOperator(Expr, PyccelAstNode):
    _rank = 0
    _shape = ()

    def __init__(self, args):
        if self.stage == 'syntactic':
            self._args = handle_precedence(args, self.precedence)
            return

        max_precision = 0
        for a in args:
            if a.dtype is NativeInteger() or a.dtype is NativeBool():
                max_precision = max(a.precision, max_precision)
            else:
                raise TypeError('unsupported operand type(s): {}'.format(self))
        self._precision = max_precision
    @property
    def precedence(self):
        return self._precedence

class PyccelRShift(PyccelBitOperator):
    _precedence = 11
    _dtype = NativeInteger()
    def __init__(self, *args):
        super(PyccelRShift, self).__init__(args)
        if self.stage == 'syntactic':
            return
        self._args = [PythonInt(a) if a.dtype is NativeBool() else a for a in args]

class PyccelLShift(PyccelBitOperator):
    _precedence = 11
    _dtype = NativeInteger()
    def __init__(self, *args):
        super(PyccelLShift, self).__init__(args)
        if self.stage == 'syntactic':
            return
        self._args = [PythonInt(a) if a.dtype is NativeBool() else a for a in args]

class PyccelBitXor(PyccelBitOperator):
    _precedence = 9
    def __init__(self, *args):
        super(PyccelBitXor, self).__init__(args)
        if self.stage == 'syntactic':
            return
        if all(a.dtype is NativeInteger() for a in args):
            self._dtype = NativeInteger()
        elif all(a.dtype is NativeBool() for a in args):
            self._dtype = NativeBool()
        else:
            self._dtype = NativeInteger()
            self._args = [PythonInt(a) if a.dtype is NativeBool() else a for a in args]

class PyccelBitOr(PyccelBitOperator):
    _precedence = 8
    def __init__(self, *args):
        super(PyccelBitOr, self).__init__(args)
        if self.stage == 'syntactic':
            return
        if all(a.dtype is NativeInteger() for a in args):
            self._dtype = NativeInteger()
        elif all(a.dtype is NativeBool() for a in args):
            self._dtype = NativeBool()
        else:
            self._dtype = NativeInteger()
            self._args = [PythonInt(a) if a.dtype is NativeBool() else a for a in args]

class PyccelBitAnd(PyccelBitOperator):
    _precedence = 10
    def __init__(self, *args):
        super(PyccelBitAnd, self).__init__(args)
        if self.stage == 'syntactic':
            return
        if all(a.dtype is NativeInteger() for a in args):
            self._dtype = NativeInteger()
        elif all(a.dtype is NativeBool() for a in args):
            self._dtype = NativeBool()
        else:
            self._dtype = NativeInteger()
            self._args = [PythonInt(a) if a.dtype is NativeBool() else a for a in args]

class PyccelInvert(PyccelBitOperator):
    _precedence = 14
    _dtype = NativeInteger()
    def __init__(self, *args):
        super(PyccelInvert, self).__init__(args)
        if self.stage == 'syntactic':
            return
        self._args = [PythonInt(a) if a.dtype is NativeBool() else a for a in args]

class PyccelOperator(Expr, PyccelAstNode):

    def __init__(self, *args):

        if self.stage == 'syntactic':
            self._args = handle_precedence(args, self.precedence)
            return
        integers  = [a for a in args if a.dtype is NativeInteger() or a.dtype is NativeBool()]
        reals     = [a for a in args if a.dtype is NativeReal()]
        complexes = [a for a in args if a.dtype is NativeComplex()]
        strs      = [a for a in args if a.dtype is NativeString()]

        if strs:
            self._dtype = NativeString()
            self._rank  = 0
            self._shape = ()
            assert len(integers + reals + complexes) == 0
        else:
            if complexes:
                self._dtype     = NativeComplex()
                self._precision = max(a.precision for a in complexes)
            elif reals:
                self._dtype     = NativeReal()
                self._precision = max(a.precision for a in reals)
            elif integers:
                self._dtype     = NativeInteger()
                self._precision = max(a.precision for a in integers)
            else:
                raise TypeError('cannot determine the type of {}'.format(self))

            ranks  = [a.rank for a in args]
            shapes = [a.shape for a in args]

            if None in ranks:
                self._rank  = None
                self._shape = None
            elif all(sh is not None for tup in shapes for sh in tup):
                if len(args) == 1:
                    shape = args[0].shape
                else:
                    shape = broadcast(args[0].shape, args[1].shape)

                    for a in args[2:]:
                        shape = broadcast(shape, a.shape)

                self._shape = shape
                self._rank  = len(shape)
            else:
                self._rank  = max(a.rank for a in args)
                self._shape = [None]*self._rank

    @property
    def precedence(self):
        return self._precedence

class PyccelPow(PyccelOperator):
    _precedence  = 15
class PyccelAdd(PyccelOperator):
    _precedence = 12
class PyccelMul(PyccelOperator):
    _precedence = 13
class PyccelMinus(PyccelAdd):
    pass
class PyccelDiv(PyccelOperator):
    _precedence = 13
    def __init__(self, *args):

        if self.stage == 'syntactic':
            self._args = handle_precedence(args, self.precedence)
            return

        integers  = [a for a in args if a.dtype is NativeInteger() or a.dtype is NativeBool()]
        reals     = [a for a in args if a.dtype is NativeReal()]
        complexes = [a for a in args if a.dtype is NativeComplex()]
        if complexes:
            self._dtype     = NativeComplex()
            self._precision = max(a.precision for a in complexes)
        elif reals:
            self._dtype     = NativeReal()
            self._precision = max(a.precision for a in reals)
        elif integers:
            self._dtype     = NativeReal()
            self._precision = default_precision['real']

        ranks  = [a.rank for a in args]
        shapes = [a.shape for a in args]

        if None in ranks:
            self._rank  = None
            self._shape = None

        elif all(sh is not None for tup in shapes for sh in tup):
            shape = broadcast(args[0].shape, args[1].shape)

            for a in args[2:]:
                shape = broadcast(shape, a.shape)

            self._shape = shape
            self._rank  = len(shape)
        else:
            self._rank  = max(a.rank for a in args)
            self._shape = [None]*self._rank

class PyccelMod(PyccelOperator):
    _precedence = 13
class PyccelFloorDiv(PyccelOperator):
    _precedence = 13

class PyccelBooleanOperator(Expr, PyccelAstNode):
    _precedence = 7

    def __init__(self, *args):

        if self.stage == 'syntactic':
            self._args = handle_precedence(args, self.precedence)
            return

        self._dtype = NativeBool()
        self._precision = default_precision['bool']

        ranks  = [a.rank for a in args]
        shapes = [a.shape for a in args]

        if None in ranks:
            self._rank  = None
            self._shape = None

        elif all(sh is not None for tup in shapes for sh in tup):
            shape = broadcast(args[0].shape, args[1].shape)
            for a in args[2:]:
                shape = broadcast(shape, a.shape)

            self._shape = shape
            self._rank  = len(shape)
        else:
            self._rank = max(a.rank for a in args)
            self._shape = [None]*self._rank

    @property
    def precedence(self):
        return self._precedence

class PyccelEq(PyccelBooleanOperator):
    pass
class PyccelNe(PyccelBooleanOperator):
    pass
class PyccelLt(PyccelBooleanOperator):
    pass
class PyccelLe(PyccelBooleanOperator):
    pass
class PyccelGt(PyccelBooleanOperator):
    pass
class PyccelGe(PyccelBooleanOperator):
    pass

class PyccelAssociativeParenthesis(Expr, PyccelAstNode):
    _precedence = 18
    def __init__(self, a):
        if self.stage == 'syntactic':
            return
        self._dtype     = a.dtype
        self._rank      = a.rank
        self._precision = a.precision
        self._shape     = a.shape

    @property
    def precedence(self):
        return self._precedence

class PyccelUnary(Expr, PyccelAstNode):
    _precedence = 14

    def __init__(self, a):

        if self.stage == 'syntactic':
            if (getattr(a, 'precedence', 17) <= self.precedence):
                a = PyccelAssociativeParenthesis(a)
                self._args = (a,)
            return

        self._dtype     = a.dtype
        self._rank      = a.rank
        self._precision = a.precision
        self._shape     = a.shape

    @property
    def precedence(self):
        return self._precedence

class PyccelUnarySub(PyccelUnary):
    pass

class PyccelAnd(Expr, PyccelAstNode):
    _dtype = NativeBool()
    _rank  = 0
    _shape = ()
    _precision = default_precision['bool']
    _precedence = 5

    def __init__(self, *args):
        if self.stage == 'syntactic':
            self._args = handle_precedence(args, self.precedence)

    @property
    def precedence(self):
        return self._precedence

class PyccelOr(Expr, PyccelAstNode):
    _dtype = NativeBool()
    _rank  = 0
    _shape = ()
    _precision = default_precision['bool']
    _precedence = 4

    def __init__(self, *args):
        if self.stage == 'syntactic':
            self._args = handle_precedence(args, self.precedence)

    @property
    def precedence(self):
        return self._precedence

class PyccelNot(Expr, PyccelAstNode):
    _dtype = NativeBool()
    _rank  = 0
    _shape = ()
    _precision = default_precision['bool']
    _precedence = 6

    def __init__(self, *args):
        if self.stage == 'syntactic':
            self._args = handle_precedence(args, self.precedence)

    @property
    def precedence(self):
        return self._precedence

class Is(Basic, PyccelAstNode):

    """Represents a is expression in the code.

    Examples
    --------
    >>> from pyccel.ast import Is
    >>> from pyccel.ast import Nil
    >>> from sympy.abc import x
    >>> Is(x, Nil())
    Is(x, None)
    """
    _dtype = NativeBool()
    _rank  = 0
    _shape = ()
    _precision = default_precision['bool']
    _precedence = 7

    def __init__(self, *args):
        if self.stage == 'syntactic':
            self._args = handle_precedence(args, self.precedence)

    @property
    def lhs(self):
        return self._args[0]

    @property
    def rhs(self):
        return self._args[1]

    @property
    def precedence(self):
        return self._precedence


class IsNot(Basic, PyccelAstNode):

    """Represents a is expression in the code.

    Examples
    --------
    >>> from pyccel.ast import IsNot
    >>> from pyccel.ast import Nil
    >>> from sympy.abc import x
    >>> IsNot(x, Nil())
    IsNot(x, None)
    """

    _dtype = NativeBool()
    _rank  = 0
    _shape = ()
    _precision = default_precision['bool']
    _precedence = 7

    def __init__(self, *args):
        if self.stage == 'syntactic':
            self._args = handle_precedence(args, self.precedence)

    @property
    def lhs(self):
        return self._args[0]

    @property
    def rhs(self):
        return self._args[1]

    @property
    def precedence(self):
        return self._precedence


Relational = (PyccelEq,  PyccelNe,  PyccelLt,  PyccelLe,  PyccelGt,  PyccelGe, PyccelAnd, PyccelOr,  PyccelNot, Is, IsNot)
# TODO - add EmptyStmt => empty lines
#      - update code examples
#      - add examples
#      - Function case
#      - AnnotatedComment case
#      - use Tuple after checking the object is iterable:'funcs=Tuple(*funcs)'
#      - add a new Idx that uses Variable instead of Symbol


def subs(expr, new_elements):
    """
    Substitutes old for new in an expression after sympifying args.

    Parameters
    ----------
    new_elements : list of tuples like [(x,2)(y,3)]
    """

    if len(list(new_elements)) == 0:
        return expr
    if isinstance(expr, (list, tuple, Tuple)):
        return [subs(i, new_elements) for i in expr]

    elif isinstance(expr, While):
        test = subs(expr.test, new_elements)
        body = subs(expr.body, new_elements)
        return While(test, body)

    elif isinstance(expr, For):
        target = subs(expr.target, new_elements)
        it = subs(expr.iterable, new_elements)
        target = expr.target
        it = expr.iterable
        body = subs(expr.body, new_elements)
        return For(target, it, body)

    elif isinstance(expr, If):
        args = []
        for block in expr.args:
            test = block[0]
            stmts = block[1]
            t = subs(test, new_elements)
            s = subs(stmts, new_elements)
            args.append((t, s))
        return If(*args)

    elif isinstance(expr, Return):

        for i in new_elements:
            expr = expr.subs(i[0],i[1])
        return expr

    elif isinstance(expr, Assign):
        new_expr = expr.subs(new_elements)
        new_expr.set_fst(expr.fst)
        return new_expr
    elif isinstance(expr, Expr):
        return expr.subs(new_elements)

    else:
        return expr


def allocatable_like(expr, verbose=False):
    """
    finds attributes of an expression

    Parameters
    ----------
    expr: Expr
        a pyccel expression

    verbose: bool
        talk more
    """

    if isinstance(expr, (Variable, IndexedVariable, IndexedElement)):
        return expr
    elif isinstance(expr, str):
        # if the rhs is a string
        return expr
    elif isinstance(expr, Expr):
        args = [expr]
        while args:
            a = args.pop()
            # XXX: This is a hack to support non-Basic args
            if isinstance(a, str):
                continue

            if a.is_Mul:
                if _coeff_isneg(a):
                    if a.args[0] is S.NegativeOne:
                        a = a.as_two_terms()[1]
                    else:
                        a = -a
                (n, d) = fraction(a)
                if n.is_Integer:
                    args.append(d)
                    continue  # won't be -Mul but could be Add
                elif d is not S.One:
                    if not d.is_Integer:
                        args.append(d)
                    args.append(n)
                    continue  # could be -Mul
            elif a.is_Add:
                aargs = list(a.args)
                negs = 0
                for ai in aargs:
                    if _coeff_isneg(ai):
                        negs += 1
                        args.append(-ai)
                    else:
                        args.append(ai)
                continue
            if a.is_Pow and a.exp is S.NegativeOne:
                args.append(a.base)  # won't be -Mul but could be Add
                continue
            if a.is_Mul or a.is_Pow or a.is_Function or \
                    isinstance(a, (Derivative, Integral)):

                o = Symbol(a.func.__name__.upper())
            if not a.is_Symbol and not isinstance(a, (IndexedElement,
                    Function)):
                args.extend(a.args)
            if isinstance(a, Function):
                if verbose:
                    print('Functions not yet available')
                return None
            elif isinstance(a, (Variable, IndexedVariable,
                            IndexedElement)):
                return a
            elif a.is_Symbol:
                raise TypeError('Found an unknown symbol {0}'.format(str(a)))
    else:
        raise TypeError('Unexpected type {0}'.format(type(expr)))



def _atomic(e, cls=None,ignore=()):

    """Return atom-like quantities as far as substitution is
    concerned: Functions and DottedVarviables, Variables. we don't
    return atoms that are inside such quantities too
    """

    pot = preorder_traversal(e)
    seen = []
    atoms_ = []
    if cls is None:
        cls = (Application, DottedVariable, Variable,
               IndexedVariable,IndexedElement)

    for p in pot:
        if p in seen or isinstance(p, ignore):
            pot.skip()
            continue
        seen.append(p)
        if isinstance(p, cls):
            pot.skip()
            atoms_.append(p)

    return atoms_



def extract_subexpressions(expr):
    """this function takes an expression and returns a list
      of statements if this expression contains sub expressions that need
      to be evaluated outside of the expression


      Parameters
      ----------
      expr : Add, Mul, Pow, Application

    """

    stmts = []
    cls   = (sp_Add, sp_Mul, sp_Pow, sp_And,
             sp_Or, sp_Eq, sp_Ne, sp_Lt, sp_Gt,
             sp_Le, sp_Ge)

    id_cls = (Symbol, Indexed, IndexedBase,
              DottedVariable, sp_Float, sp_Integer,
              sp_Rational, LiteralImaginaryUnit,sp_Boolean,
              LiteralTrue, LiteralFalse, LiteralString,
              ValuedArgument, Nil, PythonList, PythonTuple,
              StarredArguments)

    func_names = ('diag', 'empty', 'zip', 'enumerate')
    #TODO put only imported functions
    def substitute(expr):
        if isinstance(expr, id_cls):
            return expr
        if isinstance(expr, cls):
            args = expr.args
            args = [substitute(arg) for arg in args]
            return expr.func(*args, evaluate=False)
        elif isinstance(expr, Application):
            args = substitute(expr.args)

            if str(expr.func) in func_names:
                var = create_variable(expr)
                expr = expr.func(*args, evaluate=False)
                expr = Assign(var, expr)
                stmts.append(expr)

                return var
            else:
                expr = expr.func(*args, evaluate=False)
                return expr
        elif isinstance(expr, GC):
            stmts.append(expr)
            return expr.lhs
        elif isinstance(expr,IfTernaryOperator):
            var = create_variable(expr)
            new = Assign(var, expr)
            new.set_fst(expr.fst)
            stmts.append(new)
            return var
        elif isinstance(expr, PythonList):
            args = []
            for i in expr:
                args.append(substitute(i))

            return PythonList(*args, sympify=False)

        elif isinstance(expr, (Tuple, tuple, list)):
            args = []

            for i in expr:
                args.append(substitute(i))
            return args

        else:
            raise TypeError('statement {} not supported yet'.format(type(expr)))


    new_expr  = substitute(expr)
    return stmts, new_expr



#def collect_vars(ast):
#    """ collect variables in order to be declared"""
#    #TODO use the namespace to get the declared variables
#    variables = {}
#    def collect(stmt):
#
#        if isinstance(stmt, Variable):
#            if not isinstance(stmt.name, DottedName):
#                variables[stmt.name] = stmt
#        elif isinstance(stmt, (tuple, Tuple, list)):
#            for i in stmt:
#                collect(i)
#        if isinstance(stmt, For):
#            collect(stmt.target)
#            collect(stmt.body)
#        elif isinstance(stmt, FunctionalFor):
#            collect(stmt.lhs)
#            collect(stmt.loops)
#        elif isinstance(stmt, If):
#            collect(stmt.bodies)
#        elif isinstance(stmt, (While, CodeBlock)):
#            collect(stmt.body)
#        elif isinstance(stmt, (Assign, AliasAssign, AugAssign)):
#            collect(stmt.lhs)
#            if isinstance(stmt.rhs, (Linspace, Diag, Where)):
#                collect(stmt.rhs.index)
#
#
#    collect(ast)
#    return variables.values()

def inline(func, args):
    local_vars = func.local_vars
    body = func.body
    body = subs(body, zip(func.arguments, args))
    return Block(str(func.name), local_vars, body)


def int2float(expr):
    return expr

def float2int(expr):
    return expr

def create_incremented_string(forbidden_exprs, prefix = 'Dummy', counter = 1):
    """This function takes a prefix and a counter and uses them to construct
    a new name of the form:
            prefix_counter
    Where counter is formatted to fill 4 characters
    The new name is checked against a list of forbidden expressions. If the
    constructed name is forbidden then the counter is incremented until a valid
    name is found

      Parameters
      ----------
      forbidden_exprs : Set
                        A set of all the values which are not valid solutions to this problem
      prefix          : str
                        The prefix used to begin the string
      counter         : int
                        The expected value of the next name

      Returns
      ----------
      name            : str
                        The incremented string name
      counter         : int
                        The expected value of the next name

    """
    assert(isinstance(forbidden_exprs, set))
    nDigits = 4

    if prefix is None:
        prefix = 'Dummy'

    name_format = "{prefix}_{counter:0="+str(nDigits)+"d}"
    name = name_format.format(prefix=prefix, counter = counter)
    counter += 1
    while name in forbidden_exprs:
        name = name_format.format(prefix=prefix, counter = counter)
        counter += 1

    forbidden_exprs.add(name)

    return name, counter

def create_variable(forbidden_names, prefix = None, counter = 1):
    """This function takes a prefix and a counter and uses them to construct
    a Symbol with a name of the form:
            prefix_counter
    Where counter is formatted to fill 4 characters
    The new name is checked against a list of forbidden expressions. If the
    constructed name is forbidden then the counter is incremented until a valid
    name is found

      Parameters
      ----------
      forbidden_exprs : Set
                        A set of all the values which are not valid solutions to this problem
      prefix          : str
                        The prefix used to begin the string
      counter         : int
                        The expected value of the next name

      Returns
      ----------
      name            : sympy.Symbol
                        A sympy Symbol with the incremented string name
      counter         : int
                        The expected value of the next name

    """

    name, counter = create_incremented_string(forbidden_names, prefix, counter = counter)

    return Symbol(name), counter

class DottedName(Basic):

    """
    Represents a dotted variable.

    Examples
    --------
    >>> from pyccel.ast.core import DottedName
    >>> DottedName('matrix', 'n_rows')
    matrix.n_rows
    >>> DottedName('pyccel', 'stdlib', 'parallel')
    pyccel.stdlib.parallel
    """

    def __new__(cls, *args):
        return Basic.__new__(cls, *args)

    @property
    def name(self):
        return self._args

    def __str__(self):
        return """.""".join(str(n) for n in self.name)

    def _sympystr(self, printer):
        sstr = printer.doprint
        return """.""".join(sstr(n) for n in self.name)


class AsName(Basic):

    """
    Represents a renaming of a variable, used with Import.

    Examples
    --------
    >>> from pyccel.ast.core import AsName
    >>> AsName('old', 'new')
    old as new
    """

    def __new__(cls, name, target):

        # TODO check

        return Basic.__new__(cls, name, target)

    @property
    def name(self):
        return self._args[0]

    @property
    def target(self):
        return self._args[1]

    def _sympystr(self, printer):
        sstr = printer.doprint
        return '{0} as {1}'.format(sstr(self.name), sstr(self.target))

    def __eq__(self, string):
        if isinstance(string, (str, Symbol)):
            return string == self.target
        else:
            return self is string

    def __hash__(self):
        return hash(self.target)


class Dlist(Basic, PyccelAstNode):

    """ this is equivalent to the zeros function of numpy arrays for the python list.

    Parameters
    ----------
    value : Expr
           a sympy expression which represents the initilized value of the list

    shape : the shape of the array
    """

    def __new__(cls, val, length):
        return Basic.__new__(cls, val, length)

    def __init__(self, val, length):
        self._rank = val.rank
        self._shape = tuple(s if i!= 0 else s*length for i,s in enumerate(val.shape))

    @property
    def val(self):
        return self._args[0]

    @property
    def length(self):
        return self._args[1]


class Assign(Basic):

    """Represents variable assignment for code generation.

    Parameters
    ----------
    lhs : Expr
        Sympy object representing the lhs of the expression. These should be
        singular objects, such as one would use in writing code. Notable types
        include Symbol, MatrixSymbol, MatrixElement, and Indexed. Types that
        subclass these types are also supported.

    rhs : Expr
        Sympy object representing the rhs of the expression. This can be any
        type, provided its shape corresponds to that of the lhs. For example,
        a Matrix type can be assigned to MatrixSymbol, but not to Symbol, as
        the dimensions will not align.

    strict: bool
        if True, we do some verifications. In general, this can be more
        complicated and is treated in pyccel.syntax.

    status: None, str
        if lhs is not allocatable, then status is None.
        otherwise, status is {'allocated', 'unallocated'}

    like: None, Variable
        contains the name of the variable from which the lhs will be cloned.

    Examples
    --------
    >>> from sympy import symbols, MatrixSymbol, Matrix
    >>> from pyccel.ast.core import Assign
    >>> x, y, z = symbols('x, y, z')
    >>> Assign(x, y)
    x := y
    >>> Assign(x, 0)
    x := 0
    >>> A = MatrixSymbol('A', 1, 3)
    >>> mat = Matrix([x, y, z]).T
    >>> Assign(A, mat)
    A := Matrix([[x, y, z]])
    >>> Assign(A[0, 1], x)
    A[0, 1] := x

    """

    def __new__(
        cls,
        lhs,
        rhs,
        strict=False,
        status=None,
        like=None,
        ):
        cls._strict = strict

        if strict:
            lhs = sympify(lhs, locals=local_sympify)
            rhs = sympify(rhs, locals=local_sympify)

            # Tuple of things that can be on the lhs of an assignment

            assignable = (Symbol, MatrixSymbol, MatrixElement, Indexed,
                          Idx)

            # if not isinstance(lhs, assignable):
            #    raise TypeError("Cannot assign to lhs of type %s." % type(lhs))
            # Indexed types implement shape, but don't define it until later. This
            # causes issues in assignment validation. For now, matrices are defined
            # as anything with a shape that is not an Indexed

            lhs_is_mat = hasattr(lhs, 'shape') and not isinstance(lhs,
                    Indexed)
            rhs_is_mat = hasattr(rhs, 'shape') and not isinstance(rhs,
                    Indexed)

            # If lhs and rhs have same structure, then this assignment is ok

            if lhs_is_mat:
                if not rhs_is_mat:
                    raise ValueError('Cannot assign a scalar to a matrix.')
                elif lhs.shape != rhs.shape:
                    raise ValueError("Dimensions of lhs and rhs don't align.")
            elif rhs_is_mat and not lhs_is_mat:
                raise ValueError('Cannot assign a matrix to a scalar.')
        return Basic.__new__(cls, lhs, rhs, status, like)

    def _sympystr(self, printer):
        sstr = printer.doprint
        return '{0} := {1}'.format(sstr(self.lhs), sstr(self.rhs))

    @property
    def lhs(self):
        return self._args[0]

    @property
    def rhs(self):
        return self._args[1]

    # TODO : remove

    @property
    def expr(self):
        return self.rhs

    @property
    def status(self):
        return self._args[2]

    @property
    def like(self):
        return self._args[3]

    @property
    def strict(self):
        return self._strict

    @property
    def is_alias(self):
        """Returns True if the assignment is an alias."""

        # TODO to be improved when handling classes

        lhs = self.lhs
        rhs = self.rhs
        cond = isinstance(rhs, Variable) and rhs.rank > 0
        cond = cond or isinstance(rhs, IndexedElement)
        cond = cond or isinstance(rhs, IndexedVariable)
        cond = cond and isinstance(lhs, Symbol)
        cond = cond or isinstance(rhs, Variable) and rhs.is_pointer
        return cond

    @property
    def is_symbolic_alias(self):
        """Returns True if the assignment is a symbolic alias."""

        # TODO to be improved when handling classes

        lhs = self.lhs
        rhs = self.rhs
        if isinstance(lhs, Variable):
            return isinstance(lhs.dtype, NativeSymbol)
        elif isinstance(lhs, Symbol):
            if isinstance(rhs, PythonRange):
                return True
            elif isinstance(rhs, Variable):
                return isinstance(rhs.dtype, NativeSymbol)
            elif isinstance(rhs, Symbol):
                return True

        return False

#------------------------------------------------------------------------------
class Allocate(Basic):
    """
    Represents memory allocation (usually of an array) for code generation.
    This is relevant to low-level target languages, such as C or Fortran,
    where the programmer must take care of heap memory allocation.

    Parameters
    ----------
    variable : pyccel.ast.core.Variable
        The typed variable (usually an array) that needs memory allocation.

    shape : int or iterable or None
        Shape of the array after allocation (None for scalars).

    order : str {'C'|'F'}
        Ordering of multi-dimensional array after allocation
        ('C' = row-major, 'F' = column-major).

    status : str {'allocated'|'unallocated'|'unknown'}
        Variable allocation status at object creation.

    Notes
    -----
    An object of this class is immutable, although it contains a reference to a
    mutable Variable object.

    """
    def __new__(cls, *args, **kwargs):

        return Basic.__new__(cls)

    # ...
    def __init__(self, variable, *, shape, order, status):

        if not isinstance(variable, Variable):
            raise TypeError("Can only allocate a 'Variable' object, got {} instead".format(type(variable)))

        if not variable.allocatable:
            raise ValueError("Variable must be allocatable")

        if shape and not isinstance(shape, (int, tuple, list)):
            raise TypeError("Cannot understand 'shape' parameter of type '{}'".format(type(shape)))

        if variable.rank != len(shape):
            raise ValueError("Incompatible rank in variable allocation")

        if variable.rank > 1 and variable.order != order:
            raise ValueError("Incompatible order in variable allocation")

        if not isinstance(status, str):
            raise TypeError("Cannot understand 'status' parameter of type '{}'".format(type(status)))

        if status not in ('allocated', 'unallocated', 'unknown'):
            raise ValueError("Value of 'status' not allowed: '{}'".format(status))

        self._variable = variable
        self._shape    = shape
        self._order    = order
        self._status   = status
    # ...

    @property
    def variable(self):
        return self._variable

    @property
    def shape(self):
        return self._shape

    @property
    def order(self):
        return self._order

    @property
    def status(self):
        return self._status

    def _sympystr(self, printer):
        sstr = printer.doprint
        return 'Allocate({}, shape={}, order={}, status={})'.format(
                sstr(self.variable), sstr(self.shape), sstr(self.order), sstr(self.status))

    def __eq__(self, other):
        return (self.variable is other.variable) and \
               (self.shape    == other.shape   ) and \
               (self.order    == other.order   ) and \
               (self.status   == other.status  )

    def __hash__(self):
        return hash((id(self.variable), self.shape, self.order, self.status))

#------------------------------------------------------------------------------
class CodeBlock(Basic):

    """Represents a list of stmt for code generation.
       we use it when a single statement in python
       produce multiple statement in the targeted language
    """

    def __new__(cls, body):
        ls = []
        for i in body:
            if isinstance(i, CodeBlock):
                ls += i.body
            else:
                ls.append(i)

        return Basic.__new__(cls, ls)

    def __init__(self, body):
        if len(self._args)>0 and isinstance(self._args[-1], (Assign, AugAssign)):
            self.set_fst(self._args[-1].fst)

    @property
    def body(self):
        return self._args[0]

    @property
    def lhs(self):
        return self.body[-1].lhs


class AliasAssign(Basic):

    """Represents aliasing for code generation. An alias is any statement of the
    form `lhs := rhs` where

    Parameters
    ----------
    lhs : Symbol
        at this point we don't know yet all information about lhs, this is why a
        Symbol is the appropriate type.

    rhs : Variable, IndexedVariable, IndexedElement
        an assignable variable can be of any rank and any datatype, however its
        shape must be known (not None)

    Examples
    --------
    >>> from sympy import Symbol
    >>> from pyccel.ast.core import AliasAssign
    >>> from pyccel.ast.core import Variable
    >>> n = Variable('int', 'n')
    >>> x = Variable('int', 'x', rank=1, shape=[n])
    >>> y = Symbol('y')
    >>> AliasAssign(y, x)

    """

    def __new__(cls, lhs, rhs):
        if PyccelAstNode.stage == 'semantic':
            if not lhs.is_pointer:
                raise TypeError('lhs must be a pointer')

            if isinstance(rhs, FunctionCall) and not rhs.funcdef.results[0].is_pointer:
                raise TypeError("A pointer cannot point to the address of a temporary variable")

        return Basic.__new__(cls, lhs, rhs)

    def _sympystr(self, printer):
        sstr = printer.doprint
        return '{0} := {1}'.format(sstr(self.lhs), sstr(self.rhs))

    @property
    def lhs(self):
        return self._args[0]

    @property
    def rhs(self):
        return self._args[1]


class SymbolicAssign(Basic):

    """Represents symbolic aliasing for code generation. An alias is any statement of the
    form `lhs := rhs` where

    Parameters
    ----------
    lhs : Symbol

    rhs : Range

    Examples
    --------
    >>> from sympy import Symbol
    >>> from pyccel.ast.core import SymbolicAssign
    >>> from pyccel.ast.core import Range
    >>> r = Range(0, 3)
    >>> y = Symbol('y')
    >>> SymbolicAssign(y, r)

    """

    def __new__(cls, lhs, rhs):
        return Basic.__new__(cls, lhs, rhs)

    def _sympystr(self, printer):
        sstr = printer.doprint
        return '{0} := {1}'.format(sstr(self.lhs), sstr(self.rhs))

    @property
    def lhs(self):
        return self._args[0]

    @property
    def rhs(self):
        return self._args[1]


# The following are defined to be sympy approved nodes. If there is something
# smaller that could be used, that would be preferable. We only use them as
# tokens.

class NativeOp(with_metaclass(Singleton, Basic)):

    """Base type for native operands."""

    pass


class AddOp(NativeOp):

    _symbol = '+'


class SubOp(NativeOp):

    _symbol = '-'


class MulOp(NativeOp):

    _symbol = '*'


class DivOp(NativeOp):

    _symbol = '/'


class ModOp(NativeOp):

    _symbol = '%'


op_registry = {
    '+': AddOp(),
    '-': SubOp(),
    '*': MulOp(),
    '/': DivOp(),
    '%': ModOp(),
    }


def operator(op):
    """Returns the operator singleton for the given operator"""

    if op.lower() not in op_registry:
        raise ValueError('Unrecognized operator ' + op)
    return op_registry[op]


class AugAssign(Assign):
    r"""
    Represents augmented variable assignment for code generation.

    Parameters
    ----------
    lhs : Expr
        Sympy object representing the lhs of the expression. These should be
        singular objects, such as one would use in writing code. Notable types
        include Symbol, MatrixSymbol, MatrixElement, and Indexed. Types that
        subclass these types are also supported.

    op : NativeOp
        Operator (+, -, /, \*, %).

    rhs : Expr
        Sympy object representing the rhs of the expression. This can be any
        type, provided its shape corresponds to that of the lhs. For example,
        a Matrix type can be assigned to MatrixSymbol, but not to Symbol, as
        the dimensions will not align.

    strict: bool
        if True, we do some verifications. In general, this can be more
        complicated and is treated in pyccel.syntax.

    status: None, str
        if lhs is not allocatable, then status is None.
        otherwise, status is {'allocated', 'unallocated'}

    like: None, Variable
        contains the name of the variable from which the lhs will be cloned.

    Examples
    --------
    >>> from pyccel.ast.core import Variable
    >>> from pyccel.ast.core import AugAssign
    >>> s = Variable('int', 's')
    >>> t = Variable('int', 't')
    >>> AugAssign(s, '+', 2 * t + 1)
    s += 1 + 2*t
    """

    def __new__(
        cls,
        lhs,
        op,
        rhs,
        strict=False,
        status=None,
        like=None,
        ):
        cls._strict = strict
        if strict:
            lhs = sympify(lhs, locals=local_sympify)
            rhs = sympify(rhs, locals=local_sympify)

            # Tuple of things that can be on the lhs of an assignment

            assignable = (Symbol, MatrixSymbol, MatrixElement, Indexed)
            if not isinstance(lhs, assignable):
                raise TypeError('Cannot assign to lhs of type %s.'
                                % type(lhs))

            # Indexed types implement shape, but don't define it until later. This
            # causes issues in assignment validation. For now, matrices are defined
            # as anything with a shape that is not an Indexed

            lhs_is_mat = hasattr(lhs, 'shape') and not isinstance(lhs,
                    Indexed)
            rhs_is_mat = hasattr(rhs, 'shape') and not isinstance(rhs,
                    Indexed)

            # If lhs and rhs have same structure, then this assignment is ok

            if lhs_is_mat:
                if not rhs_is_mat:
                    raise ValueError('Cannot assign a scalar to a matrix.'
                            )
                elif lhs.shape != rhs.shape:
                    raise ValueError("Dimensions of lhs and rhs don't align."
                            )
            elif rhs_is_mat and not lhs_is_mat:
                raise ValueError('Cannot assign a matrix to a scalar.')

        if isinstance(op, str):
            op = operator(op)
        elif op not in list(op_registry.values()):
            raise TypeError('Unrecognized Operator')

        return Basic.__new__(
            cls,
            lhs,
            op,
            rhs,
            status,
            like,
            )

    def _sympystr(self, printer):
        sstr = printer.doprint
        return '{0} {1}= {2}'.format(sstr(self.lhs), self.op._symbol,
                sstr(self.rhs))

    @property
    def lhs(self):
        return self._args[0]

    @property
    def op(self):
        return self._args[1]

    @property
    def rhs(self):
        return self._args[2]

    @property
    def status(self):
        return self._args[3]

    @property
    def like(self):
        return self._args[4]

    @property
    def strict(self):
        return self._strict


class While(Basic):

    """Represents a 'while' statement in the code.

    Expressions are of the form:
        "while test:
            body..."

    Parameters
    ----------
    test : expression
        test condition given as a sympy expression
    body : sympy expr
        list of statements representing the body of the While statement.

    Examples
    --------
    >>> from sympy import Symbol
    >>> from pyccel.ast.core import Assign, While
    >>> n = Symbol('n')
    >>> While((n>1), [Assign(n,n-1)])
    While(n > 1, (n := n - 1,))
    """

    def __new__(cls, test, body, local_vars=[]):
        test = sympify(test, locals=local_sympify)

        if PyccelAstNode.stage == 'semantic':
            if test.dtype is not NativeBool():
                test = PythonBool(test)

        if iterable(body):
            body = CodeBlock((sympify(i, locals=local_sympify) for i in body))
        elif not isinstance(body,CodeBlock):
            raise TypeError('body must be an iterable or a CodeBlock')
        return Basic.__new__(cls, test, body, local_vars)

    @property
    def test(self):
        return self._args[0]

    @property
    def body(self):
        return self._args[1]

    @property
    def local_vars(self):
        return self._args[2]


class With(Basic):

    """Represents a 'with' statement in the code.

    Expressions are of the form:
        "while test:
            body..."

    Parameters
    ----------
    test : expression
        test condition given as a sympy expression
    body : sympy expr
        list of statements representing the body of the With statement.

    Examples
    --------

    """

    # TODO check prelude and epilog

    def __new__(
        cls,
        test,
        body,
        settings,
        ):
        test = sympify(test, locals=local_sympify)

        if iterable(body):
            body = CodeBlock((sympify(i, locals=local_sympify) for i in body))
        elif not isinstance(body,CodeBlock):
            raise TypeError('body must be an iterable')

        return Basic.__new__(cls, test, body, settings)

    @property
    def test(self):
        return self._args[0]

    @property
    def body(self):
        return self._args[1]

    @property
    def settings(self):
        return self._args[2]

    @property
    def block(self):
        methods = self.test.cls_base.methods
        for i in methods:
            if str(i.name) == '__enter__':
                start = i
            elif str(i.name) == '__exit__':
                end   = i
        start = inline(start,[])
        end   = inline(end  ,[])

        # TODO check if enter is empty or not first

        body = start.body.body
        body += self.body.body
        body +=  end.body.body
        return Block('with', [], body)

class Tile(PythonRange):

    """
    Representes a tile.

    Examples
    --------
    >>> from pyccel.ast.core import Variable
    >>> from pyccel.ast.core import Tile
    >>> from sympy import Symbol
    >>> s = Variable('int', 's')
    >>> e = Symbol('e')
    >>> Tile(s, e, 1)
    Tile(0, n, 1)
    """

    def __new__(cls, start, stop):
        step = 1
        return PythonRange.__new__(cls, start, stop, step)

    @property
    def start(self):
        return self._args[0]

    @property
    def stop(self):
        return self._args[1]

    @property
    def size(self):
        return self.stop - self.start


class ParallelRange(PythonRange):

    """
    Representes a parallel range using OpenMP/OpenACC.

    Examples
    --------
    >>> from pyccel.ast.core import Variable
    """

    pass


# TODO: implement it as an extension of sympy Tensor?

class Tensor(Basic):

    """
    Base class for tensor.

    Examples
    --------
    >>> from pyccel.ast.core import Variable
    >>> from pyccel.ast.core import Range, Tensor
    >>> from sympy import Symbol
    >>> s1 = Variable('int', 's1')
    >>> s2 = Variable('int', 's2')
    >>> e1 = Variable('int', 'e1')
    >>> e2 = Variable('int', 'e2')
    >>> r1 = Range(s1, e1, 1)
    >>> r2 = Range(s2, e2, 1)
    >>> Tensor(r1, r2)
    Tensor(Range(s1, e1, 1), Range(s2, e2, 1), name=tensor)
    """

    def __new__(cls, *args, **kwargs):
        for r in args:
            cond = isinstance(r, Variable) and isinstance(r.dtype,
                    (NativeRange, NativeTensor))
            cond = cond or isinstance(r, (PythonRange, Tensor))

            if not cond:
                raise TypeError('non valid argument, given {0}'.format(type(r)))

        try:
            name = kwargs['name']
        except KeyError:
            name = 'tensor'

        args = list(args) + [name]

        return Basic.__new__(cls, *args)

    @property
    def name(self):
        return self._args[-1]

    @property
    def ranges(self):
        return self._args[:-1]

    @property
    def dim(self):
        return len(self.ranges)

    def _sympystr(self, printer):
        sstr = printer.doprint
        txt = ', '.join(sstr(n) for n in self.ranges)
        txt = 'Tensor({0}, name={1})'.format(txt, sstr(self.name))
        return txt


# TODO add a name to a block?

class Block(Basic):

    """Represents a block in the code. A block consists of the following inputs

    Parameters
    ----------
    variables: list
        list of the variables that appear in the block.

    declarations: list
        list of declarations of the variables that appear in the block.

    body: list
        a list of statements

    Examples
    --------
    >>> from pyccel.ast.core import Variable, Assign, Block
    >>> n = Variable('int', 'n')
    >>> x = Variable('int', 'x')
    >>> Block([n, x], [Assign(x,2.*n + 1.), Assign(n, n + 1)])
    Block([n, x], [x := 1.0 + 2.0*n, n := 1 + n])
    """

    def __new__(
        cls,
        name,
        variables,
        body):
        if not isinstance(name, str):
            raise TypeError('name must be of type str')
        if not iterable(variables):
            raise TypeError('variables must be an iterable')
        for var in variables:
            if not isinstance(var, Variable):
                raise TypeError('Only a Variable instance is allowed.')
        if iterable(body):
            body = CodeBlock(body)
        elif not isinstance(body, CodeBlock):
            raise TypeError('body must be an iterable or a CodeBlock')
        return Basic.__new__(cls, name, variables, body)

    @property
    def name(self):
        return self._args[0]

    @property
    def variables(self):
        return self._args[1]

    @property
    def body(self):
        return self._args[2]

    @property
    def declarations(self):
        return [Declare(i.dtype, i) for i in self.variables]


class ParallelBlock(Block):

    """
    Represents a parallel block in the code.
    In addition to block inputs, there is

    Parameters
    ----------
    clauses: list
        a list of clauses

    Examples
    --------
    >>> from pyccel.ast.core import ParallelBlock
    >>> from pyccel.ast.core import Variable, Assign, Block
    >>> n = Variable('int', 'n')
    >>> x = Variable('int', 'x')
    >>> body = [Assign(x,2.*n + 1.), Assign(n, n + 1)]
    >>> variables = [x,n]
    >>> clauses = []
    >>> ParallelBlock(clauses, variables, body)
    # parallel
    x := 1.0 + 2.0*n
    n := 1 + n
    """

    _prefix = '#'

    def __new__(
        cls,
        clauses,
        variables,
        body,
        ):
        if not iterable(clauses):
            raise TypeError('Expecting an iterable for clauses')

        cls._clauses = clauses

        return Block.__new__(cls, variables, body)

    @property
    def clauses(self):
        return self._clauses

    @property
    def prefix(self):
        return self._prefix

    def _sympystr(self, printer):
        sstr = printer.doprint

        prefix = sstr(self.prefix)
        clauses = ' '.join('{0}'.format(sstr(i)) for i in self.clauses)
        body = '\n'.join('{0}'.format(sstr(i)) for i in self.body)

        code = '{0} parallel {1}\n{2}'.format(prefix, clauses, body)
        return code


class Module(Basic):

    """Represents a module in the code. A block consists of the following inputs

    Parameters
    ----------
    name: str
        name of the module

    variables: list
        list of the variables that appear in the block.

    funcs: list
        a list of FunctionDef instances

    interfaces: list
        a list of Interface instances

    classes: list
        a list of ClassDef instances

    imports: list, tuple
        list of needed imports

    Examples
    --------
    >>> from pyccel.ast.core import Variable, Assign
    >>> from pyccel.ast.core import ClassDef, FunctionDef, Module
    >>> x = Variable('real', 'x')
    >>> y = Variable('real', 'y')
    >>> z = Variable('real', 'z')
    >>> t = Variable('real', 't')
    >>> a = Variable('real', 'a')
    >>> b = Variable('real', 'b')
    >>> body = [Assign(y,x+a)]
    >>> translate = FunctionDef('translate', [x,y,a,b], [z,t], body)
    >>> attributes   = [x,y]
    >>> methods     = [translate]
    >>> Point = ClassDef('Point', attributes, methods)
    >>> incr = FunctionDef('incr', [x], [y], [Assign(y,x+1)])
    >>> decr = FunctionDef('decr', [x], [y], [Assign(y,x-1)])
    >>> Module('my_module', [], [incr, decr], classes = [Point])
    Module(my_module, [], [FunctionDef(), FunctionDef()], [], [ClassDef(Point, (x, y), (FunctionDef(),), [public], (), [], [])], ())
    """

    def __new__(cls, *args, **kwargs):
        return Basic.__new__(cls)

    def __init__(
        self,
        name,
        variables,
        funcs,
        interfaces=[],
        classes=[],
        imports=[],
        ):
        if not isinstance(name, str):
            raise TypeError('name must be a string')

        if not iterable(variables):
            raise TypeError('variables must be an iterable')
        for i in variables:
            if not isinstance(i, Variable):
                raise TypeError('Only a Variable instance is allowed.')

        if not iterable(funcs):
            raise TypeError('funcs must be an iterable')

        for i in funcs:
            if not isinstance(i, FunctionDef):
                raise TypeError('Only a FunctionDef instance is allowed.'
                                )

        if not iterable(classes):
            raise TypeError('classes must be an iterable')
        for i in classes:
            if not isinstance(i, ClassDef):
                raise TypeError('Only a ClassDef instance is allowed.')

        if not iterable(interfaces):
            raise TypeError('interfaces must be an iterable')
        for i in interfaces:
            if not isinstance(i, Interface):
                raise TypeError('Only a Inteface instance is allowed.')

        if not iterable(imports):
            raise TypeError('imports must be an iterable')
        imports = list(imports)
        for i in classes:
            imports += i.imports
        imports = set(imports)  # for unicity
        imports = Tuple(*imports, sympify=False)

        self._name = name
        self._variables = variables
        self._funcs = funcs
        self._interfaces = interfaces
        self._classes = classes
        self._imports = imports

    @property
    def name(self):
        return self._name

    @property
    def variables(self):
        return self._variables

    @property
    def funcs(self):
        return self._funcs

    @property
    def interfaces(self):
        return self._interfaces

    @property
    def classes(self):
        return self._classes

    @property
    def imports(self):
        return self._imports

    @property
    def declarations(self):
        return [Declare(i.dtype, i) for i in self.variables]

    @property
    def body(self):
        return self.interfaces + self.funcs + self.classes

    def set_name(self, new_name):
        self._name = new_name

class ModuleHeader(Basic):

    """Represents the header file for a module

    Parameters
    ----------
    module: Module
        the module

    Examples
    --------
    >>> from pyccel.ast.core import Variable, Assign
    >>> from pyccel.ast.core import ClassDef, FunctionDef, Module
    >>> x = Variable('real', 'x')
    >>> y = Variable('real', 'y')
    >>> z = Variable('real', 'z')
    >>> t = Variable('real', 't')
    >>> a = Variable('real', 'a')
    >>> b = Variable('real', 'b')
    >>> body = [Assign(y,x+a)]
    >>> translate = FunctionDef('translate', [x,y,a,b], [z,t], body)
    >>> attributes   = [x,y]
    >>> methods     = [translate]
    >>> Point = ClassDef('Point', attributes, methods)
    >>> incr = FunctionDef('incr', [x], [y], [Assign(y,x+1)])
    >>> decr = FunctionDef('decr', [x], [y], [Assign(y,x-1)])
    >>> mod = Module('my_module', [], [incr, decr], classes = [Point])
    >>> ModuleHeader(mod)
    Module(my_module, [], [FunctionDef(), FunctionDef()], [], [ClassDef(Point, (x, y), (FunctionDef(),), [public], (), [], [])], ())
    """

    def __init__(self, module):
        if not isinstance(module, Module):
            raise TypeError('module must be a Module')

        self._module = module

    @property
    def module(self):
        return self._module

class Program(Basic):

    """Represents a Program in the code. A block consists of the following inputs

    Parameters
    ----------
    variables: list
        list of the variables that appear in the block.

    declarations: list
        list of declarations of the variables that appear in the block.

    body: list
        a list of statements

    imports: list, tuple
        list of needed imports

    """

    def __new__(
        cls,
        name,
        variables,
        body,
        imports=[],
        ):

        if not isinstance(name, str):
            raise TypeError('name must be a string')

        if not iterable(variables):
            raise TypeError('variables must be an iterable')

        for i in variables:
            if not isinstance(i, Variable):
                raise TypeError('Only a Variable instance is allowed.')

        if not iterable(body):
            raise TypeError('body must be an iterable')
        body = CodeBlock(body)

        if not iterable(imports):
            raise TypeError('imports must be an iterable')

        imports = set(imports)  # for unicity
        imports = Tuple(*imports, sympify=False)

        return Basic.__new__(
            cls,
            name,
            variables,
            body,
            imports,
            )

    @property
    def name(self):
        return self._args[0]

    @property
    def variables(self):
        return self._args[1]

    @property
    def body(self):
        return self._args[2]

    @property
    def imports(self):
        return self._args[3]

    @property
    def declarations(self):
        return [Declare(i.dtype, i) for i in self.variables]


class For(Basic):

    """Represents a 'for-loop' in the code.

    Expressions are of the form:
        "for target in iter:
            body..."

    Parameters
    ----------
    target : symbol
        symbol representing the iterator
    iter : iterable
        iterable object. for the moment only Range is used
    body : sympy expr
        list of statements representing the body of the For statement.

    Examples
    --------
    >>> from sympy import symbols, MatrixSymbol
    >>> from pyccel.ast.core import Assign, For
    >>> i,b,e,s,x = symbols('i,b,e,s,x')
    >>> A = MatrixSymbol('A', 1, 3)
    >>> For(i, (b,e,s), [Assign(x,x-1), Assign(A[0, 1], x)])
    For(i, Range(b, e, s), (x := x - 1, A[0, 1] := x))
    """

    def __new__(
        cls,
        target,
        iter_obj,
        body,
        local_vars = [],
        strict=True,
        ):
        if strict:
            target = sympify(target, locals=local_sympify)

            cond_iter = iterable(iter_obj)
            cond_iter = cond_iter or isinstance(iter_obj, (PythonRange, Product,
                    PythonEnumerate, PythonZip, PythonMap))
            cond_iter = cond_iter or isinstance(iter_obj, Variable) \
                and is_iterable_datatype(iter_obj.dtype)
          #  cond_iter = cond_iter or isinstance(iter_obj, ConstructorCall) \
          #      and is_iterable_datatype(iter_obj.arguments[0].dtype)
            if not cond_iter:
                raise TypeError('iter_obj must be an iterable')

            if iterable(body):
                body = CodeBlock((sympify(i, locals=local_sympify) for i in
                             body))
            elif not isinstance(body,CodeBlock):
                raise TypeError('body must be an iterable or a Codeblock')

        return Basic.__new__(cls, target, iter_obj, body, local_vars)

    @property
    def target(self):
        return self._args[0]

    @property
    def iterable(self):
        return self._args[1]

    @property
    def body(self):
        return self._args[2]

    @property
    def local_vars(self):
        return self._args[3]

    def insert2body(self, stmt):
        self.body.append(stmt)



class DoConcurrent(For):
    pass


class ForAll(Basic):
    """ class that represents the forall statement in fortran"""
    def __new__(cls, iter_obj, target, mask, body):

        if not isinstance(iter_obj, PythonRange):
            raise TypeError('iterable must be of type Range')

        return Basic.__new__(cls, iter_obj, target, mask, body)


    @property
    def iter(self):
        return self._args[0]

    @property
    def target(self):
        return self._args[1]

    @property
    def mask(self):
        return self._args[2]

    @property
    def body(self):
        return self._args[3]

class ForIterator(For):

    """Class that describes iterable classes defined by the user."""

    def __new__(
        cls,
        target,
        iterable,
        body,
        strict=True,
        ):

        if isinstance(iterable, Symbol):
            iterable = PythonRange(PythonLen(iterable))
        return For.__new__(cls, target, iterable, body, strict)

    # TODO uncomment later when we intriduce iterators
    # @property
    # def target(self):
    #    ts = super(ForIterator, self).target

    #    if not(len(ts) == self.depth):
    #        raise ValueError('wrong number of targets')

    #    return ts

    @property
    def depth(self):
        it = self.iterable
        if isinstance(it, Variable):
            if isinstance(it.dtype, NativeRange):
                return 1
            if isinstance(it.dtype, NativeTensor):

                # TODO must be computed

                return 2

            cls_base = it.cls_base
            if not cls_base:
                raise TypeError('cls_base undefined')

            methods = cls_base.methods_as_dict
            it_method = methods['__iter__']

            it_vars = []
            for stmt in it_method.body:
                if isinstance(stmt, Assign):
                    it_vars.append(stmt.lhs)

            n = len(set(str(var.name) for var in it_vars))
            return n
        else:

            return 1

    @property
    def ranges(self):
        return get_iterable_ranges(self.iterable)

class ConstructorCall(AtomicExpr):

    """
    It  serves as a constructor for undefined function classes.

    Parameters
    ----------
    func: FunctionDef, str
        an instance of FunctionDef or function name

    arguments: list, tuple, None
        a list of arguments.

    kind: str
        'function' or 'procedure'. default value: 'function'
    """

    is_commutative = True

    # TODO improve

    def __new__(
        cls,
        func,
        arguments,
        cls_variable=None,
        kind='function',
        ):
        if not isinstance(func, (FunctionDef, Interface, str)):
            raise TypeError('Expecting func to be a FunctionDef or str')

        f_name = func.name

        return Basic.__new__(cls, f_name)

    def __init__(
        self,
        func,
        arguments,
        cls_variable=None,
        kind='function',
        ):

        if isinstance(func, FunctionDef):
            kind = func.kind

        self._cls_variable = cls_variable

        self._kind = kind
        self._func = func
        self._arguments = arguments

    def _sympystr(self, printer):
        sstr = printer.doprint
        name = sstr(self.name)
        args = ''
        if not self.arguments is None:
            args = ', '.join(sstr(i) for i in self.arguments)
        return '{0}({1})'.format(name, args)

    @property
    def func(self):
        return self._func

    @property
    def kind(self):
        return self._kind

    @property
    def arguments(self):
        return self._arguments

    @property
    def cls_variable(self):
        return self._cls_variable

    @property
    def name(self):
        if isinstance(self.func, FunctionDef):
            return self.func.name
        else:
            return self.func



class Nil(Basic):

    """
    class for None object in the code.
    """

    def _sympystr(self, printer):
        sstr = printer.doprint
        return sstr('None')


class Void(Basic):

    pass

class VoidFunction(Basic):
    #this class is used in order to eliminate certain atoms
    # in an arithmitic expression so that we dont take them into
    # consideration
    def __new__(*args):
        return Symbol("""x9846548484665
                      494794564465165161561""")

class Variable(Symbol, PyccelAstNode):

    """Represents a typed variable.

    Parameters
    ----------
    dtype : str, DataType
        The type of the variable. Can be either a DataType,
        or a str (bool, int, real).

    name : str, list, DottedName
        The sympy object the variable represents. This can be either a string
        or a dotted name, when using a Class attribute.

    rank : int
        used for arrays. [Default value: 0]

    allocatable: bool
        used for arrays, if we need to allocate memory [Default value: False]

    is_stack_array: bool
        used for arrays, if memory should be allocated on the stack [Default value: False]

    is_pointer: bool
        if object is a pointer [Default value: False]

    is_target: bool
        if object is pointed to by another variable [Default value: False]

    is_polymorphic: bool
        if object can be instance of class or any inherited class [Default value: False]

    is_optional: bool
        if object is an optional argument of a function [Default value: False]

    shape: int or list
        shape of the array. [Default value: None]

    cls_base: class
        class base if variable is an object or an object member [Default value: None]

    order : str
        used for arrays. Indicates whether the data is stored in C or Fortran format in memory [Default value: 'C']

    precision : str
        Precision of the data type [Default value: depends on the datatype]

    is_argument: bool
        if object is the argument of a function [Default value: False]

    is_kwonly: bool
        if object is an argument which can only be specified using its keyword

    is_const: bool
        if object is a const argument of a function [Default value: False]

    Examples
    --------
    >>> from pyccel.ast.core import Variable
    >>> Variable('int', 'n')
    n
    >>> n = 4
    >>> Variable('real', 'x', rank=2, shape=(n,2), allocatable=True)
    x
    >>> Variable('int', DottedName('matrix', 'n_rows'))
    matrix.n_rows
    """

    def __new__( cls, *args, **kwargs ):
        return Basic.__new__(cls)

    def __init__(
        self,
        dtype,
        name,
        *,
        rank=0,
        allocatable=False,
        is_stack_array = False,
        is_pointer=False,
        is_const=False,
        is_target=False,
        is_polymorphic=None,
        is_optional=False,
        shape=None,
        cls_base=None,
        order='C',
        precision=0,
        is_argument=False,
        is_kwonly=False,
        allows_negative_indexes=False
        ):

        # ------------ PyccelAstNode Properties ---------------
        if isinstance(dtype, str) or str(dtype) == '*':

            dtype = datatype(str(dtype))
        elif not isinstance(dtype, DataType):
            raise TypeError('datatype must be an instance of DataType.')

        if not isinstance(rank, int):
            raise TypeError('rank must be an instance of int.')

        if rank == 0:
            shape = ()

        if shape is None:
            shape = tuple(None for i in range(rank))

        if not precision:
            if isinstance(dtype, NativeInteger):
                precision = default_precision['int']
            elif isinstance(dtype, NativeReal):
                precision = default_precision['real']
            elif isinstance(dtype, NativeComplex):
                precision = default_precision['complex']
            elif isinstance(dtype, NativeBool):
                precision = default_precision['bool']
        if not isinstance(precision,int) and precision is not None:
            raise TypeError('precision must be an integer or None.')

        self._alloc_shape = shape
        self._dtype = dtype
        self._shape = self.process_shape(shape)
        self._rank  = rank
        self._precision = precision

        # ------------ Variable Properties ---------------
        # if class attribute
        if isinstance(name, str):
            name = name.split(""".""")
            if len(name) == 1:
                name = name[0]
            else:
                name = DottedName(*name)

        if not isinstance(name, (str, DottedName)):
            raise TypeError('Expecting a string or DottedName, given {0}'.format(type(name)))
        self._name = name

        if not isinstance(allocatable, bool):
            raise TypeError('allocatable must be a boolean.')
        self.allocatable = allocatable

        if not isinstance(is_const, bool):
            raise TypeError('is_const must be a boolean.')
        self.is_const = is_const

        if not isinstance(is_stack_array, bool):
            raise TypeError('is_stack_array must be a boolean.')
        self._is_stack_array = is_stack_array

        if not isinstance(is_pointer, bool):
            raise TypeError('is_pointer must be a boolean.')
        self.is_pointer = is_pointer

        if not isinstance(is_target, bool):
            raise TypeError('is_target must be a boolean.')
        self.is_target = is_target

        if is_polymorphic is None:
            if isinstance(dtype, CustomDataType):
                is_polymorphic = dtype.is_polymorphic
            else:
                is_polymorphic = False
        elif not isinstance(is_polymorphic, bool):
            raise TypeError('is_polymorphic must be a boolean.')
        self._is_polymorphic = is_polymorphic

        if not isinstance(is_optional, bool):
            raise TypeError('is_optional must be a boolean.')
        self._is_optional = is_optional

        if not isinstance(allows_negative_indexes, bool):
            raise TypeError('allows_negative_indexes must be a boolean.')
        self._allows_negative_indexes = allows_negative_indexes

        self._cls_base       = cls_base
        self._order          = order
        self._is_argument    = is_argument
        self._is_kwonly      = is_kwonly

    def process_shape(self, shape):
        if not hasattr(shape,'__iter__'):
            shape = [shape]

        new_shape = []
        for i,s in enumerate(shape):
            if isinstance(s,(LiteralInteger, PyccelArraySize)):
                new_shape.append(s)
            elif isinstance(s, sp_Integer):
                new_shape.append(LiteralInteger(s.p))
            elif isinstance(s, int):
                new_shape.append(LiteralInteger(s))
            elif s is None or isinstance(s,(Variable, Slice, PyccelAstNode, Function)):
                new_shape.append(PyccelArraySize(self, i))
            else:
                raise TypeError('shape elements cannot be '+str(type(s))+'. They must be one of the following types: Integer(pyccel), Variable, Slice, PyccelAstNode, Integer(sympy), int, Function')
        return tuple(new_shape)

    @property
    def name(self):
        return self._name

    @property
    def alloc_shape(self):
        return self._alloc_shape

    @property
    def allocatable(self):
        return self._allocatable

    @allocatable.setter
    def allocatable(self, allocatable):
        if not isinstance(allocatable, bool):
            raise TypeError('allocatable must be a boolean.')
        self._allocatable = allocatable

    @property
    def cls_base(self):
        return self._cls_base

    @property
    def is_pointer(self):
        return self._is_pointer

    @is_pointer.setter
    def is_pointer(self, is_pointer):
        if not isinstance(is_pointer, bool):
            raise TypeError('is_pointer must be a boolean.')
        self._is_pointer = is_pointer

    @property
    def is_target(self):
        return self._is_target

    @is_target.setter
    def is_target(self, is_target):
        if not isinstance(is_target, bool):
            raise TypeError('is_target must be a boolean.')
        self._is_target = is_target

    @property
    def is_polymorphic(self):
        return self._is_polymorphic

    @property
    def is_optional(self):
        return self._is_optional

    @property
    def order(self):
        return self._order

    @property
    def is_stack_array(self):
        return self._is_stack_array

    @is_stack_array.setter
    def is_stack_array(self, is_stack_array):
        self._is_stack_array = is_stack_array

    @property
    def allows_negative_indexes(self):
        return self._allows_negative_indexes

    @allows_negative_indexes.setter
    def allows_negative_indexes(self, allows_negative_indexes):
        self._allows_negative_indexes = allows_negative_indexes

    @property
    def is_argument(self):
        return self._is_argument

    @property
    def is_kwonly(self):
        return self._is_kwonly

    @property
    def is_ndarray(self):
        """user friendly method to check if the variable is an ndarray:
            1. have a rank > 0
            2. dtype is one among {int, bool, real, complex}
        """

        if self.rank == 0:
            return False
        return isinstance(self.dtype, (NativeInteger, NativeBool,
                          NativeReal, NativeComplex))

    def __str__(self):
        if isinstance(self.name, (str, DottedName)):
            return str(self.name)
        elif self.name is iterable:
            return """.""".join(str(n) for n in self.name)

    def _sympystr(self, printer):
        sstr = printer.doprint
        if isinstance(self.name, (str, DottedName)):
            return '{}'.format(sstr(self.name))
        elif self.name is iterable:
            return """.""".join(sstr(n) for n in self.name)

    def inspect(self):
        """inspects the variable."""

        print('>>> Variable')
        print( '  name           = {}'.format(self.name))
        print( '  dtype          = {}'.format(self.dtype))
        print( '  precision      = {}'.format(self.precision))
        print( '  rank           = {}'.format(self.rank))
        print( '  order          = {}'.format(self.order))
        print( '  allocatable    = {}'.format(self.allocatable))
        print( '  shape          = {}'.format(self.shape))
        print( '  cls_base       = {}'.format(self.cls_base))
        print( '  is_pointer     = {}'.format(self.is_pointer))
        print( '  is_target      = {}'.format(self.is_target))
        print( '  is_polymorphic = {}'.format(self.is_polymorphic))
        print( '  is_optional    = {}'.format(self.is_optional))
        print( '<<<')

    def clone(self, name, new_class = None, **kwargs):

        # TODO check it is up to date

        if (new_class is None):
            cls = eval(self.__class__.__name__)
        else:
            cls = new_class

        return cls(
            self.dtype,
            name,
            rank=kwargs.pop('rank',self.rank),
            allocatable=kwargs.pop('allocatable',self.allocatable),
            shape=kwargs.pop('shape',self.shape),
            is_pointer=kwargs.pop('is_pointer',self.is_pointer),
            is_target=kwargs.pop('is_target',self.is_target),
            is_polymorphic=kwargs.pop('is_polymorphic',self.is_polymorphic),
            is_optional=kwargs.pop('is_optional',self.is_optional),
            cls_base=kwargs.pop('cls_base',self.cls_base),
            )
    def rename(self, newname):
        """Change variable name."""

        self._name = newname

    def __reduce_ex__(self, i):
        """ Used by pickle to create an object of this class.

          Parameters
          ----------

          i : int
           protocol

          Results
          -------

          out : tuple
           A tuple of two elements
           a callablle function that can be called
           to create the initial version of the object
           and its arguments.
        """
        args = (
            self.dtype,
            self.name)
        kwargs = {
            'rank' : self.rank,
            'allocatable': self.allocatable,
            'is_pointer':self.is_pointer,
            'is_polymorphic':self.is_polymorphic,
            'is_optional':self.is_optional,
            'shape':self.shape,
            'cls_base':self.cls_base,
            }

        out =  (apply, (Variable, args, kwargs))
        return out

    def _eval_subs(self, old, new):
        return self

    def _eval_is_positive(self):
        #we do this inorder to infere the type of Pow expression correctly
        return self.is_real

class DottedVariable(AtomicExpr, sp_Boolean, PyccelAstNode):

    """
    Represents a dotted variable.
    """

    def __new__(cls, lhs, rhs):

        if not isinstance(lhs, (
            Variable,
            Symbol,
            IndexedVariable,
            IndexedElement,
            IndexedBase,
            Indexed,
            Function,
            DottedVariable,
            )):
            raise TypeError('Expecting a Variable or a function call, got instead {0} of type {1}'.format(str(lhs),
                            str(type(lhs))))

        if not isinstance(rhs, (
            Variable,
            Symbol,
            IndexedVariable,
            IndexedElement,
            IndexedBase,
            Indexed,
            FunctionCall,
            Function,
            )):
            raise TypeError('Expecting a Variable or a function call, got instead {0} of type {1}'.format(str(rhs),
                            str(type(rhs))))

        return Basic.__new__(cls, lhs, rhs)

    def __init__(self, lhs, rhs):
        if self.stage == 'syntactic':
            return
        self._dtype     = rhs.dtype
        self._rank      = rhs.rank
        self._precision = rhs.precision
        self._shape     = rhs.shape

    @property
    def lhs(self):
        return self._args[0]

    @property
    def rhs(self):
        return self._args[1]

    @property
    def allocatable(self):
        return self._args[1].allocatable

    @allocatable.setter
    def allocatable(self, allocatable):
        self._args[1].allocatable = allocatable

    @property
    def is_pointer(self):
        return self._args[1].is_pointer

    @is_pointer.setter
    def is_pointer(self, is_pointer):
        self._args[1].is_pointer = is_pointer

    @property
    def is_target(self):
        return self._args[1].is_target

    @is_target.setter
    def is_target(self, is_target):
        self._args[1].is_target = is_target

    @property
    def name(self):
        if isinstance(self.lhs, DottedVariable):
            name_0 = self.lhs.name
        else:
            name_0 = str(self.lhs)
        if isinstance(self.rhs, Function):
            name_1 = str(type(self.rhs).__name__)
        elif isinstance(self.rhs, Symbol):
            name_1 = self.rhs.name
        else:
            name_1 = str(self.rhs)
        return name_0 + """.""" + name_1

    def __str__(self):
        return self.name

    def _sympystr(self, Printer):
        return self.name

    @property
    def cls_base(self):
        return self._args[1].cls_base

    @property
    def names(self):
        """Return list of names as strings."""

        ls = []
        for i in [self.lhs, self.rhs]:
            if not isinstance(i, DottedVariable):
                ls.append(str(i))
            else:
                ls += i.names
        return ls

    def _eval_subs(self, old, new):
        return self

    def inspect(self):
        self._args[1].inspect()

class ValuedVariable(Variable):

    """Represents a valued variable in the code.

    Parameters
    ----------
    variable: Variable
        A single variable
    value: Variable, or instance of Native types
        value associated to the variable

    Examples
    --------
    >>> from pyccel.ast.core import ValuedVariable
    >>> n  = ValuedVariable('int', 'n', value=4)
    >>> n
    n := 4
    """

    def __new__(cls, *args, **kwargs):

        # we remove value from kwargs,
        # since it is not a valid argument for Variable

        kwargs.pop('value', Nil())

        return Variable.__new__(cls, *args, **kwargs)

    def __init__(self, *args, **kwargs):

        # if value is not given, we set it to Nil
        self._value = kwargs.pop('value', Nil())
        Variable.__init__(self, *args, **kwargs)

    @property
    def value(self):
        return self._value

    def _sympystr(self, printer):
        sstr = printer.doprint

        name = sstr(self.name)
        value = sstr(self.value)
        return '{0}={1}'.format(name, value)

class TupleVariable(Variable):

    """Represents a tuple variable in the code.

    Parameters
    ----------
    arg_vars: Iterable
        Multiple variables contained within the tuple

    Examples
    --------
    >>> from pyccel.ast.core import TupleVariable, Variable
    >>> v1 = Variable('int','v1')
    >>> v2 = Variable('bool','v2')
    >>> n  = TupleVariable([v1, v2],'n')
    >>> n
    n
    """

    def __new__(cls, arg_vars, dtype, name, *args, **kwargs):

        # if value is not given, we set it to Nil
        # we also remove value from kwargs,
        # since it is not a valid argument for Variable

        return Variable.__new__(cls, dtype, name, *args, **kwargs)

    def __init__(self, arg_vars, dtype, name, *args, **kwargs):
        self._vars = tuple(arg_vars)
        self._inconsistent_shape = not all(arg_vars[0].shape==a.shape   for a in arg_vars[1:])
        self._is_homogeneous = not dtype is NativeGeneric()
        Variable.__init__(self, dtype, name, *args, **kwargs)

    def get_vars(self):
        if self._is_homogeneous:
            indexed_var = IndexedVariable(self, dtype=self.dtype, shape=self.shape,
                prec=self.precision, order=self.order, rank=self. rank)
            args = [Slice(None,None)]*(self.rank-1)
            return [indexed_var[args + [i]] for i in range(len(self._vars))]
        else:
            return self._vars

    def get_var(self, variable_idx):
        return self._vars[variable_idx]

    def rename_var(self, variable_idx, new_name):
        self._vars[variable_idx] = self._vars[variable_idx].clone(new_name)

    def __getitem__(self,idx):
        return self.get_var(idx)

    def __iter__(self):
        return self._vars.__iter__()

    def __len__(self):
        return len(self._vars)

    @property
    def inconsistent_shape(self):
        return self._inconsistent_shape

    @property
    def is_homogeneous(self):
        return self._is_homogeneous

    @is_homogeneous.setter
    def is_homogeneous(self, is_homogeneous):
        self._is_homogeneous = is_homogeneous

    @Variable.allocatable.setter
    def allocatable(self, allocatable):
        if not isinstance(allocatable, bool):
            raise TypeError('allocatable must be a boolean.')
        self._allocatable = allocatable
        for var in self._vars:
            var.allocatable = allocatable

    @Variable.is_pointer.setter
    def is_pointer(self, is_pointer):
        if not isinstance(is_pointer, bool):
            raise TypeError('is_pointer must be a boolean.')
        self._is_pointer = is_pointer
        for var in self._vars:
            var.is_pointer = is_pointer

    @Variable.is_target.setter
    def is_target(self, is_target):
        if not isinstance(is_target, bool):
            raise TypeError('is_target must be a boolean.')
        self._is_target = is_target
        for var in self._vars:
            var.is_target = is_target

class Constant(ValuedVariable, PyccelAstNode):

    """

    Examples
    --------

    """

    pass


class Argument(Symbol, PyccelAstNode):

    """An abstract Argument data structure.

    Examples
    --------
    >>> from pyccel.ast.core import Argument
    >>> n = Argument('n')
    >>> n
    n
    """

    def __new__(cls, name, *, kwonly=False, **assumptions):
        return Symbol.__new__(cls, name, **assumptions)

    def __init__(self, name, *, kwonly=False, **assumptions):
        self._kwonly = kwonly

    @property
    def is_kwonly(self):
        return self._kwonly


class ValuedArgument(Basic):

    """Represents a valued argument in the code.

    Examples
    --------
    >>> from pyccel.ast.core import ValuedArgument
    >>> n = ValuedArgument('n', 4)
    >>> n
    n=4
    """
    def __new__(cls, *args, **kwargs):
        return Basic.__new__(cls)

    def __init__(self, expr, value, *, kwonly = False):
        if isinstance(expr, str):
            expr = Symbol(expr)

        # TODO should we turn back to Argument

        if not isinstance(expr, Symbol):
            raise TypeError('Expecting an argument')

        self._expr   = expr
        self._value  = value
        self._kwonly = kwonly

    @property
    def argument(self):
        return self._expr

    @property
    def value(self):
        return self._value

    @property
    def name(self):
        return self.argument.name

    @property
    def is_kwonly(self):
        return self._kwonly

    def _sympystr(self, printer):
        sstr = printer.doprint

        argument = sstr(self.argument)
        value = sstr(self.value)
        return '{0}={1}'.format(argument, value)

class VariableAddress(Basic, PyccelAstNode):

    """Represents the address of a variable.
    E.g. In C
    VariableAddress(Variable('int','a'))                     is  &a
    VariableAddress(Variable('int','a', is_pointer=True))    is   a
    """

    def __init__(self, variable):
        if not isinstance(variable, Variable):
            raise TypeError('variable must be a variable')
        self._variable = variable

        self._shape     = variable.shape
        self._rank      = variable.rank
        self._dtype     = variable.dtype
        self._precision = variable.precision
        self._order     = variable.order

    @property
    def variable(self):
        return self._variable

class FunctionCall(Basic, PyccelAstNode):

    """Represents a function call in the code.
    """
    def __new__(
        cls,
        *args,
        **kwargs
        ):
        return Basic.__new__(cls)


    def __init__(self, func, args, current_function=None):

        # ...
        if not isinstance(func, (FunctionDef, Interface)):
            raise TypeError('> expecting a FunctionDef or an Interface')

        if isinstance(func, Interface):
            self._interface = func
            func = func.point(args)
        else:
            self._interface = None

        name = func.name
        # ...
        if isinstance(current_function, DottedName):
            current_function = current_function.name[-1]

        if str(current_function) == str(name):
            func.set_recursive()

        if not isinstance(args, (tuple, list, Tuple)):
            raise TypeError('> expecting an iterable')

        # add the missing argument in the case of optional arguments
        f_args = func.arguments
        if not len(args) == len(f_args):
            f_args_dict = OrderedDict((a.name,a) if isinstance(a, (ValuedVariable, ValuedFunctionAddress)) else (a.name, None) for a in f_args)
            keyword_args = []
            for i,a in enumerate(args):
                if not isinstance(a, (ValuedVariable, ValuedFunctionAddress)):
                    f_args_dict[f_args[i].name] = a
                else:
                    keyword_args = args[i:]
                    break

            for a in keyword_args:
                f_args_dict[a.name] = a.value

            args = [a.value if isinstance(a, (ValuedVariable, ValuedFunctionAddress)) else a for a in f_args_dict.values()]

        args = [FunctionAddress(a.name, a.arguments, a.results, []) if isinstance(a, FunctionDef) else a for a in args]

        if str(current_function) == str(func.name):
            if len(func.results)>0 and not isinstance(func.results[0], PyccelAstNode):
                errors.report(RECURSIVE_RESULTS_REQUIRED, symbol=func, severity="fatal")

        self._funcdef       = func
        self._arguments     = args
        self._dtype         = func.results[0].dtype if len(func.results) == 1 else NativeTuple()
        self._rank          = func.results[0].rank if len(func.results) == 1 else None
        self._shape         = func.results[0].shape if len(func.results) == 1 else None
        self._precision     = func.results[0].precision if len(func.results) == 1 else None

    @property
    def arguments(self):
        return self._arguments

    @property
    def funcdef(self):
        return self._funcdef

    @property
    def interface(self):
        return self._interface

class Return(Basic):

    """Represents a function return in the code.

    Parameters
    ----------
    expr : sympy expr
        The expression to return.

    stmts :represent assign stmts in the case of expression return
    """

    def __new__(cls, expr, stmt=None):

        if stmt and not isinstance(stmt, (Assign, CodeBlock)):
            raise TypeError('stmt should only be of type Assign')

        return Basic.__new__(cls, expr, stmt)

    @property
    def expr(self):
        return self._args[0]

    @property
    def stmt(self):
        return self._args[1]

    def __getnewargs__(self):
        """used for Pickling self."""

        args = (self.expr, self.stmt)
        return args

class FunctionDef(Basic):

    """Represents a function definition.

    Parameters
    ----------
    name : str
        The name of the function.

    arguments : iterable
        The arguments to the function.

    results : iterable
        The direct outputs of the function.

    body : iterable
        The body of the function.

    local_vars : list of Symbols
        These are used internally by the routine.

    global_vars : list of Symbols
        Variables which will not be passed into the function.

    cls_name: str
        Class name if the function is a method of cls_name

    hide: bool
        if True, the function definition will not be generated.

    kind: str
        'function' or 'procedure'. default value: 'function'

    is_pure: bool
        True for a function without side effect

    is_elemental: bool
        True for a function that is elemental

    is_private: bool
        True for a function that is private

    is_static: bool
        True for static functions. Needed for iso_c_binding interface

    imports: list, tuple
        a list of needed imports

    decorators: list, tuple
        a list of proporties

    Examples
    --------
    >>> from pyccel.ast.core import Assign, Variable, FunctionDef
    >>> x = Variable('real', 'x')
    >>> y = Variable('real', 'y')
    >>> args        = [x]
    >>> results     = [y]
    >>> body        = [Assign(y,x+1)]
    >>> FunctionDef('incr', args, results, body)
    FunctionDef(incr, (x,), (y,), [y := 1 + x], [], [], None, False, function)

    One can also use parametrized argument, using ValuedArgument

    >>> from pyccel.ast.core import Variable
    >>> from pyccel.ast.core import Assign
    >>> from pyccel.ast.core import FunctionDef
    >>> from pyccel.ast.core import ValuedArgument
    >>> from pyccel.ast.core import GetDefaultFunctionArg
    >>> n = ValuedArgument('n', 4)
    >>> x = Variable('real', 'x')
    >>> y = Variable('real', 'y')
    >>> args        = [x, n]
    >>> results     = [y]
    >>> body        = [Assign(y,x+n)]
    >>> FunctionDef('incr', args, results, body)
    FunctionDef(incr, (x, n=4), (y,), [y := 1 + x], [], [], None, False, function, [])
    """

    def __new__(
        cls,
        name,
        arguments,
        results,
        body,
        *args,
        **kwargs
        ):
        return Basic.__new__(cls)

    def __init__(
        self,
        name,
        arguments,
        results,
        body,
        local_vars=[],
        global_vars=[],
        cls_name=None,
        hide=False,
        kind='function',
        is_static=False,
        imports=[],
        decorators={},
        headers=[],
        templates={},
        is_recursive=False,
        is_pure=False,
        is_elemental=False,
        is_private=False,
        is_header=False,
        arguments_inout=[],
        functions=[],
        interfaces=[]):

        if isinstance(name, str):
            name = Symbol(name)
        elif isinstance(name, (tuple, list)):
            name_ = []
            for i in name:
                if isinstance(i, str):
                    name = name + Symbol(i)
                elif not isinstance(i, Symbol):
                    raise TypeError('Function name must be Symbol or string'
                                    )
            name = tuple(name_)
        elif not isinstance(name, Symbol):

            raise TypeError('Function name must be Symbol or string')

        # arguments

        if not iterable(arguments):
            raise TypeError('arguments must be an iterable')

        # TODO improve and uncomment
#        if not all(isinstance(a, Argument) for a in arguments):
#            raise TypeError("All arguments must be of type Argument")

        arguments = Tuple(*arguments, sympify=False)

        # body

        if iterable(body):
            body = CodeBlock(body)
        elif not isinstance(body,CodeBlock):
            raise TypeError('body must be an iterable or a CodeBlock')

#        body = Tuple(*(i for i in body))
        # results

        if not iterable(results):
            raise TypeError('results must be an iterable')
        results = Tuple(*results, sympify=False)

        # if method

        if cls_name:

            if not isinstance(cls_name, str):
                raise TypeError('cls_name must be a string')

            # if not cls_variable:
             #   raise TypeError('Expecting a instance of {0}'.format(cls_name))

        if kind is None:
            kind = 'function'

        if not isinstance(kind, str):
            raise TypeError('Expecting a string for kind.')

        if not isinstance(is_static, bool):
            raise TypeError('Expecting a boolean for is_static attribute')

        if not kind in ['function', 'procedure']:
            raise ValueError("kind must be one among {'function', 'procedure'}")

        if not iterable(imports):
            raise TypeError('imports must be an iterable')

        if not isinstance(decorators, dict):
            raise TypeError('decorators must be a dict')

        if not isinstance(is_pure, bool):
            raise TypeError('Expecting a boolean for pure')

        if not isinstance(is_elemental, bool):
            raise TypeError('Expecting a boolean for elemental')

        if not isinstance(is_private, bool):
            raise TypeError('Expecting a boolean for private')

        if not isinstance(is_header, bool):
            raise TypeError('Expecting a boolean for header')

        if arguments_inout:
            if not isinstance(arguments_inout, (list, tuple, Tuple)):
                raise TypeError('Expecting an iterable ')

            if not all([isinstance(i, bool) for i in arguments_inout]):
                raise ValueError('Expecting booleans')

        else:
            # TODO shall we keep this?
            arguments_inout = [False for a in arguments]

        if functions:
            for i in functions:
                if not isinstance(i, FunctionDef):
                    raise TypeError('Expecting a FunctionDef')

        self._name            = name
        self._arguments       = arguments
        self._results         = results
        self._body            = body
        self._local_vars      = local_vars
        self._global_vars     = global_vars
        self._cls_name        = cls_name
        self._hide            = hide
        self._kind            = kind
        self._is_static       = is_static
        self._imports         = imports
        self._decorators      = decorators
        self._headers         = headers
        self._templates       = templates
        self._is_recursive    = is_recursive
        self._is_pure         = is_pure
        self._is_elemental    = is_elemental
        self._is_private      = is_private
        self._is_header       = is_header
        self._arguments_inout = arguments_inout
        self._functions       = functions
        self._interfaces      = interfaces

    @property
    def name(self):
        return self._name

    @property
    def arguments(self):
        return self._arguments

    @property
    def results(self):
        return self._results

    @property
    def body(self):
        return self._body

    @property
    def local_vars(self):
        return self._local_vars

    @property
    def global_vars(self):
        return self._global_vars

    @property
    def cls_name(self):
        return self._cls_name

    @property
    def hide(self):
        return self._hide

    @property
    def kind(self):
        return self._kind

    @property
    def is_static(self):
        return self._is_static

    @property
    def imports(self):
        return self._imports

    @property
    def decorators(self):
        return self._decorators

    @property
    def headers(self):
        return self._headers

    @property
    def templates(self):
        return self._templates

    @property
    def is_recursive(self):
        return self._is_recursive

    @property
    def is_pure(self):
        return self._is_pure

    @property
    def is_elemental(self):
        return self._is_elemental

    @property
    def is_private(self):
        return self._is_private

    @property
    def is_header(self):
        return self._is_header

    @property
    def arguments_inout(self):
        return self._arguments_inout

    @property
    def functions(self):
        return self._functions

    @property
    def interfaces(self):
        return self._interfaces

    @property
    def doc_string(self):
        return ""

    def print_body(self):
        for s in self.body:
            print(s)

    def set_recursive(self):
        self._is_recursive = True

    def set_cls_name(self, cls_name):
        self._cls_name = cls_name

    def clone(self, newname):
        """
        Create an identical FunctionDef with name
        newname.

        Parameters
        ----------
        newname: str
            new name for the FunctionDef
        """
        args, kwargs = self.__getnewargs__()
        new_func = FunctionDef(*args, **kwargs)
        new_func.rename(newname)
        return new_func


    def rename(self, newname):
        """
        Rename the FunctionDef name
        newname.

        Parameters
        ----------
        newname: str
            new name for the FunctionDef
        """

        self._name = newname

    def vectorize(self, body , header):
        """ return vectorized FunctionDef """
        decorators = self.decorators
        decorators.pop('vectorize')

        self._name       = 'vec_'+str(self.name)
        self._results    = []
        self._body       = body
        self._kind       = procedure
        self._header     = header
        self._decorators = decorators
        return self

    @property
    def is_procedure(self):
        """Returns True if a procedure."""

        flag = False
        if len(self.results) == 1 and isinstance(self.results[0], Expr):
            vars_ = [i for i in preorder_traversal(self.results)
                     if isinstance(i, Variable)]
            flag = flag or any([i.allocatable or i.rank > 0 for i in
                               vars_])
        else:
            flag = flag or len(self.results) == 1 \
                and self.results[0].allocatable
            flag = flag or len(self.results) == 1 \
                and self.results[0].rank > 0
        flag = flag or len(self.results) > 1
        flag = flag or len(self.results) == 0
        flag = flag or self.kind == 'procedure'
        flag = flag \
            or len(set(self.results).intersection(self.arguments)) > 0
        return flag


    def __getnewargs__(self):
        """
          This method returns the positional and keyword arguments
            used to create an instance of this class.
        """
        args = (
<<<<<<< HEAD
        self._name,
        self._arguments,
        self._results,
        self._body)

        kwargs = {
        'local_vars':self._local_vars,
        'global_vars':self._global_vars,
        'cls_name':self._cls_name,
        'hide':self._hide,
        'kind':self._kind,
        'is_static':self._is_static,
        'imports':self._imports,
        'decorators':self._decorators,
        'header':self._header,
        'is_recursive':self._is_recursive,
        'is_pure':self._is_pure,
        'is_elemental':self._is_elemental,
        'is_private':self._is_private,
        'is_header':self._is_header,
        'arguments_inout':self._arguments_inout,
        'functions':self._functions}
        return args, kwargs

    def __reduce_ex__(self, i):
        """ Used by pickle to create an object of this class.

          Parameters
          ----------

          i : int
           protocol

          Results
          -------

          out : tuple
           A tuple of two elements
           a callablle function that can be called
           to create the initial version of the object
           and its arguments.
        """
        args, kwargs = self.__getnewargs__()
        out = (apply, (self.__class__, args, kwargs))
        return out
=======
                self._name,
                self._arguments,
                self._results,
                self._body,
                self._local_vars,
                self._global_vars,
                self._cls_name,
                self._hide,
                self._kind,
                self._is_static,
                self._imports,
                self._decorators,
                self._headers,
                self._templates,
                self._is_recursive,
                self._is_pure,
                self._is_elemental,
                self._is_private,
                self._is_header,
                self._arguments_inout,
                self._functions,
                self._interfaces
            )
        return args
>>>>>>> 2d179b11

    # TODO
    def check_pure(self):
        raise NotImplementedError('')

    # TODO
    def check_elemental(self):
        raise NotImplementedError('')

    def __str__(self):
        result = 'None' if len(self.results) == 0 else \
                    ', '.join(str(r) for r in self.results)
        return '{name}({args}) -> {result}'.format(
                name   = self.name,
                args   = ', '.join(self.args),
                result = result)

class Interface(Basic):

    """Represents an Interface.

    Parameters
    ----------
    name : str
        The name of the interface.

    functions : iterable
        The functions of the interface.

    is_argument: bool
        True if the interface is used for a function argument.

    Examples
    --------
    >>> from pyccel.ast.core import Interface, FunctionDef
    >>> f = FunctionDef('F', [], [], [])
    >>> Interface('I', [f])
    """

    def __new__( cls, *args, **kwargs ):
        return Basic.__new__(cls)

    def __init__(
        self,
        name,
        functions,
        is_argument = False,
        ):

        if not isinstance(name, str):
            raise TypeError('Expecting an str')
        if not isinstance(functions, list):
            raise TypeError('Expecting a list')
        self._name = name
        self._functions = functions
        self._is_argument = is_argument

    @property
    def name(self):
        """Name of the interface."""
        return self._name

    @property
    def functions(self):
        """"Functions of the interface."""
        return self._functions

    @property
    def is_argument(self):
        """True if the interface is used for a function argument."""
        return self._is_argument

    def point(self, args):
        """Returns the actual function that will be called, depending on the passed arguments."""
        fs_args = [[j for j in i.arguments] for i in
                    self._functions]
        j = -1
        for i in fs_args:
            j += 1
            found = True
            for (x, y) in enumerate(args):
                dtype1 = str_dtype(y.dtype)
                dtype2 = str_dtype(i[x].dtype)
                found = found and (dtype1 in dtype2
                                or dtype2 in dtype1)
                found = found and y.rank \
                                == i[x].rank
            if found:
                break

        if found:
            return  self._functions[j]
        else:
            errors.report('Arguments types provided to {} are incompatible'.format(self.name),
                        severity='fatal')

class FunctionAddress(FunctionDef):

    """Represents a function address.

    Parameters
    ----------
    name : str
        The name of the function address.

    arguments : iterable
        The arguments to the function address.

    results : iterable
        The direct outputs of the function address.

    is_argument: bool
        if object is the argument of a function [Default value: False]

    is_kwonly: bool
        if object is an argument which can only be specified using its keyword

    is_pointer: bool
        if object is a pointer [Default value: False]

    is_optional: bool
        if object is an optional argument of a function [Default value: False]

    Examples
    --------
    >>> from pyccel.ast.core import Variable, FunctionAddress, FuncAddressDeclare, FunctionDef
    >>> x = Variable('real', 'x')
    >>> y = Variable('real', 'y')

    a function definition can have a FunctionAddress as an argument

    >>> FunctionDef('g', [FunctionAddress('f', [x], [y], [])], [], [])

    we can also Declare a FunctionAddress

    >>> FuncAddressDeclare(FunctionAddress('f', [x], [y], []))
    """

    def __init__(
        self,
        name,
        arguments,
        results,
        body,
        is_optional=False,
        is_pointer=False,
        is_kwonly=False,
        is_argument=False,
        **kwargs
        ):
        FunctionDef.__init__(self, name, arguments, results, body, **kwargs)
        if not isinstance(is_argument, bool):
            raise TypeError('Expecting a boolean for is_argument')

        if not isinstance(is_pointer, bool):
            raise TypeError('Expecting a boolean for is_pointer')

        if not isinstance(is_kwonly, bool):
            raise TypeError('Expecting a boolean for kwonly')

        elif not isinstance(is_optional, bool):
            raise TypeError('is_optional must be a boolean.')

        self._is_optional   = is_optional
        self._name          = name
        self._is_pointer    = is_pointer
        self._is_kwonly     = is_kwonly
        self._is_argument   = is_argument

    @property
    def name(self):
        return self._name

    @property
    def is_pointer(self):
        return self._is_pointer

    @property
    def is_argument(self):
        return self._is_argument

    @property
    def is_kwonly(self):
        return self._is_kwonly

    @property
    def is_optional(self):
        return self._is_optional

class ValuedFunctionAddress(FunctionAddress):

    """Represents a valued function address in the code.

    Parameters
    ----------
    value: instance of FunctionDef or FunctionAddress

    Examples
    --------
    >>> from pyccel.ast.core import Variable, ValuedFunctionAddress, FunctionDef
    >>> x = Variable('real', 'x')
    >>> y = Variable('real', 'y')
    >>> f = FunctionDef('f', [], [], [])
    >>> n  = ValuedFunctionAddress('g', [x], [y], [], value=f)
    """

    def __new__(cls, *args, **kwargs):
        kwargs.pop('value', Nil())
        return FunctionAddress.__new__(cls, *args, **kwargs)

    def __init__(self, *args, **kwargs):
        self._value = kwargs.pop('value', Nil())
        FunctionAddress.__init__(self, *args, **kwargs)

    @property
    def value(self):
        return self._value

class SympyFunction(FunctionDef):

    """Represents a function definition."""

    def rename(self, newname):
        """
        Rename the SympyFunction name by creating a new SympyFunction with
        newname.

        Parameters
        ----------
        newname: str
            new name for the SympyFunction
        """

        return SympyFunction(newname, self.arguments, self.results,
                             self.body, cls_name=self.cls_name)


class PythonFunction(FunctionDef):

    """Represents a Python-Function definition."""

    def rename(self, newname):
        """
        Rename the PythonFunction name by creating a new PythonFunction with
        newname.

        Parameters
        ----------
        newname: str
            new name for the PythonFunction
        """

        return PythonFunction(newname, self.arguments, self.results,
                              self.body, cls_name=self.cls_name)


class BindCFunctionDef(FunctionDef):
    """
    Contains the c-compatible version of the function which is
    used for the wrapper.
    As compared to a normal FunctionDef, this version contains
    arguments for the shape of arrays. It should be generated by
    calling ast.bind_c.as_static_function_call

    Parameters
    ----------
    *args : See FunctionDef

    original_function : FunctionDef
        The function from which the c-compatible version was created
    """
    def __new__(cls, *args, original_function, **kwargs):
        return FunctionDef.__new__(cls, *args, **kwargs)

    def __init__(self, *args, original_function, **kwargs):
        self._original_function = original_function
        FunctionDef.__init__(self, *args, **kwargs)

    @property
    def name(self):
        return str(self._name).lower()

    @property
    def original_function(self):
        return self._original_function


class GetDefaultFunctionArg(Basic):

    """Creates a FunctionDef for handling optional arguments in the code.

    Parameters
    ----------
    arg: ValuedArgument, ValuedVariable
        argument for which we want to create the function returning the default
        value

    func: FunctionDef
        the function/subroutine in which the optional arg is used

    Examples
    --------
    >>> from pyccel.ast.core import Variable
    >>> from pyccel.ast.core import Assign
    >>> from pyccel.ast.core import FunctionDef
    >>> from pyccel.ast.core import ValuedArgument
    >>> from pyccel.ast.core import GetDefaultFunctionArg
    >>> n = ValuedArgument('n', 4)
    >>> x = Variable('real', 'x')
    >>> y = Variable('real', 'y')
    >>> args        = [x, n]
    >>> results     = [y]
    >>> body        = [Assign(y,x+n)]
    >>> incr = FunctionDef('incr', args, results, body)
    >>> get_n = GetDefaultFunctionArg(n, incr)
    >>> get_n.name
    get_default_incr_n
    >>> get_n
    get_default_incr_n(n=4)

    You can also use **ValuedVariable** as in the following example

    >>> from pyccel.ast.core import ValuedVariable
    >>> n = ValuedVariable('int', 'n', value=4)
    >>> x = Variable('real', 'x')
    >>> y = Variable('real', 'y')
    >>> args        = [x, n]
    >>> results     = [y]
    >>> body        = [Assign(y,x+n)]
    >>> incr = FunctionDef('incr', args, results, body)
    >>> get_n = GetDefaultFunctionArg(n, incr)
    >>> get_n
    get_default_incr_n(n=4)
    """

    def __new__(cls, arg, func):

        if not isinstance(arg, (ValuedArgument, ValuedVariable)):
            raise TypeError('Expecting a ValuedArgument or ValuedVariable'
                            )

        if not isinstance(func, FunctionDef):
            raise TypeError('Expecting a FunctionDef')

        return Basic.__new__(cls, arg, func)

    @property
    def argument(self):
        return self._args[0]

    @property
    def func(self):
        return self._args[1]

    @property
    def name(self):
        text = \
            'get_default_{func}_{arg}'.format(arg=self.argument.name,
                func=self.func.name)
        return text

    def _sympystr(self, printer):
        sstr = printer.doprint

        name = sstr(self.name)
        argument = sstr(self.argument)
        return '{0}({1})'.format(name, argument)


class ClassDef(Basic):

    """Represents a class definition.

    Parameters
    ----------
    name : str
        The name of the class.

    attributes: iterable
        The attributes to the class.

    methods: iterable
        Class methods

    options: list, tuple
        list of options ('public', 'private', 'abstract')

    imports: list, tuple
        list of needed imports

    parent : str
        parent's class name

    Examples
    --------
    >>> from pyccel.ast.core import Variable, Assign
    >>> from pyccel.ast.core import ClassDef, FunctionDef
    >>> x = Variable('real', 'x')
    >>> y = Variable('real', 'y')
    >>> z = Variable('real', 'z')
    >>> t = Variable('real', 't')
    >>> a = Variable('real', 'a')
    >>> b = Variable('real', 'b')
    >>> body = [Assign(y,x+a)]
    >>> translate = FunctionDef('translate', [x,y,a,b], [z,t], body)
    >>> attributes   = [x,y]
    >>> methods     = [translate]
    >>> ClassDef('Point', attributes, methods)
    ClassDef(Point, (x, y), (FunctionDef(translate, (x, y, a, b), (z, t), [y := a + x], [], [], None, False, function),), [public])
    """

    def __new__(
        cls,
        name,
        attributes=[],
        methods=[],
        options=['public'],
        imports=[],
        parent=[],
        interfaces=[],
        ):

        # name

        if isinstance(name, str):
            name = Symbol(name)
        elif not isinstance(name, Symbol):
            raise TypeError('Function name must be Symbol or string')

        # attributes

        if not iterable(attributes):
            raise TypeError('attributes must be an iterable')
        attributes = Tuple(*attributes, sympify=False)

        # methods

        if not iterable(methods):
            raise TypeError('methods must be an iterable')

        # options

        if not iterable(options):
            raise TypeError('options must be an iterable')

        # imports

        if not iterable(imports):
            raise TypeError('imports must be an iterable')

        if not iterable(parent):
            raise TypeError('parent must be iterable')

        if not iterable(interfaces):
            raise TypeError('interfaces must be iterable')

        imports = list(imports)
        for i in methods:
            imports += list(i.imports)

        imports = set(imports)  # for unicity
        imports = Tuple(*imports, sympify=False)

        # ...
        # look if the class has the method __del__
        # d_methods = {}
        # for i in methods:
        #    d_methods[str(i.name).replace('\'','')] = i
        # if not ('__del__' in d_methods):
        #    dtype = DataTypeFactory(str(name), ("_name"), prefix='Custom')
        #    this  = Variable(dtype(), 'self')

            # constructs the __del__ method if not provided
         #   args = []
         #   for a in attributes:
         #       if isinstance(a, Variable):
         #           if a.allocatable:
         #              args.append(a)

         #   args = [Variable(a.dtype, DottedName(str(this), str(a.name))) for a in args]
         #   body = [Del(a) for a in args]

         #   free = FunctionDef('__del__', [this], [], \
         #                      body, local_vars=[], global_vars=[], \
         #                      cls_name='__UNDEFINED__', kind='procedure', imports=[])

         #  methods = list(methods) + [free]
         # TODO move this somewhere else

        methods = Tuple(*methods, sympify=False)

        # ...

        return Basic.__new__(
            cls,
            name,
            attributes,
            methods,
            options,
            imports,
            parent,
            interfaces,
            )

    @property
    def name(self):
        return self._args[0]

    @property
    def attributes(self):
        return self._args[1]

    @property
    def methods(self):
        return self._args[2]

    @property
    def options(self):
        return self._args[3]

    @property
    def imports(self):
        return self._args[4]

    @property
    def parent(self):
        return self._args[5]

    @property
    def interfaces(self):
        return self._args[6]

    @property
    def methods_as_dict(self):
        """Returns a dictionary that contains all methods, where the key is the
        method's name."""

        d_methods = {}
        for i in self.methods:
            d_methods[str(i.name)] = i
        return d_methods

    @property
    def attributes_as_dict(self):
        """Returns a dictionary that contains all attributes, where the key is the
        attribute's name."""

        d_attributes = {}
        for i in self.attributes:
            d_attributes[str(i.name)] = i
        return d_attributes

    # TODO add other attributes?


    def get_attribute(self, O, attr):
        """Returns the attribute attr of the class O of instance self."""

        if not isinstance(attr, str):
            raise TypeError('Expecting attribute to be a string')

        if isinstance(O, Variable):
            cls_name = str(O.name)
        else:
            cls_name = str(O)

        attributes = {}
        for i in self.attributes:
            attributes[str(i.name)] = i

        if not attr in attributes:
            raise ValueError('{0} is not an attribute of {1}'.format(attr,
                             str(self)))

        var = attributes[attr]
        name = DottedName(cls_name, str(var.name))
        return Variable(
            var.dtype,
            name,
            rank=var.rank,
            allocatable=var.allocatable,
            shape=var.shape,
            cls_base=var.cls_base,
            )

    @property
    def is_iterable(self):
        """Returns True if the class has an iterator."""

        names = [str(m.name) for m in self.methods]
        if '__next__' in names and '__iter__' in names:
            return True
        elif '__next__' in names:
            raise ValueError('ClassDef does not contain __iter__ method')
        elif '__iter__' in names:
            raise ValueError('ClassDef does not contain __next__ method')
        else:
            return False

    @property
    def is_with_construct(self):
        """Returns True if the class is a with construct."""

        names = [str(m.name) for m in self.methods]
        if '__enter__' in names and '__exit__' in names:
            return True
        elif '__enter__' in names:
            raise ValueError('ClassDef does not contain __exit__ method')
        elif '__exit__' in names:
            raise ValueError('ClassDef does not contain __enter__ method')
        else:
            return False

    @property
    def hide(self):
        if 'hide' in self.options:
            return True
        else:
            return self.is_iterable or self.is_with_construct

    def _eval_subs(self, old , new):
        return self


class Import(Basic):

    """Represents inclusion of dependencies in the code.

    Parameters
    ----------
    target : str, list, tuple, Tuple
        targets to import

    Examples
    --------
    >>> from pyccel.ast.core import Import
    >>> from pyccel.ast.core import DottedName
    >>> Import('foo')
    import foo

    >>> abc = DottedName('foo', 'bar', 'baz')
    >>> Import(abc)
    import foo.bar.baz

    >>> Import(['foo', abc])
    import foo, foo.bar.baz
    """

    def __new__(cls, source, target = None):

        if not source is None:
            source = Import._format(source)

        return Basic.__new__(cls, source)

    def __init__(self, source, target = None):
        self._target = []
        if isinstance(target, (str, Symbol, DottedName, AsName)):
            self._target = [Import._format(target)]
        elif iterable(target):
            for i in target:
                self._target.append(Import._format(i))

    @staticmethod
    def _format(i):
        if isinstance(i, str):
            if '.' in i:
                return DottedName(*i.split('.'))
            else:
                return Symbol(i)
        if isinstance(i, (DottedName, AsName)):
            return i
        elif isinstance(i, Symbol):
            return i
        else:
            raise TypeError('Expecting a string, Symbol DottedName, given {}'.format(type(i)))

    @property
    def target(self):
        return self._target

    @property
    def source(self):
        return self._args[0]

    def _sympystr(self, printer):
        sstr = printer.doprint
        source = sstr(self.source)
        if len(self.target) == 0:
            return 'import {source}'.format(source=source)
        else:
            target = ', '.join([sstr(i) for i in self.target])
            return 'from {source} import {target}'.format(source=source,
                    target=target)

    def define_target(self, new_target):
        self._target.append(new_target)

    def find_module_target(self, new_target):
        for t in self._target:
            if isinstance(t, AsName) and new_target == str(t.name):
                return t.target
            elif new_target == str(t):
                return t
        return None

class TupleImport(Basic):

    def __new__(cls, *args):
        for a in args:
            if not isinstance(a, Import):
                raise TypeError('Expecting an Import statement')
        return Basic.__new__(cls, *args)

    @property
    def imports(self):
        return self._args

    def _sympystr(self, printer):
        sstr = printer.doprint
        return '\n'.join(sstr(n) for n in self.imports)


class Load(Basic):

    """Similar to 'importlib' in python. In addition, we can also provide the
    functions we want to import.

    Parameters
    ----------
    module: str, DottedName
        name of the module to load.

    funcs: str, list, tuple, Tuple
        a string representing the function to load, or a list of strings.

    as_lambda: bool
        load as a Lambda expression, if True

    nargs: int
        number of arguments of the function to load. (default = 1)

    Examples
    --------
    >>> from pyccel.ast.core import Load
    """

    def __new__(
        cls,
        module,
        funcs=None,
        as_lambda=False,
        nargs=1,
        ):
        if not isinstance(module, (str, DottedName, list, tuple,
                          Tuple)):
            raise TypeError('Expecting a string or DottedName, given {0}'.format(type(module)))

        # see syntax

        if isinstance(module, str):
            module = module.replace('__', """.""")

        if isinstance(module, (list, tuple, Tuple)):
            module = DottedName(*module)

        if funcs:
            if not isinstance(funcs, (str, DottedName, list, tuple,
                              Tuple)):
                raise TypeError('Expecting a string or DottedName')

            if isinstance(funcs, str):
                funcs = [funcs]
            elif not isinstance(funcs, (list, tuple, Tuple)):
                raise TypeError('Expecting a string, list, tuple, Tuple')

        if not isinstance(as_lambda, (LiteralTrue, LiteralFalse, bool)):
            raise TypeError('Expecting a boolean, given {0}'.format(as_lambda))

        return Basic.__new__(cls, module, funcs, as_lambda, nargs)

    @property
    def module(self):
        return self._args[0]

    @property
    def funcs(self):
        return self._args[1]

    @property
    def as_lambda(self):
        return self._args[2]

    @property
    def nargs(self):
        return self._args[3]

    def execute(self):
        module = str(self.module)
        package = importlib.import_module(module)

        ls = []
        for f in self.funcs:
            try:
                m = getattr(package, '{0}'.format(str(f)))
            except AttributeError:
                raise ImportError('could not import {0}'.format(f))

            # TODO improve

            if self.as_lambda:
                args = []
                for i in range(0, self.nargs):
                    fi = Symbol('f{0}'.format(i))
                    args.append(fi)
                if len(args) == 1:
                    arg = args[0]
                    m = Lambda(arg, m(arg, evaluate=False))
                else:
                    m = Lambda(tuple(args), m(evaluate=False, *args))

            ls.append(m)

        return ls


# TODO: Should Declare have an optional init value for each var?

class FuncAddressDeclare(Basic):

    """Represents a FunctionAddress declaration in the code.

    Parameters
    ----------
    variable:
        An instance of FunctionAddress.
    intent: None, str
        one among {'in', 'out', 'inout'}
    value: Expr
        variable value
    static: bool
        True for a static declaration of an array.

    Examples
    --------
    >>> from pyccel.ast.core import Variable, FunctionAddress, FuncAddressDeclare
    >>> x = Variable('real', 'x')
    >>> y = Variable('real', 'y')
    >>> FuncAddressDeclare(FunctionAddress('f', [x], [y], []))
    """

    def __new__( cls, *args, **kwargs ):
        return Basic.__new__(cls)

    def __init__(
        self,
        variable,
        intent=None,
        value=None,
        static=False,
        ):

        if not isinstance(variable, FunctionAddress):
            raise TypeError('variable must be of type FunctionAddress, given {0}'.format(variable))

        if intent:
            if not intent in ['in', 'out', 'inout']:
                raise ValueError("intent must be one among {'in', 'out', 'inout'}")

        if not isinstance(static, bool):
            raise TypeError('Expecting a boolean for static attribute')

        self._variable  = variable
        self._intent    = intent
        self._value     = value
        self._static    = static

    @property
    def results(self):
        return self._variable.results

    @property
    def arguments(self):
        return self._variable.arguments

    @property
    def name(self):
        return self._variable.name

    @property
    def variable(self):
        return self._variable

    @property
    def intent(self):
        return self._intent

    @property
    def value(self):
        return self._value

    @property
    def static(self):
        return self._static

class Declare(Basic):

    """Represents a variable declaration in the code.

    Parameters
    ----------
    dtype : DataType
        The type for the declaration.
    variable(s)
        A single variable or an iterable of Variables. If iterable, all
        Variables must be of the same type.
    intent: None, str
        one among {'in', 'out', 'inout'}
    value: Expr
        variable value
    static: bool
        True for a static declaration of an array.

    Examples
    --------
    >>> from pyccel.ast.core import Declare, Variable
    >>> Declare('int', Variable('int', 'n'))
    Declare(NativeInteger(), (n,), None)
    >>> Declare('real', Variable('real', 'x'), intent='out')
    Declare(NativeReal(), (x,), out)
    """

    def __new__(
        cls,
        dtype,
        variable,
        intent=None,
        value=None,
        static=False,
        ):
        if isinstance(dtype, str):
            dtype = datatype(dtype)
        elif not isinstance(dtype, DataType):
            raise TypeError('datatype must be an instance of DataType.')

        if not isinstance(variable, Variable):
            raise TypeError('var must be of type Variable, given {0}'.format(variable))
        if variable.dtype != dtype:
            raise ValueError('All variables must have the same dtype')

        if intent:
            if not intent in ['in', 'out', 'inout']:
                raise ValueError("intent must be one among {'in', 'out', 'inout'}")

        if not isinstance(static, bool):
            raise TypeError('Expecting a boolean for static attribute')

        return Basic.__new__(
            cls,
            dtype,
            variable,
            intent,
            value,
            static,
            )

    @property
    def dtype(self):
        return self._args[0]

    @property
    def variable(self):
        return self._args[1]

    @property
    def intent(self):
        return self._args[2]

    @property
    def value(self):
        return self._args[3]

    @property
    def static(self):
        return self._args[4]


class Subroutine(sp_UndefinedFunction):
    pass


class Break(Basic):

    """Represents a break in the code."""

    pass


class Continue(Basic):

    """Represents a continue in the code."""

    pass


class Raise(Basic):

    """Represents a raise in the code."""

    pass


# TODO: improve with __new__ from Function and add example

class Random(Function, PyccelAstNode):

    """
    Represents a 'random' number in the code.
    """

    # TODO : remove later

    def __str__(self):
        return 'random'

    def __new__(cls, seed):
        return Basic.__new__(cls, seed)

    @property
    def seed(self):
        return self._args[0]


# TODO: improve with __new__ from Function and add example

class SumFunction(Basic, PyccelAstNode):

    """Represents a Sympy Sum Function.

       Parameters
       ----------
       body: Expr
       Sympy Expr in which the sum will be performed.

       iterator:
       a tuple  that containts the index of the sum and it's range.
    """

    def __new__(
        cls,
        body,
        iterator,
        stmts=None,
        ):
        if not isinstance(iterator, (tuple, Tuple)):
            raise TypeError('iterator must be a tuple')
        if not len(iterator) == 3:
            raise ValueError('iterator must be of lenght 3')
        return Basic.__new__(cls, body, iterator, stmts)

    @property
    def body(self):
        return self._args[0]

    @property
    def iterator(self):
        return self._args[1]

    @property
    def stmts(self):
        return self._args[2]


class SymbolicPrint(Basic):

    """Represents a print function of symbolic expressions in the code.

    Parameters
    ----------
    expr : sympy expr
        The expression to return.

    Examples
    --------
    >>> from sympy import symbols
    >>> from pyccel.ast.core import Print
    >>> n,m = symbols('n,m')
    >>> Print(('results', n,m))
    Print((results, n, m))
    """

    def __new__(cls, expr):
        if not iterable(expr):
            raise TypeError('Expecting an iterable')

        for i in expr:
            if not isinstance(i, (Lambda, SymbolicAssign,
                              SympyFunction)):
                raise TypeError('Expecting Lambda, SymbolicAssign, SympyFunction for {}'.format(i))

        return Basic.__new__(cls, expr)

    @property
    def expr(self):
        return self._args[0]


class Del(Basic):

    """Represents a memory deallocation in the code.

    Parameters
    ----------
    variables : list, tuple
        a list of pyccel variables

    Examples
    --------
    >>> from pyccel.ast.core import Del, Variable
    >>> x = Variable('real', 'x', rank=2, shape=(10,2), allocatable=True)
    >>> Del([x])
    Del([x])
    """

    def __new__(cls, expr):

        # TODO: check that the variable is allocatable

        if not iterable(expr):
            expr = Tuple(expr, sympify=False)
        return Basic.__new__(cls, expr)

    @property
    def variables(self):
        return self._args[0]


class EmptyNode(Basic):
    """
    Represents an empty node in the abstract syntax tree (AST).
    When a subtree is removed from the AST, we replace it with an EmptyNode
    object that acts as a placeholder. Using an EmptyNode instead of None
    is more explicit and avoids confusion. Further, finding a None in the AST
    is signal of an internal bug.

    Parameters
    ----------
    text : str
       the comment line

    Examples
    --------
    >>> from pyccel.ast.core import EmptyNode
    >>> EmptyNode()

    """

    def __new__(cls):
        return Basic.__new__(cls)

    def _sympystr(self, printer):
        return ''


class NewLine(Basic):

    """Represents a NewLine in the code.

    Parameters
    ----------
    text : str
       the comment line

    Examples
    --------
    >>> from pyccel.ast.core import NewLine
    >>> NewLine()

    """

    def __new__(cls):
        return Basic.__new__(cls)

    def _sympystr(self, printer):
        return '\n'


class Comment(Basic):

    """Represents a Comment in the code.

    Parameters
    ----------
    text : str
       the comment line

    Examples
    --------
    >>> from pyccel.ast.core import Comment
    >>> Comment('this is a comment')
    # this is a comment
    """

    def __new__(cls, text):
        return Basic.__new__(cls, text)

    @property
    def text(self):
        return self._args[0]

    def _sympystr(self, printer):
        sstr = printer.doprint
        return '# {0}'.format(sstr(self.text))


class SeparatorComment(Comment):

    """Represents a Separator Comment in the code.

    Parameters
    ----------
    mark : str
        marker

    Examples
    --------
    >>> from pyccel.ast.core import SeparatorComment
    >>> SeparatorComment(n=40)
    # ........................................
    """

    def __new__(cls, n):
        text = """.""" * n
        return Comment.__new__(cls, text)

class AnnotatedComment(Basic):

    """Represents a Annotated Comment in the code.

    Parameters
    ----------
    accel : str
       accelerator id. One among {'omp', 'acc'}

    txt: str
        statement to print

    Examples
    --------
    >>> from pyccel.ast.core import AnnotatedComment
    >>> AnnotatedComment('omp', 'parallel')
    AnnotatedComment(omp, parallel)
    """

    def __new__(cls, accel, txt):
        return Basic.__new__(cls, accel, txt)

    @property
    def accel(self):
        return self._args[0]

    @property
    def txt(self):
        return self._args[1]

    def __getnewargs__(self):
        """used for Pickling self."""

        args = (self.accel, self.txt)
        return args

class OMP_For_Loop(AnnotatedComment):
    """ Represents an OpenMP Loop construct. """
    def __new__(cls, txt):
        return AnnotatedComment.__new__(cls, 'omp', txt)

class OMP_Parallel_Construct(AnnotatedComment):
    """ Represents an OpenMP Parallel construct. """
    def __new__(cls, txt):
        return AnnotatedComment.__new__(cls, 'omp', txt)

class OMP_Single_Construct(AnnotatedComment):
    """ Represents an OpenMP Single construct. """
    def __new__(cls, txt):
        return AnnotatedComment.__new__(cls, 'omp', txt)

class Omp_End_Clause(AnnotatedComment):
    """ Represents the End of an OpenMP block. """
    def __new__(cls, txt):
        return AnnotatedComment.__new__(cls, 'omp', txt)

class CommentBlock(Basic):

    """ Represents a Block of Comments

    Parameters
    ----------
    txt : str

    """
    def __new__(cls, txt):
        if not isinstance(txt, str):
            raise TypeError('txt must be of type str')
        txt = txt.replace('"','')
        txts = txt.split('\n')

        return Basic.__new__(cls, txts)

    @property
    def comments(self):
        return self._args[0]

class IndexedVariable(IndexedBase, PyccelAstNode):

    """
    Represents an indexed variable, like x in x[i], in the code.

    Examples
    --------
    >>> from sympy import symbols, Idx
    >>> from pyccel.ast.core import IndexedVariable
    >>> A = IndexedVariable('A'); A
    A
    >>> type(A)
    <class 'pyccel.ast.core.IndexedVariable'>

    When an IndexedVariable object receives indices, it returns an array with named
    axes, represented by an IndexedElement object:

    >>> i, j = symbols('i j', integer=True)
    >>> A[i, j, 2]
    A[i, j, 2]
    >>> type(A[i, j, 2])
    <class 'pyccel.ast.core.IndexedElement'>

    The IndexedVariable constructor takes an optional shape argument.  If given,
    it overrides any shape information in the indices. (But not the index
    ranges!)

    >>> m, n, o, p = symbols('m n o p', integer=True)
    >>> i = Idx('i', m)
    >>> j = Idx('j', n)
    >>> A[i, j].shape
    (m, n)
    >>> B = IndexedVariable('B', shape=(o, p))
    >>> B[i, j].shape
    (m, n)

    **todo:** fix bug. the last result must be : (o,p)
    """

    def __new__(
        cls,
        label,
        shape=None,
        dtype=None,
        prec=0,
        order=None,
        rank = 0,
        **kw_args
        ):

        if isinstance(label, Application):
            label_name = type(label)
        else:
            label_name = str(label)

        return IndexedBase.__new__(cls, label_name, shape=shape)

    def __init__(
        self,
        label,
        shape=None,
        dtype=None,
        prec=0,
        order=None,
        rank = 0,
        **kw_args
        ):

        if dtype is None:
            raise TypeError('datatype must be provided')
        if isinstance(dtype, str):
            dtype = datatype(dtype)
        elif not isinstance(dtype, DataType):
            raise TypeError('datatype must be an instance of DataType.')


        self._dtype      = dtype
        self._precision  = prec
        self._rank       = rank
        kw_args['order'] = order
        self._kw_args    = kw_args
        self._label      = label

    def __getitem__(self, *args):

        if len(args) == 1 and isinstance(args[0], (Tuple, tuple, list)):
            args = args[0]

        if self.shape and len(self.shape) != len(args):
            raise IndexError('Rank mismatch.')

        obj = IndexedElement(self, *args)
        return obj

    @property
    def order(self):
        return self.kw_args['order']

    @property
    def kw_args(self):
        return self._kw_args

    @property
    def name(self):
        return self._args[0]

    @property
    def internal_variable(self):
        return self._label


    def clone(self, name):
        cls = eval(self.__class__.__name__)
        # TODO what about kw_args in __new__?
        return cls(name, shape=self.shape, dtype=self.dtype,
                   prec=self.precision, order=self.order, rank=self.rank)

    def _eval_subs(self, old, new):
        return self

    def __str__(self):
        return str(self.name)


class IndexedElement(Expr, PyccelAstNode):

    """
    Represents a mathematical object with indices.

    Examples
    --------
    >>> from sympy import symbols, Idx
    >>> from pyccel.ast.core import IndexedVariable
    >>> i, j = symbols('i j', cls=Idx)
    >>> IndexedElement(A, i, j)
    A[i, j]

    It is recommended that ``IndexedElement`` objects be created via ``IndexedVariable``:

    >>> from pyccel.ast.core import IndexedElement
    >>> A = IndexedVariable('A')
    >>> IndexedElement(A, i, j) == A[i, j]
    False

    **todo:** fix bug. the last result must be : True
    """

    def __new__(
        cls,
        base,
        *args,
        **kw_args
        ):

        if not args:
            raise IndexError('Indexed needs at least one index.')
        if isinstance(base, (str, Symbol)):
            base = IndexedBase(base)
        elif not hasattr(base, '__getitem__') and not isinstance(base,
                IndexedBase):
            raise TypeError(filldedent("""
                Indexed expects string, Symbol, or IndexedBase as base."""))

        if isinstance(base, (NDimArray, Iterable, Tuple,
                      MatrixBase)) and all([i.is_number for i in args]):
            if len(args) == 1:
                return base[args[0]]
            else:
                return base[args]
        return Expr.__new__(cls, base, *args, **kw_args)

    def __init__(
        self,
        base,
        *args,
        **kw_args
        ):

        self._label = self._args[0]
        self._indices = self._args[1:]
        dtype = self.base.dtype
        shape = self.base.shape
        rank = self.base.rank
        self._precision = self.base.precision
        if isinstance(dtype, NativeInteger):
            self._dtype = NativeInteger()
        elif isinstance(dtype, NativeReal):
            self._dtype = NativeReal()
        elif isinstance(dtype, NativeComplex):
            self._dtype = NativeComplex()
        elif isinstance(dtype, NativeBool):
            self._dtype = NativeBool()
        elif isinstance(dtype, NativeString):
            self._dtype = NativeString()
        elif not isinstance(dtype, NativeRange):
            raise TypeError('Undefined datatype')

        if shape is not None:
            if self.order == 'C':
                shape = shape[::-1]
            new_shape = []
            for a,s in zip(args, shape):
                if isinstance(a, Slice):
                    start = a.start
                    end   = a.end
                    end   = s if end   is None else end
                    if start is None:
                        new_shape.append(end)
                    else:
                        new_shape.append(PyccelMinus(end, start))
            self._shape = tuple(new_shape)
            self._rank  = len(new_shape)
        else:
            new_rank = rank
            for i in range(rank):
                if not isinstance(args[i], Slice):
                    new_rank -= 1
            self._rank = new_rank

    @property
    def order(self):
        return self.base.order

    @property
    def base(self):
        return self._label

    @property
    def indices(self):
        return self._indices


class Concatenate(Basic, PyccelAstNode):

    """Represents the String concatination operation.

    Parameters
    ----------
    left : Symbol or string or List

    right : Symbol or string or List


    Examples
    --------
    >>> from sympy import symbols
    >>> from pyccel.ast.core import Concatenate
    >>> x = symbols('x')
    >>> Concatenate('some_string',x)
    some_string+x
    >>> Concatenate('some_string','another_string')
    'some_string' + 'another_string'
    """

    # TODO add step

    def __new__(cls, args, is_list):
        args = list(args)

        args = [ repr(arg) if isinstance(arg, str) else arg for arg in args]

        return Basic.__new__(cls, args, is_list)

    @property
    def args(self):
        return self._args[0]

    @property
    def is_list(self):
        return self._args[1]

    def _sympystr(self, printer):
        sstr = printer.doprint

        args = '+'.join(sstr(arg) for arg in self.args)

        return args




class Slice(Basic):

    """Represents a slice in the code.

    Parameters
    ----------
    start : Symbol or int
        starting index

    end : Symbol or int
        ending index

    Examples
    --------
    >>> from sympy import symbols
    >>> from pyccel.ast.core import Slice
    >>> m, n = symbols('m, n', integer=True)
    >>> Slice(m,n)
    m : n
    >>> Slice(None,n)
     : n
    >>> Slice(m,None)
    m :
    """

    # TODO add step
    # TODO check that args are integers
    # TODO add negative indices
    def __new__(cls, start, end):
        return Basic.__new__(cls, start, end)

    @property
    def start(self):
        return self._args[0]

    @property
    def end(self):
        return self._args[1]

    def _sympystr(self, printer):
        sstr = printer.doprint
        if self.start is None:
            start = ''
        else:
            start = sstr(self.start)
        if self.end is None:
            end = ''
        else:
            end = sstr(self.end)
        return '{0} : {1}'.format(start, end)

    def __str__(self):
        if self.start is None:
            start = ''
        else:
            start = str(self.start)
        if self.end is None:
            end = ''
        else:
            end = str(self.end)
        return '{0} : {1}'.format(start, end)

class Assert(Basic):

    """Represents a assert statement in the code.

    Parameters
    ----------
    test: Expr
        boolean expression to check

    Examples
    --------
    """
    #TODO add type check in the semantic stage
    def __new__(cls, test):
        #if not isinstance(test, (bool, Relational, sp_Boolean)):
        #    raise TypeError('test %s is of type %s, but must be a Relational, Boolean, or a built-in bool.'
        #                     % (test, type(test)))

        return Basic.__new__(cls, test)

    @property
    def test(self):
        return self._args[0]


class Eval(Basic):

    """Basic class for eval instruction."""

    pass


class Pass(Basic):

    """Basic class for pass instruction."""

    pass


class Exit(Basic):

    """Basic class for exists."""

    pass


class ErrorExit(Exit):

    """Exist with error."""

    pass


class If(Basic):

    """Represents a if statement in the code.

    Parameters
    ----------
    args :
        every argument is a tuple and
        is defined as (cond, expr) where expr is a valid ast element
        and cond is a boolean test.

    Examples
    --------
    >>> from sympy import Symbol
    >>> from pyccel.ast.core import Assign, If
    >>> n = Symbol('n')
    >>> If(((n>1), [Assign(n,n-1)]), (True, [Assign(n,n+1)]))
    If(((n>1), [Assign(n,n-1)]), (True, [Assign(n,n+1)]))
    """

    # TODO add type check in the semantic stage

    def __new__(cls, *args):

        newargs = []
        for ce in args:
            cond = ce[0]
            if PyccelAstNode.stage == 'semantic' and cond.dtype is not NativeBool():
                cond = PythonBool(cond)
            if isinstance(ce[1], (list, Tuple, tuple)):
                body = CodeBlock(ce[1])
            elif isinstance(ce[1], CodeBlock):
                body = ce[1]
            else:
                raise TypeError('body is not iterable or CodeBlock')
            newargs.append((cond,body))

        return Basic.__new__(cls, *newargs)

    @property
    def bodies(self):
        b = []
        for i in self._args:
            b.append( i[1])
        return b


class IfTernaryOperator(Basic, PyccelAstNode):
    """Represent a ternary conditional operator in the code, of the form (a if cond else b)

    Parameters
    ----------
    args :
        args : type list
        format : condition , value_if_true, value_if_false

    Examples
    --------
    >>> from sympy import Symbol
    >>> from pyccel.ast.core import Assign, IfTernaryOperator
    >>> n = Symbol('n')
    >>> x = 5 if n > 1 else 2
    >>> IfTernaryOperator(PyccelGt(n > 1),  5,  2)
    IfTernaryOperator(PyccelGt(n > 1),  5,  2)
    """
    def __init__(self, cond, value_true, value_false):
        self._cond = cond
        self._value_true = value_true
        self._value_false = value_false

        if self.stage == 'syntactic':
            return
        if isinstance(value_true , Nil) or isinstance(value_false, Nil):
            errors.report('None is not implemented for Ternary Operator', severity='fatal')
        if isinstance(value_true.dtype, NativeString) or isinstance(value_false.dtype, NativeString):
            errors.report('Strings are not supported by Ternary Operator', severity='fatal')
        _tmp_list = [NativeBool(), NativeInteger(), NativeReal(), NativeComplex(), NativeString()]
        if value_true.dtype not in _tmp_list :
            raise NotImplementedError('cannot determine the type of {}'.format(value_true.dtype))
        if value_false.dtype not in _tmp_list :
            raise NotImplementedError('cannot determine the type of {}'.format(value_false.dtype))
        if value_false.rank != value_true.rank :
            errors.report('Ternary Operator results should have the same rank', severity='fatal')
        if value_false.shape != value_true.shape :
            errors.report('Ternary Operator results should have the same shape', severity='fatal')
        self._dtype = max([value_true.dtype, value_false.dtype], key = lambda x : _tmp_list.index(x))
        self._precision = max([value_true.precision, value_false.precision])
        self._shape = value_true.shape
        self._rank = value_true.rank


    @property
    def cond(self):
        return self._cond

    @property
    def value_true(self):
        return self._value_true

    @property
    def value_false(self):
        return self._value_false


class StarredArguments(Basic):
    def __new__(cls, args):
        return Basic.__new__(cls, args)

    @property
    def args_var(self):
        return self._args[0]


def is_simple_assign(expr):
    if not isinstance(expr, Assign):
        return False

    assignable = [Variable, IndexedVariable, IndexedElement]
    assignable += [sp_Integer, sp_Float]
    assignable = tuple(assignable)
    if isinstance(expr.rhs, assignable):
        return True
    else:
        return False


# ...

# ...

def get_initial_value(expr, var):
    """Returns the first assigned value to var in the Expression expr.

    Parameters
    ----------
    expr: Expression
        any AST valid expression

    var: str, Variable, DottedName, list, tuple
        variable name
    """

    # ...

    def is_None(expr):
        """Returns True if expr is None or Nil()."""

        return isinstance(expr, Nil) or expr is None

    # ...

    # ...

    if isinstance(var, str):
        return get_initial_value(expr, [var])
    elif isinstance(var, DottedName):

        return get_initial_value(expr, [str(var)])
    elif isinstance(var, Variable):

        return get_initial_value(expr, [var.name])
    elif not isinstance(var, (list, tuple)):

        raise TypeError('Expecting var to be str, list, tuple or Variable, given {0}'.format(type(var)))

    # ...

    # ...

    if isinstance(expr, ValuedVariable):
        if expr.variable.name in var:
            return expr.value
    elif isinstance(expr, Variable):

        # expr.cls_base if of type ClassDef

        if expr.cls_base:
            return get_initial_value(expr.cls_base, var)
    elif isinstance(expr, Assign):

        if str(expr.lhs) in var:
            return expr.rhs
    elif isinstance(expr, FunctionDef):

        value = get_initial_value(expr.body, var)
        if not is_None(value):
            r = get_initial_value(expr.arguments, value)
            if 'self._linear' in var:
                print ('>>>> ', var, value, r)
            if not r is None:
                return r
        return value

    elif isinstance(expr, ConstructorCall):

        return get_initial_value(expr.func, var)
    elif isinstance(expr, (list, tuple, Tuple)):

        for i in expr:
            value = get_initial_value(i, var)

            # here we make a difference between None and Nil,
            # since the output of our function can be None

            if not value is None:
                return value
    elif isinstance(expr, ClassDef):

        methods = expr.methods_as_dict
        init_method = methods['__init__']
        return get_initial_value(init_method, var)

    # ...

    return Nil()


# ...

# ... TODO treat other statements

def get_assigned_symbols(expr):
    """Returns all assigned symbols (as sympy Symbol) in the AST.

    Parameters
    ----------
    expr: Expression
        any AST valid expression
    """

    if isinstance(expr, (CodeBlock, FunctionDef, For, While)):
        return get_assigned_symbols(expr.body)
    elif isinstance(expr, FunctionalFor):
        return get_assigned_symbols(expr.loops)
    elif isinstance(expr, If):

        return get_assigned_symbols(expr.bodies)

    elif iterable(expr):
        symbols = []

        for a in expr:
            symbols += get_assigned_symbols(a)
        symbols = set(symbols)
        symbols = list(symbols)
        return symbols
    elif isinstance(expr, (Assign, AugAssign)):


        if expr.lhs is None:
            raise TypeError('Found None lhs')

        var = expr.lhs
        symbols = []
        if isinstance(var, DottedVariable):
            var = expr.lhs.lhs
            while isinstance(var, DottedVariable):
                var = var.lhs
            symbols.append(var)
        elif isinstance(var, IndexedElement):
            var = var.base
            symbols.append(var)
        elif isinstance(var, Variable):
            symbols.append(var)
        return symbols
    elif isinstance(expr, FunctionCall):
        f = expr.funcdef
        symbols = []
        for func_arg, inout in zip(expr.arguments,f.arguments_inout):
            if inout:
                symbols.append(func_arg)
        return symbols

    return []


# ...

# ... TODO: improve and make it recursive

def get_iterable_ranges(it, var_name=None):
    """Returns ranges of an iterable object."""

    if isinstance(it, Variable):
        if it.cls_base is None:
            raise TypeError('iterable must be an iterable Variable object'
                            )

        # ...

        def _construct_arg_Range(name):
            if not isinstance(name, DottedName):
                raise TypeError('Expecting a DottedName, given  {0}'.format(type(name)))

            if not var_name:
                return DottedName(it.name.name[0], name.name[1])
            else:
                return DottedName(var_name, name.name[1])

        # ...

        cls_base = it.cls_base

        if isinstance(cls_base, PythonRange):
            if not isinstance(it.name, DottedName):
                raise TypeError('Expecting a DottedName, given  {0}'.format(type(it.name)))

            args = []
            for i in [cls_base.start, cls_base.stop, cls_base.step]:
                if isinstance(i, (Variable, IndexedVariable)):
                    arg_name = _construct_arg_Range(i.name)
                    arg = i.clone(arg_name)
                elif isinstance(i, IndexedElement):
                    arg_name = _construct_arg_Range(i.base.name)
                    base = i.base.clone(arg_name)
                    indices = i.indices
                    arg = base[indices]
                else:
                    raise TypeError('Wrong type, given {0}'.format(type(i)))
                args += [arg]

            return [PythonRange(*args)]
        elif isinstance(cls_base, Tensor):

            if not isinstance(it.name, DottedName):
                raise TypeError('Expecting a DottedName, given  {0}'.format(type(it.name)))

            # ...

            ranges = []
            for r in cls_base.ranges:
                ranges += get_iterable_ranges(r,
                        var_name=str(it.name.name[0]))

            # ...

            return ranges

    elif isinstance(it, ConstructorCall):
        cls_base = it.this.cls_base

        # arguments[0] is 'self'
        # TODO must be improved in syntax, so that a['value'] is a sympy object

        args = []
        kwargs = {}
        for a in it.arguments[1:]:
            if isinstance(a, dict):

                # we add '_' tp be conform with the private variables convention

                kwargs['{0}'.format(a['key'])] = a['value']
            else:
                args.append(a)

        # TODO improve

        params = args

#        for k,v in kwargs:
#            params.append(k)

    methods = cls_base.methods_as_dict
    init_method = methods['__init__']

    args = init_method.arguments[1:]
    args = [str(i) for i in args]

    # ...

    it_method = methods['__iter__']
    targets = []
    starts = []
    for stmt in it_method.body:
        if isinstance(stmt, Assign):
            targets.append(stmt.lhs)
            starts.append(stmt.lhs)

    names = []
    for i in starts:
        if isinstance(i, IndexedElement):
            names.append(str(i.base))
        else:
            names.append(str(i))
    names = list(set(names))

    inits = {}
    for stmt in init_method.body:
        if isinstance(stmt, Assign):
            if str(stmt.lhs) in names:
                expr = stmt.rhs
                for (a_old, a_new) in zip(args, params):
                    dtype = datatype(stmt.rhs.dtype)
                    v_old = Variable(dtype, a_old)
                    if isinstance(a_new, (IndexedVariable,
                                  IndexedElement, str, Variable)):
                        v_new = Variable(dtype, a_new)
                    else:
                        v_new = a_new
                    expr = subs(expr, v_old, v_new)
                    inits[str(stmt.lhs)] = expr

    _starts = []
    for i in starts:
        if isinstance(i, IndexedElement):
            _starts.append(i.base)
        else:
            _starts.append(i)
    starts = [inits[str(i)] for i in _starts]

    # ...

    def _find_stopping_criterium(stmts):
        for stmt in stmts:
            if isinstance(stmt, If):
                if not len(stmt.args) == 2:
                    raise ValueError('Wrong __next__ pattern')

                (ct, et) = stmt.args[0]
                (cf, ef) = stmt.args[1]

                for i in et:
                    if isinstance(i, Raise):
                        return cf

                for i in ef:
                    if isinstance(i, Raise):
                        return ct

                raise TypeError('Wrong type for __next__ pattern')

        return None

    # ...

    # ...

    def doit(expr, targets):
        if isinstance(expr, Relational):
            if str(expr.lhs) in targets and expr.rel_op in ['<', '<=']:
                return expr.rhs
            elif str(expr.rhs) in targets and expr.rel_op in ['>', '>='
                    ]:
                return expr.lhs
            else:
                return None
        elif isinstance(expr, sp_And):
            return [doit(a, targets) for a in expr.args]
        else:
            raise TypeError('Expecting And logical expression.')

    # ...

    # ...

    next_method = methods['__next__']
    ends = []
    cond = _find_stopping_criterium(next_method.body)

    # TODO treate case of cond with 'and' operation
    # TODO we should avoid using str
    #      must change target from DottedName to Variable

    targets = [str(i) for i in targets]
    ends = doit(cond, targets)

    # TODO not use str

    if not isinstance(ends, (list, tuple)):
        ends = [ends]

    names = []
    for i in ends:
        if isinstance(i, IndexedElement):
            names.append(str(i.base))
        else:
            names.append(str(i))
    names = list(set(names))

    inits = {}
    for stmt in init_method.body:
        if isinstance(stmt, Assign):
            if str(stmt.lhs) in names:
                expr = stmt.rhs
                for (a_old, a_new) in zip(args, params):
                    dtype = datatype(stmt.rhs.dtype)
                    v_old = Variable(dtype, a_old)
                    if isinstance(a_new, (IndexedVariable,
                                  IndexedElement, str, Variable)):
                        v_new = Variable(dtype, a_new)
                    else:
                        v_new = a_new
                    expr = subs(expr, v_old, v_new)
                    inits[str(stmt.lhs)] = expr

    _ends = []
    for i in ends:
        if isinstance(i, IndexedElement):
            _ends.append(i.base)
        else:
            _ends.append(i)
    ends = [inits[str(i)] for i in _ends]


    if not len(ends) == len(starts):
        raise ValueError('wrong number of starts/ends')

    # ...

    return [PythonRange(s, e, 1) for (s, e) in zip(starts, ends)]

class ParserResult(Basic):
    def __new__(
        cls,
        program   = None,
        module    = None,
        mod_name  = None,
        prog_name = None,
        ):
        return Basic.__new__(cls)

    def __init__(
        self,
        program   = None,
        module    = None,
        mod_name  = None,
        prog_name = None,
        ):

        if program is not None  and not isinstance(program, CodeBlock):
            raise TypeError('Program must be a CodeBlock')

        if module is not None  and not isinstance(module, CodeBlock):
            raise TypeError('Module must be a CodeBlock')

        if program is not None and module is not None:
            if mod_name is None:
                raise TypeError('Please provide module name')
            elif not isinstance(mod_name, str):
                raise TypeError('Module name must be a string')
            if prog_name is None:
                raise TypeError('Please provide program name')
            elif not isinstance(prog_name, str):
                raise TypeError('Program name must be a string')

        self._program   = program
        self._module    = module
        self._prog_name = prog_name
        self._mod_name  = mod_name


    @property
    def program(self):
        return self._program

    @property
    def module(self):
        return self._module

    @property
    def prog_name(self):
        return self._prog_name

    @property
    def mod_name(self):
        return self._mod_name

    def has_additional_module(self):
        return self.program is not None and self.module is not None

    def is_program(self):
        return self.program is not None

    def get_focus(self):
        if self.is_program():
            return self.program
        else:
            return self.module

    def __reduce_ex__(self, i):
        """ Used by pickle to create an object of this class.

          Parameters
          ----------

          i : int
           protocol

          Results
          -------

          out : tuple
           A tuple of two elements
           a callablle function that can be called
           to create the initial version of the object
           and its arguments.
        """
        kwargs = dict(
        program = self.program,
        module  = self.module,
        prog_name = self.prog_name,
        mod_name  = self.mod_name)
        return (apply, (self.__class__, (), kwargs))

#==============================================================================
def process_shape(shape):
    if not hasattr(shape,'__iter__'):
        shape = [shape]

    new_shape = []
    for s in shape:
        if isinstance(s,(LiteralInteger,Variable, Slice, PyccelAstNode, Function)):
            new_shape.append(s)
        elif isinstance(s, sp_Integer):
            new_shape.append(LiteralInteger(s.p))
        elif isinstance(s, int):
            new_shape.append(LiteralInteger(s))
        else:
            raise TypeError('shape elements cannot be '+str(type(s))+'. They must be one of the following types: Integer(pyccel), Variable, Slice, PyccelAstNode, Integer(sympy), int, Function')
    return tuple(new_shape)


class PyccelArraySize(Function, PyccelAstNode):
    def __new__(cls, arg, index):
        if not isinstance(arg, (list,
                                tuple,
                                Tuple,
                                PythonTuple,
                                PythonList,
                                Variable,
                                IndexedElement,
                                IndexedBase)):
            raise TypeError('Uknown type of  %s.' % type(arg))

        return Basic.__new__(cls, arg, index)

    def __init__(self, arg, index):
        self._dtype = NativeInteger()
        self._rank  = 0
        self._shape = ()
        self._precision = default_precision['integer']

    @property
    def arg(self):
        return self._args[0]

    @property
    def index(self):
        return self._args[1]

    def _sympystr(self, printer):
        return 'Shape({},{})'.format(str(self.arg), str(self.index))

    def fprint(self, printer, lhs = None):
        """Fortran print."""

        lhs_code = printer(lhs)
        init_value = printer(self.arg)

        if self.arg.order == 'C':
            index = printer(self.arg.rank - self.index)
        else:
            index = printer(self.index + 1)

        if lhs:
            code_init = '{0} = size({1}, {2})'.format(lhs_code, init_value, index)
        else:
            code_init = 'size({0}, {1})'.format(init_value, index)

        return code_init<|MERGE_RESOLUTION|>--- conflicted
+++ resolved
@@ -3791,7 +3791,6 @@
             used to create an instance of this class.
         """
         args = (
-<<<<<<< HEAD
         self._name,
         self._arguments,
         self._results,
@@ -3807,6 +3806,7 @@
         'imports':self._imports,
         'decorators':self._decorators,
         'header':self._header,
+        'templates':self._templates,
         'is_recursive':self._is_recursive,
         'is_pure':self._is_pure,
         'is_elemental':self._is_elemental,
@@ -3837,32 +3837,7 @@
         args, kwargs = self.__getnewargs__()
         out = (apply, (self.__class__, args, kwargs))
         return out
-=======
-                self._name,
-                self._arguments,
-                self._results,
-                self._body,
-                self._local_vars,
-                self._global_vars,
-                self._cls_name,
-                self._hide,
-                self._kind,
-                self._is_static,
-                self._imports,
-                self._decorators,
-                self._headers,
-                self._templates,
-                self._is_recursive,
-                self._is_pure,
-                self._is_elemental,
-                self._is_private,
-                self._is_header,
-                self._arguments_inout,
-                self._functions,
-                self._interfaces
-            )
-        return args
->>>>>>> 2d179b11
+
 
     # TODO
     def check_pure(self):
