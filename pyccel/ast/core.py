--- conflicted
+++ resolved
@@ -303,16 +303,8 @@
             if not a.is_Symbol and not isinstance(a, (IndexedElement,
                     FunctionCall)):
                 args.extend(a.args)
-<<<<<<< HEAD
-            elif isinstance(a, (Variable, IndexedVariable,
-                            IndexedElement)):
-=======
-            if isinstance(a, Function):
-                if verbose:
-                    print('Functions not yet available')
-                return None
-            elif isinstance(a, (Variable, IndexedElement)):
->>>>>>> 6ee47a00
+
+            if isinstance(a, (Variable, IndexedElement)):
                 return a
             elif a.is_Symbol:
                 raise TypeError('Found an unknown symbol {0}'.format(str(a)))
@@ -332,12 +324,7 @@
     seen = []
     atoms_ = []
     if cls is None:
-<<<<<<< HEAD
-        cls = (FunctionCall, DottedVariable, Variable,
-               IndexedVariable,IndexedElement)
-=======
         cls = (Application, Variable, IndexedElement)
->>>>>>> 6ee47a00
 
     for p in pot:
         if p in seen or isinstance(p, ignore):
@@ -4661,134 +4648,6 @@
     def header(self, header):
         self._header = header
 
-<<<<<<< HEAD
-class IndexedVariable(IndexedBase, PyccelAstNode):
-
-    """
-    Represents an indexed variable, like x in x[i], in the code.
-
-    Examples
-    --------
-    >>> from sympy import symbols, Idx
-    >>> from pyccel.ast.core import IndexedVariable
-    >>> A = IndexedVariable('A'); A
-    A
-    >>> type(A)
-    <class 'pyccel.ast.core.IndexedVariable'>
-
-    When an IndexedVariable object receives indices, it returns an array with named
-    axes, represented by an IndexedElement object:
-
-    >>> i, j = symbols('i j', integer=True)
-    >>> A[i, j, 2]
-    A[i, j, 2]
-    >>> type(A[i, j, 2])
-    <class 'pyccel.ast.core.IndexedElement'>
-
-    The IndexedVariable constructor takes an optional shape argument.  If given,
-    it overrides any shape information in the indices. (But not the index
-    ranges!)
-
-    >>> m, n, o, p = symbols('m n o p', integer=True)
-    >>> i = Idx('i', m)
-    >>> j = Idx('j', n)
-    >>> A[i, j].shape
-    (m, n)
-    >>> B = IndexedVariable('B', shape=(o, p))
-    >>> B[i, j].shape
-    (m, n)
-
-    **todo:** fix bug. the last result must be : (o,p)
-    """
-
-    def __new__(
-        cls,
-        label,
-        shape=None,
-        dtype=None,
-        prec=0,
-        order=None,
-        rank = 0,
-        **kw_args
-        ):
-
-        if isinstance(label, FunctionCall):
-            label_name = label.funcdef
-        else:
-            label_name = str(label)
-
-        return IndexedBase.__new__(cls, label_name, shape=shape)
-
-    def __init__(
-        self,
-        label,
-        shape=None,
-        dtype=None,
-        prec=0,
-        order=None,
-        rank = 0,
-        **kw_args
-        ):
-
-        if dtype is None:
-            raise TypeError('datatype must be provided')
-        if isinstance(dtype, str):
-            dtype = datatype(dtype)
-        elif not isinstance(dtype, DataType):
-            raise TypeError('datatype must be an instance of DataType.')
-
-
-        self._dtype      = dtype
-        self._precision  = prec
-        self._rank       = rank
-        self._order      = order
-        kw_args['order'] = order
-        self._kw_args    = kw_args
-        self._label      = label
-
-    def __getitem__(self, *args):
-
-        if len(args) == 1 and isinstance(args[0], (Tuple, tuple, list)):
-            args = args[0]
-
-        if self.shape and len(self.shape) != len(args):
-            raise IndexError('Rank mismatch.')
-
-        obj = IndexedElement(self, *args)
-        return obj
-
-    @property
-    def order(self):
-        return self.kw_args['order']
-
-    @property
-    def kw_args(self):
-        return self._kw_args
-
-    @property
-    def name(self):
-        return self._args[0]
-
-    @property
-    def internal_variable(self):
-        return self._label
-
-
-    def clone(self, name):
-        cls = eval(self.__class__.__name__)
-        # TODO what about kw_args in __new__?
-        return cls(name, shape=self.shape, dtype=self.dtype,
-                   prec=self.precision, order=self.order, rank=self.rank)
-
-    def _eval_subs(self, old, new):
-        return self
-
-    def __str__(self):
-        return str(self.name)
-
-
-=======
->>>>>>> 6ee47a00
 class IndexedElement(Expr, PyccelAstNode):
 
     """
