--- conflicted
+++ resolved
@@ -293,13 +293,9 @@
 
 
     new_expr  = substitute(expr)
-<<<<<<< HEAD
     return stmts, new_expr    
             
 
-=======
-    return stmts, new_expr
->>>>>>> 83529360
 
 def collect_vars(ast):
     """ collect variables in order to be declared"""
