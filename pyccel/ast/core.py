--- conflicted
+++ resolved
@@ -1090,11 +1090,7 @@
     While(n > 1, (n := n - 1,))
     """
 
-<<<<<<< HEAD
-    def __init__(self, test, body, local_vars=[]):
-=======
-    def __new__(cls, test, body, local_vars=()):
->>>>>>> 932ab94d
+    def __init__(self, test, body, local_vars=()):
         test = sympify(test, locals=local_sympify)
 
         if PyccelAstNode.stage == 'semantic':
@@ -1188,32 +1184,6 @@
         body +=  end.body.body
         return Block('with', [], body)
 
-<<<<<<< HEAD
-class Tile(PythonRange):
-
-    """
-    Representes a tile.
-
-    Examples
-    --------
-    >>> from pyccel.ast.core import Variable
-    >>> from pyccel.ast.core import Tile
-    >>> from sympy import Symbol
-    >>> s = Variable('int', 's')
-    >>> e = Symbol('e')
-    >>> Tile(s, e, 1)
-    Tile(0, n, 1)
-    """
-
-    def __init__(self, start, stop):
-        super().__init__(self, start, stop, 1)
-
-    @property
-    def size(self):
-        return self.stop - self.start
-
-=======
->>>>>>> 932ab94d
 
 # TODO add a name to a block?
 
@@ -1581,27 +1551,11 @@
         elif not isinstance(body,CodeBlock):
             raise TypeError('body must be an iterable or a Codeblock')
 
-<<<<<<< HEAD
         self._target = target
         self._iterable = iter_obj
         self._body = body
         self._local_vars = local_vars
         super().__init__()
-=======
-        return Basic.__new__(cls, target, iter_obj, body, local_vars)
-
-    def __init__(
-        self,
-        target,
-        iter_obj,
-        body,
-        local_vars = (),
-        ):
-        self._target = self._args[0]
-        self._iterable = self._args[1]
-        self._body = self._args[2]
-        self._local_vars = self._args[3]
->>>>>>> 932ab94d
 
     @property
     def target(self):
@@ -2698,21 +2652,12 @@
     def __init__(
         self,
         name,
-<<<<<<< HEAD
-        attributes=[],
-        methods=[],
-        options=['public'],
-        imports=[],
-        superclass=[],
-        interfaces=[],
-=======
         attributes=(),
         methods=(),
         options=('public'),
         imports=(),
         parent=(),
         interfaces=(),
->>>>>>> 932ab94d
         ):
 
         # name
