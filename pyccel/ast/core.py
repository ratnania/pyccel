#!/usr/bin/python
# -*- coding: utf-8 -*-
#------------------------------------------------------------------------------------------#
# This file is part of Pyccel which is released under MIT License. See the LICENSE file or #
# go to https://github.com/pyccel/pyccel/blob/master/LICENSE for full license details.     #
#------------------------------------------------------------------------------------------#

import importlib
import inspect
from collections.abc import Iterable
from collections     import OrderedDict

from pyccel.ast.datatypes  import str_dtype
from sympy import sympify
from sympy import Add as sp_Add, Mul as sp_Mul, Pow as sp_Pow
from sympy import Eq as sp_Eq, Ne as sp_Ne, Lt as sp_Lt, Le as sp_Le, Gt as sp_Gt, Ge as sp_Ge
from sympy import Integral, Symbol, Tuple
from sympy import Lambda
from sympy import Integer as sp_Integer
from sympy import Float as sp_Float, Rational as sp_Rational
from sympy import preorder_traversal

from sympy.simplify.radsimp   import fraction
from sympy.core.compatibility import with_metaclass
from sympy.core.singleton     import Singleton, S
from sympy.core.function      import Function, Application
from sympy.core.function      import Derivative, UndefinedFunction as sp_UndefinedFunction
from sympy.core.function      import _coeff_isneg
from sympy.core.expr          import Expr, AtomicExpr
from sympy.logic.boolalg      import And as sp_And, Or as sp_Or
from sympy.logic.boolalg      import Boolean as sp_Boolean
from sympy.tensor             import Idx, Indexed, IndexedBase

from sympy.matrices.matrices            import MatrixBase
from sympy.matrices.expressions.matexpr import MatrixSymbol, MatrixElement
from sympy.tensor.array.ndim_array      import NDimArray
from sympy.utilities.iterables          import iterable
from sympy.utilities.misc               import filldedent


from .basic     import Basic, PyccelAstNode
from .builtins  import (PythonEnumerate, PythonLen, PythonList, PythonMap,
                        PythonRange, PythonZip, PythonTuple, PythonBool,
                        PythonInt)
from .datatypes import (datatype, DataType, CustomDataType, NativeSymbol,
                        NativeInteger, NativeBool, NativeReal,
                        NativeComplex, NativeRange, NativeTensor, NativeString,
                        NativeGeneric, NativeTuple, default_precision, is_iterable_datatype)

from .literals       import LiteralTrue, LiteralFalse, LiteralInteger, Nil
from .literals       import LiteralImaginaryUnit, LiteralString, Literal
from .literals       import Nil
from .itertoolsext   import Product
from .functionalexpr import GeneratorComprehension as GC
from .functionalexpr import FunctionalFor

from .operators import PyccelMinus, PyccelMul, PyccelDiv, PyccelOperator

from pyccel.errors.errors import Errors
from pyccel.errors.messages import *

errors = Errors()

# TODO [YG, 12.03.2020]: Move non-Python constructs to other modules
# TODO [YG, 12.03.2020]: Rename classes to avoid name clashes in pyccel/ast
# NOTE: commented-out symbols are never used in Pyccel
__all__ = (
    'AddOp',
    'AliasAssign',
    'Allocate',
    'AnnotatedComment',
    'Argument',
    'AsName',
    'Assert',
    'Assign',
    'AugAssign',
    'Block',
    'Break',
    'ClassDef',
    'CodeBlock',
    'Comment',
    'CommentBlock',
    'Concatenate',
    'ConstructorCall',
    'Continue',
    'Declare',
    'Del',
    'DivOp',
    'Dlist',
    'DoConcurrent',
    'DottedName',
    'DottedVariable',
    'EmptyNode',
    'ErrorExit',
    'Eval',
    'Exit',
    'BindCFunctionDef',
    'For',
    'ForAll',
    'ForIterator',
    'FunctionCall',
    'FunctionDef',
    'GetDefaultFunctionArg',
    'If',
    'IfTernaryOperator',
    'Import',
    'IndexedElement',
    'IndexedVariable',
    'Interface',
    'Load',
    'ModOp',
    'Module',
    'ModuleHeader',
    'MulOp',
    'NativeOp',
    'NewLine',
    'ParallelBlock',
    'ParallelRange',
    'ParserResult',
    'Pass',
    'Program',
    'PyccelArraySize',
    'PythonFunction',
    'Random',
    'Return',
    'SeparatorComment',
    'Slice',
    'StarredArguments',
    'SubOp',
    'Subroutine',
    'SumFunction',
    'SymbolicAssign',
    'SymbolicPrint',
    'SympyFunction',
    'Tensor',
    'Tile',
    'TupleImport',
    'TupleVariable',
    'ValuedArgument',
    'ValuedVariable',
    'Variable',
    'VariableAddress',
    'Void',
    'VoidFunction',
    'While',
    'With',
    '_atomic',
#    'allocatable_like',
    'create_variable',
    'create_incremented_string',
    'extract_subexpressions',
#    'float2int',
    'get_assigned_symbols',
    'get_initial_value',
    'get_iterable_ranges',
    'inline',
    'int2float',
#    'is_simple_assign',
    'local_sympify',
#    'operator',
#    'op_registry',
    'process_shape',
    'subs',
    'OMP_For_Loop',
    'OMP_Parallel_Construct',
    'OMP_Single_Construct',
    'Omp_End_Clause'
)

#==============================================================================
local_sympify = {
    'N'    : Symbol('N'),
    'S'    : Symbol('S'),
    'zeros': Symbol('zeros'),
    'ones' : Symbol('ones'),
    'Point': Symbol('Point')
}

# TODO - add EmptyStmt => empty lines
#      - update code examples
#      - add examples
#      - Function case
#      - AnnotatedComment case
#      - use Tuple after checking the object is iterable:'funcs=Tuple(*funcs)'
#      - add a new Idx that uses Variable instead of Symbol

#==============================================================================
def apply(func, args, kwargs):return func(*args, **kwargs)

#==============================================================================
def subs(expr, new_elements):
    """
    Substitutes old for new in an expression after sympifying args.

    Parameters
    ----------
    new_elements : list of tuples like [(x,2)(y,3)]
    """

    if len(list(new_elements)) == 0:
        return expr
    if isinstance(expr, (list, tuple, Tuple)):
        return [subs(i, new_elements) for i in expr]

    elif isinstance(expr, While):
        test = subs(expr.test, new_elements)
        body = subs(expr.body, new_elements)
        return While(test, body)

    elif isinstance(expr, For):
        target = subs(expr.target, new_elements)
        it = subs(expr.iterable, new_elements)
        target = expr.target
        it = expr.iterable
        body = subs(expr.body, new_elements)
        return For(target, it, body)

    elif isinstance(expr, If):
        args = []
        for block in expr.args:
            test = block[0]
            stmts = block[1]
            t = subs(test, new_elements)
            s = subs(stmts, new_elements)
            args.append((t, s))
        return If(*args)

    elif isinstance(expr, Return):

        for i in new_elements:
            expr = expr.subs(i[0],i[1])
        return expr

    elif isinstance(expr, Assign):
        new_expr = expr.subs(new_elements)
        new_expr.set_fst(expr.fst)
        return new_expr
    elif isinstance(expr, Expr):
        return expr.subs(new_elements)

    else:
        return expr


def allocatable_like(expr, verbose=False):
    """
    finds attributes of an expression

    Parameters
    ----------
    expr: Expr
        a pyccel expression

    verbose: bool
        talk more
    """

    if isinstance(expr, (Variable, IndexedVariable, IndexedElement)):
        return expr
    elif isinstance(expr, str):
        # if the rhs is a string
        return expr
    elif isinstance(expr, Expr):
        args = [expr]
        while args:
            a = args.pop()
            # XXX: This is a hack to support non-Basic args
            if isinstance(a, str):
                continue

            if a.is_Mul:
                if _coeff_isneg(a):
                    if a.args[0] is S.NegativeOne:
                        a = a.as_two_terms()[1]
                    else:
                        a = -a
                (n, d) = fraction(a)
                if n.is_Integer:
                    args.append(d)
                    continue  # won't be -Mul but could be Add
                elif d is not S.One:
                    if not d.is_Integer:
                        args.append(d)
                    args.append(n)
                    continue  # could be -Mul
            elif a.is_Add:
                aargs = list(a.args)
                negs = 0
                for ai in aargs:
                    if _coeff_isneg(ai):
                        negs += 1
                        args.append(-ai)
                    else:
                        args.append(ai)
                continue
            if a.is_Pow and a.exp is S.NegativeOne:
                args.append(a.base)  # won't be -Mul but could be Add
                continue
            if a.is_Mul or a.is_Pow or a.is_Function or \
                    isinstance(a, (Derivative, Integral)):

                o = Symbol(a.func.__name__.upper())
            if not a.is_Symbol and not isinstance(a, (IndexedElement,
                    Function)):
                args.extend(a.args)
            if isinstance(a, Function):
                if verbose:
                    print('Functions not yet available')
                return None
            elif isinstance(a, (Variable, IndexedVariable,
                            IndexedElement)):
                return a
            elif a.is_Symbol:
                raise TypeError('Found an unknown symbol {0}'.format(str(a)))
    else:
        raise TypeError('Unexpected type {0}'.format(type(expr)))



def _atomic(e, cls=None,ignore=()):

    """Return atom-like quantities as far as substitution is
    concerned: Functions and DottedVarviables, Variables. we don't
    return atoms that are inside such quantities too
    """

    pot = preorder_traversal(e)
    seen = []
    atoms_ = []
    if cls is None:
        cls = (Application, DottedVariable, Variable,
               IndexedVariable,IndexedElement)

    for p in pot:
        if p in seen or isinstance(p, ignore):
            pot.skip()
            continue
        seen.append(p)
        if isinstance(p, cls):
            pot.skip()
            atoms_.append(p)

    return atoms_



def extract_subexpressions(expr):
    """this function takes an expression and returns a list
      of statements if this expression contains sub expressions that need
      to be evaluated outside of the expression


      Parameters
      ----------
      expr : Add, Mul, Pow, Application

    """

    stmts = []
    cls   = (sp_Add, sp_Mul, sp_Pow, sp_And,
             sp_Or, sp_Eq, sp_Ne, sp_Lt, sp_Gt,
             sp_Le, sp_Ge)

    id_cls = (Symbol, Indexed, IndexedBase,
              DottedVariable, sp_Float, sp_Integer,
              sp_Rational, LiteralImaginaryUnit,sp_Boolean,
              LiteralTrue, LiteralFalse, LiteralString,
              ValuedArgument, Nil, PythonList, PythonTuple,
              StarredArguments)

    func_names = ('diag', 'empty', 'zip', 'enumerate')
    #TODO put only imported functions
    def substitute(expr):
        if isinstance(expr, id_cls):
            return expr
        if isinstance(expr, cls):
            args = expr.args
            args = [substitute(arg) for arg in args]
            return expr.func(*args, evaluate=False)
        elif isinstance(expr, Application):
            args = substitute(expr.args)

            if str(expr.func) in func_names:
                var = create_variable(expr)
                expr = expr.func(*args, evaluate=False)
                expr = Assign(var, expr)
                stmts.append(expr)

                return var
            else:
                expr = expr.func(*args, evaluate=False)
                return expr
        elif isinstance(expr, GC):
            stmts.append(expr)
            return expr.lhs
        elif isinstance(expr,IfTernaryOperator):
            var = create_variable(expr)
            new = Assign(var, expr)
            new.set_fst(expr.fst)
            stmts.append(new)
            return var
        elif isinstance(expr, PythonList):
            args = []
            for i in expr:
                args.append(substitute(i))

            return PythonList(*args, sympify=False)

        elif isinstance(expr, (Tuple, tuple, list)):
            args = []

            for i in expr:
                args.append(substitute(i))
            return args

        else:
            raise TypeError('statement {} not supported yet'.format(type(expr)))


    new_expr  = substitute(expr)
    return stmts, new_expr



#def collect_vars(ast):
#    """ collect variables in order to be declared"""
#    #TODO use the namespace to get the declared variables
#    variables = {}
#    def collect(stmt):
#
#        if isinstance(stmt, Variable):
#            if not isinstance(stmt.name, DottedName):
#                variables[stmt.name] = stmt
#        elif isinstance(stmt, (tuple, Tuple, list)):
#            for i in stmt:
#                collect(i)
#        if isinstance(stmt, For):
#            collect(stmt.target)
#            collect(stmt.body)
#        elif isinstance(stmt, FunctionalFor):
#            collect(stmt.lhs)
#            collect(stmt.loops)
#        elif isinstance(stmt, If):
#            collect(stmt.bodies)
#        elif isinstance(stmt, (While, CodeBlock)):
#            collect(stmt.body)
#        elif isinstance(stmt, (Assign, AliasAssign, AugAssign)):
#            collect(stmt.lhs)
#            if isinstance(stmt.rhs, (Linspace, Diag, Where)):
#                collect(stmt.rhs.index)
#
#
#    collect(ast)
#    return variables.values()

def inline(func, args):
    local_vars = func.local_vars
    body = func.body
    body = subs(body, zip(func.arguments, args))
    return Block(str(func.name), local_vars, body)


def int2float(expr):
    return expr

def float2int(expr):
    return expr

def create_incremented_string(forbidden_exprs, prefix = 'Dummy', counter = 1):
    """This function takes a prefix and a counter and uses them to construct
    a new name of the form:
            prefix_counter
    Where counter is formatted to fill 4 characters
    The new name is checked against a list of forbidden expressions. If the
    constructed name is forbidden then the counter is incremented until a valid
    name is found

      Parameters
      ----------
      forbidden_exprs : Set
                        A set of all the values which are not valid solutions to this problem
      prefix          : str
                        The prefix used to begin the string
      counter         : int
                        The expected value of the next name

      Returns
      ----------
      name            : str
                        The incremented string name
      counter         : int
                        The expected value of the next name

    """
    assert(isinstance(forbidden_exprs, set))
    nDigits = 4

    if prefix is None:
        prefix = 'Dummy'

    name_format = "{prefix}_{counter:0="+str(nDigits)+"d}"
    name = name_format.format(prefix=prefix, counter = counter)
    counter += 1
    while name in forbidden_exprs:
        name = name_format.format(prefix=prefix, counter = counter)
        counter += 1

    forbidden_exprs.add(name)

    return name, counter

def create_variable(forbidden_names, prefix = None, counter = 1):
    """This function takes a prefix and a counter and uses them to construct
    a Symbol with a name of the form:
            prefix_counter
    Where counter is formatted to fill 4 characters
    The new name is checked against a list of forbidden expressions. If the
    constructed name is forbidden then the counter is incremented until a valid
    name is found

      Parameters
      ----------
      forbidden_exprs : Set
                        A set of all the values which are not valid solutions to this problem
      prefix          : str
                        The prefix used to begin the string
      counter         : int
                        The expected value of the next name

      Returns
      ----------
      name            : sympy.Symbol
                        A sympy Symbol with the incremented string name
      counter         : int
                        The expected value of the next name

    """

    name, counter = create_incremented_string(forbidden_names, prefix, counter = counter)

    return Symbol(name), counter

class DottedName(Basic):

    """
    Represents a dotted variable.

    Examples
    --------
    >>> from pyccel.ast.core import DottedName
    >>> DottedName('matrix', 'n_rows')
    matrix.n_rows
    >>> DottedName('pyccel', 'stdlib', 'parallel')
    pyccel.stdlib.parallel
    """

    def __new__(cls, *args):
        return Basic.__new__(cls, *args)

    @property
    def name(self):
        return self._args

    def __str__(self):
        return """.""".join(str(n) for n in self.name)

    def _sympystr(self, printer):
        sstr = printer.doprint
        return """.""".join(sstr(n) for n in self.name)


class AsName(Basic):

    """
    Represents a renaming of a variable, used with Import.

    Examples
    --------
    >>> from pyccel.ast.core import AsName
    >>> AsName('old', 'new')
    old as new
    """

    def __new__(cls, name, target):

        # TODO check

        return Basic.__new__(cls, name, target)

    @property
    def name(self):
        return self._args[0]

    @property
    def target(self):
        return self._args[1]

    def _sympystr(self, printer):
        sstr = printer.doprint
        return '{0} as {1}'.format(sstr(self.name), sstr(self.target))

    def __eq__(self, string):
        if isinstance(string, (str, Symbol)):
            return string == self.target
        else:
            return self is string

    def __hash__(self):
        return hash(self.target)


class Dlist(Basic, PyccelAstNode):

    """ this is equivalent to the zeros function of numpy arrays for the python list.

    Parameters
    ----------
    value : Expr
           a sympy expression which represents the initilized value of the list

    shape : the shape of the array
    """

    def __new__(cls, val, length):
        return Basic.__new__(cls, val, length)

    def __init__(self, val, length):
        self._rank = val.rank
        self._shape = tuple(s if i!= 0 else PyccelMul(s, length) for i,s in enumerate(val.shape))
        self._order = val.order

    @property
    def val(self):
        return self._args[0]

    @property
    def length(self):
        return self._args[1]


class Assign(Basic):

    """Represents variable assignment for code generation.

    Parameters
    ----------
    lhs : Expr
        Sympy object representing the lhs of the expression. These should be
        singular objects, such as one would use in writing code. Notable types
        include Symbol, MatrixSymbol, MatrixElement, and Indexed. Types that
        subclass these types are also supported.

    rhs : Expr
        Sympy object representing the rhs of the expression. This can be any
        type, provided its shape corresponds to that of the lhs. For example,
        a Matrix type can be assigned to MatrixSymbol, but not to Symbol, as
        the dimensions will not align.

    strict: bool
        if True, we do some verifications. In general, this can be more
        complicated and is treated in pyccel.syntax.

    status: None, str
        if lhs is not allocatable, then status is None.
        otherwise, status is {'allocated', 'unallocated'}

    like: None, Variable
        contains the name of the variable from which the lhs will be cloned.

    Examples
    --------
    >>> from sympy import symbols, MatrixSymbol, Matrix
    >>> from pyccel.ast.core import Assign
    >>> x, y, z = symbols('x, y, z')
    >>> Assign(x, y)
    x := y
    >>> Assign(x, 0)
    x := 0
    >>> A = MatrixSymbol('A', 1, 3)
    >>> mat = Matrix([x, y, z]).T
    >>> Assign(A, mat)
    A := Matrix([[x, y, z]])
    >>> Assign(A[0, 1], x)
    A[0, 1] := x

    """

    def __new__(
        cls,
        lhs,
        rhs,
        strict=False,
        status=None,
        like=None,
        ):
        cls._strict = strict

        if strict:
            lhs = sympify(lhs, locals=local_sympify)
            rhs = sympify(rhs, locals=local_sympify)

            # Tuple of things that can be on the lhs of an assignment

            assignable = (Symbol, MatrixSymbol, MatrixElement, Indexed,
                          Idx)

            # if not isinstance(lhs, assignable):
            #    raise TypeError("Cannot assign to lhs of type %s." % type(lhs))
            # Indexed types implement shape, but don't define it until later. This
            # causes issues in assignment validation. For now, matrices are defined
            # as anything with a shape that is not an Indexed

            lhs_is_mat = hasattr(lhs, 'shape') and not isinstance(lhs,
                    Indexed)
            rhs_is_mat = hasattr(rhs, 'shape') and not isinstance(rhs,
                    Indexed)

            # If lhs and rhs have same structure, then this assignment is ok

            if lhs_is_mat:
                if not rhs_is_mat:
                    raise ValueError('Cannot assign a scalar to a matrix.')
                elif lhs.shape != rhs.shape:
                    raise ValueError("Dimensions of lhs and rhs don't align.")
            elif rhs_is_mat and not lhs_is_mat:
                raise ValueError('Cannot assign a matrix to a scalar.')
        return Basic.__new__(cls, lhs, rhs, status, like)

    def _sympystr(self, printer):
        sstr = printer.doprint
        return '{0} := {1}'.format(sstr(self.lhs), sstr(self.rhs))

    @property
    def lhs(self):
        return self._args[0]

    @property
    def rhs(self):
        return self._args[1]

    # TODO : remove

    @property
    def expr(self):
        return self.rhs

    @property
    def status(self):
        return self._args[2]

    @property
    def like(self):
        return self._args[3]

    @property
    def strict(self):
        return self._strict

    @property
    def is_alias(self):
        """Returns True if the assignment is an alias."""

        # TODO to be improved when handling classes

        lhs = self.lhs
        rhs = self.rhs
        cond = isinstance(rhs, Variable) and rhs.rank > 0
        cond = cond or isinstance(rhs, IndexedElement)
        cond = cond or isinstance(rhs, IndexedVariable)
        cond = cond and isinstance(lhs, Symbol)
        cond = cond or isinstance(rhs, Variable) and rhs.is_pointer
        return cond

    @property
    def is_symbolic_alias(self):
        """Returns True if the assignment is a symbolic alias."""

        # TODO to be improved when handling classes

        lhs = self.lhs
        rhs = self.rhs
        if isinstance(lhs, Variable):
            return isinstance(lhs.dtype, NativeSymbol)
        elif isinstance(lhs, Symbol):
            if isinstance(rhs, PythonRange):
                return True
            elif isinstance(rhs, Variable):
                return isinstance(rhs.dtype, NativeSymbol)
            elif isinstance(rhs, Symbol):
                return True

        return False

#------------------------------------------------------------------------------
class Allocate(Basic):
    """
    Represents memory allocation (usually of an array) for code generation.
    This is relevant to low-level target languages, such as C or Fortran,
    where the programmer must take care of heap memory allocation.

    Parameters
    ----------
    variable : pyccel.ast.core.Variable
        The typed variable (usually an array) that needs memory allocation.

    shape : int or iterable or None
        Shape of the array after allocation (None for scalars).

    order : str {'C'|'F'}
        Ordering of multi-dimensional array after allocation
        ('C' = row-major, 'F' = column-major).

    status : str {'allocated'|'unallocated'|'unknown'}
        Variable allocation status at object creation.

    Notes
    -----
    An object of this class is immutable, although it contains a reference to a
    mutable Variable object.

    """
    def __new__(cls, *args, **kwargs):

        return Basic.__new__(cls)

    # ...
    def __init__(self, variable, *, shape, order, status):

        if not isinstance(variable, Variable):
            raise TypeError("Can only allocate a 'Variable' object, got {} instead".format(type(variable)))

        if not variable.allocatable:
            raise ValueError("Variable must be allocatable")

        if shape and not isinstance(shape, (int, tuple, list)):
            raise TypeError("Cannot understand 'shape' parameter of type '{}'".format(type(shape)))

        if variable.rank != len(shape):
            raise ValueError("Incompatible rank in variable allocation")

        # rank is None for lambda functions
        if variable.rank is not None and variable.rank > 1 and variable.order != order:
            raise ValueError("Incompatible order in variable allocation")

        if not isinstance(status, str):
            raise TypeError("Cannot understand 'status' parameter of type '{}'".format(type(status)))

        if status not in ('allocated', 'unallocated', 'unknown'):
            raise ValueError("Value of 'status' not allowed: '{}'".format(status))

        self._variable = variable
        self._shape    = shape
        self._order    = order
        self._status   = status
    # ...

    @property
    def variable(self):
        return self._variable

    @property
    def shape(self):
        return self._shape

    @property
    def order(self):
        return self._order

    @property
    def status(self):
        return self._status

    def _sympystr(self, printer):
        sstr = printer.doprint
        return 'Allocate({}, shape={}, order={}, status={})'.format(
                sstr(self.variable), sstr(self.shape), sstr(self.order), sstr(self.status))

    def __eq__(self, other):
        return (self.variable is other.variable) and \
               (self.shape    == other.shape   ) and \
               (self.order    == other.order   ) and \
               (self.status   == other.status  )

    def __hash__(self):
        return hash((id(self.variable), self.shape, self.order, self.status))

#------------------------------------------------------------------------------
class Deallocate(Basic):
    """
    Represents memory deallocation (usually of an array) for code generation.
    This is relevant to low-level target languages, such as C or Fortran,
    where the programmer must take care of heap memory deallocation.

    Parameters
    ----------
    variable : pyccel.ast.core.Variable
        The typed variable (usually an array) that needs memory deallocation.

    Notes
    -----
    An object of this class is immutable, although it contains a reference to a
    mutable Variable object.

    """
    def __new__(cls, *args, **kwargs):

        return Basic.__new__(cls)

    # ...
    def __init__(self, variable):

        if not isinstance(variable, Variable):
            raise TypeError("Can only allocate a 'Variable' object, got {} instead".format(type(variable)))

        self._variable = variable

    # ...

    @property
    def variable(self):
        return self._variable

    def __eq__(self, other):
        return (self.variable is other.variable)

    def __hash__(self):
        return hash(id(self.variable))

#------------------------------------------------------------------------------
class CodeBlock(Basic):

    """Represents a list of stmt for code generation.
       we use it when a single statement in python
       produce multiple statement in the targeted language
    """

    def __new__(cls, body):
        ls = []
        for i in body:
            if isinstance(i, CodeBlock):
                ls += i.body
            else:
                ls.append(i)

        return Basic.__new__(cls, ls)

    def __init__(self, body):
        if len(self._args)>0 and isinstance(self._args[-1], (Assign, AugAssign)):
            self.set_fst(self._args[-1].fst)

    @property
    def body(self):
        return self._args[0]

    @property
    def lhs(self):
        return self.body[-1].lhs


class AliasAssign(Basic):

    """Represents aliasing for code generation. An alias is any statement of the
    form `lhs := rhs` where

    Parameters
    ----------
    lhs : Symbol
        at this point we don't know yet all information about lhs, this is why a
        Symbol is the appropriate type.

    rhs : Variable, IndexedVariable, IndexedElement
        an assignable variable can be of any rank and any datatype, however its
        shape must be known (not None)

    Examples
    --------
    >>> from sympy import Symbol
    >>> from pyccel.ast.core import AliasAssign
    >>> from pyccel.ast.core import Variable
    >>> n = Variable('int', 'n')
    >>> x = Variable('int', 'x', rank=1, shape=[n])
    >>> y = Symbol('y')
    >>> AliasAssign(y, x)

    """

    def __new__(cls, lhs, rhs):
        if PyccelAstNode.stage == 'semantic':
            if not lhs.is_pointer:
                raise TypeError('lhs must be a pointer')

            if isinstance(rhs, FunctionCall) and not rhs.funcdef.results[0].is_pointer:
                raise TypeError("A pointer cannot point to the address of a temporary variable")

        return Basic.__new__(cls, lhs, rhs)

    def _sympystr(self, printer):
        sstr = printer.doprint
        return '{0} := {1}'.format(sstr(self.lhs), sstr(self.rhs))

    @property
    def lhs(self):
        return self._args[0]

    @property
    def rhs(self):
        return self._args[1]


class SymbolicAssign(Basic):

    """Represents symbolic aliasing for code generation. An alias is any statement of the
    form `lhs := rhs` where

    Parameters
    ----------
    lhs : Symbol

    rhs : Range

    Examples
    --------
    >>> from sympy import Symbol
    >>> from pyccel.ast.core import SymbolicAssign
    >>> from pyccel.ast.core import Range
    >>> r = Range(0, 3)
    >>> y = Symbol('y')
    >>> SymbolicAssign(y, r)

    """

    def __new__(cls, lhs, rhs):
        return Basic.__new__(cls, lhs, rhs)

    def _sympystr(self, printer):
        sstr = printer.doprint
        return '{0} := {1}'.format(sstr(self.lhs), sstr(self.rhs))

    @property
    def lhs(self):
        return self._args[0]

    @property
    def rhs(self):
        return self._args[1]


# The following are defined to be sympy approved nodes. If there is something
# smaller that could be used, that would be preferable. We only use them as
# tokens.

class NativeOp(with_metaclass(Singleton, Basic)):

    """Base type for native operands."""

    pass


class AddOp(NativeOp):
    _symbol = '+'


class SubOp(NativeOp):
    _symbol = '-'


class MulOp(NativeOp):
    _symbol = '*'


class DivOp(NativeOp):
    _symbol = '/'


class ModOp(NativeOp):
    _symbol = '%'


op_registry = {
    '+': AddOp(),
    '-': SubOp(),
    '*': MulOp(),
    '/': DivOp(),
    '%': ModOp(),
    }


def operator(op):
    """Returns the operator singleton for the given operator"""

    if op.lower() not in op_registry:
        raise ValueError('Unrecognized operator ' + op)
    return op_registry[op]


class AugAssign(Assign):
    r"""
    Represents augmented variable assignment for code generation.

    Parameters
    ----------
    lhs : Expr
        Sympy object representing the lhs of the expression. These should be
        singular objects, such as one would use in writing code. Notable types
        include Symbol, MatrixSymbol, MatrixElement, and Indexed. Types that
        subclass these types are also supported.

    op : NativeOp
        Operator (+, -, /, \*, %).

    rhs : Expr
        Sympy object representing the rhs of the expression. This can be any
        type, provided its shape corresponds to that of the lhs. For example,
        a Matrix type can be assigned to MatrixSymbol, but not to Symbol, as
        the dimensions will not align.

    strict: bool
        if True, we do some verifications. In general, this can be more
        complicated and is treated in pyccel.syntax.

    status: None, str
        if lhs is not allocatable, then status is None.
        otherwise, status is {'allocated', 'unallocated'}

    like: None, Variable
        contains the name of the variable from which the lhs will be cloned.

    Examples
    --------
    >>> from pyccel.ast.core import Variable
    >>> from pyccel.ast.core import AugAssign
    >>> s = Variable('int', 's')
    >>> t = Variable('int', 't')
    >>> AugAssign(s, '+', 2 * t + 1)
    s += 1 + 2*t
    """

    def __new__(
        cls,
        lhs,
        op,
        rhs,
        strict=False,
        status=None,
        like=None,
        ):
        cls._strict = strict
        if strict:
            lhs = sympify(lhs, locals=local_sympify)
            rhs = sympify(rhs, locals=local_sympify)

            # Tuple of things that can be on the lhs of an assignment

            assignable = (Symbol, MatrixSymbol, MatrixElement, Indexed)
            if not isinstance(lhs, assignable):
                raise TypeError('Cannot assign to lhs of type %s.'
                                % type(lhs))

            # Indexed types implement shape, but don't define it until later. This
            # causes issues in assignment validation. For now, matrices are defined
            # as anything with a shape that is not an Indexed

            lhs_is_mat = hasattr(lhs, 'shape') and not isinstance(lhs,
                    Indexed)
            rhs_is_mat = hasattr(rhs, 'shape') and not isinstance(rhs,
                    Indexed)

            # If lhs and rhs have same structure, then this assignment is ok

            if lhs_is_mat:
                if not rhs_is_mat:
                    raise ValueError('Cannot assign a scalar to a matrix.'
                            )
                elif lhs.shape != rhs.shape:
                    raise ValueError("Dimensions of lhs and rhs don't align."
                            )
            elif rhs_is_mat and not lhs_is_mat:
                raise ValueError('Cannot assign a matrix to a scalar.')

        if isinstance(op, str):
            op = operator(op)
        elif op not in list(op_registry.values()):
            raise TypeError('Unrecognized Operator')

        return Basic.__new__(
            cls,
            lhs,
            op,
            rhs,
            status,
            like,
            )

    def _sympystr(self, printer):
        sstr = printer.doprint
        return '{0} {1}= {2}'.format(sstr(self.lhs), self.op._symbol,
                sstr(self.rhs))

    @property
    def lhs(self):
        return self._args[0]

    @property
    def op(self):
        return self._args[1]

    @property
    def rhs(self):
        return self._args[2]

    @property
    def status(self):
        return self._args[3]

    @property
    def like(self):
        return self._args[4]

    @property
    def strict(self):
        return self._strict


class While(Basic):

    """Represents a 'while' statement in the code.

    Expressions are of the form:
        "while test:
            body..."

    Parameters
    ----------
    test : expression
        test condition given as a sympy expression
    body : sympy expr
        list of statements representing the body of the While statement.

    Examples
    --------
    >>> from sympy import Symbol
    >>> from pyccel.ast.core import Assign, While
    >>> n = Symbol('n')
    >>> While((n>1), [Assign(n,n-1)])
    While(n > 1, (n := n - 1,))
    """

    def __new__(cls, test, body, local_vars=[]):
        test = sympify(test, locals=local_sympify)

        if PyccelAstNode.stage == 'semantic':
            if test.dtype is not NativeBool():
                test = PythonBool(test)

        if iterable(body):
            body = CodeBlock((sympify(i, locals=local_sympify) for i in body))
        elif not isinstance(body,CodeBlock):
            raise TypeError('body must be an iterable or a CodeBlock')
        return Basic.__new__(cls, test, body, local_vars)

    @property
    def test(self):
        return self._args[0]

    @property
    def body(self):
        return self._args[1]

    @property
    def local_vars(self):
        return self._args[2]


class With(Basic):

    """Represents a 'with' statement in the code.

    Expressions are of the form:
        "while test:
            body..."

    Parameters
    ----------
    test : expression
        test condition given as a sympy expression
    body : sympy expr
        list of statements representing the body of the With statement.

    Examples
    --------

    """

    # TODO check prelude and epilog

    def __new__(
        cls,
        test,
        body,
        settings,
        ):
        test = sympify(test, locals=local_sympify)

        if iterable(body):
            body = CodeBlock((sympify(i, locals=local_sympify) for i in body))
        elif not isinstance(body,CodeBlock):
            raise TypeError('body must be an iterable')

        return Basic.__new__(cls, test, body, settings)

    @property
    def test(self):
        return self._args[0]

    @property
    def body(self):
        return self._args[1]

    @property
    def settings(self):
        return self._args[2]

    @property
    def block(self):
        methods = self.test.cls_base.methods
        for i in methods:
            if str(i.name) == '__enter__':
                start = i
            elif str(i.name) == '__exit__':
                end   = i
        start = inline(start,[])
        end   = inline(end  ,[])

        # TODO check if enter is empty or not first

        body = start.body.body
        body += self.body.body
        body +=  end.body.body
        return Block('with', [], body)

class Tile(PythonRange):

    """
    Representes a tile.

    Examples
    --------
    >>> from pyccel.ast.core import Variable
    >>> from pyccel.ast.core import Tile
    >>> from sympy import Symbol
    >>> s = Variable('int', 's')
    >>> e = Symbol('e')
    >>> Tile(s, e, 1)
    Tile(0, n, 1)
    """

    def __new__(cls, start, stop):
        step = 1
        return PythonRange.__new__(cls, start, stop, step)

    @property
    def start(self):
        return self._args[0]

    @property
    def stop(self):
        return self._args[1]

    @property
    def size(self):
        return self.stop - self.start


class ParallelRange(PythonRange):

    """
    Representes a parallel range using OpenMP/OpenACC.

    Examples
    --------
    >>> from pyccel.ast.core import Variable
    """

    pass


# TODO: implement it as an extension of sympy Tensor?

class Tensor(Basic):

    """
    Base class for tensor.

    Examples
    --------
    >>> from pyccel.ast.core import Variable
    >>> from pyccel.ast.core import Range, Tensor
    >>> from sympy import Symbol
    >>> s1 = Variable('int', 's1')
    >>> s2 = Variable('int', 's2')
    >>> e1 = Variable('int', 'e1')
    >>> e2 = Variable('int', 'e2')
    >>> r1 = Range(s1, e1, 1)
    >>> r2 = Range(s2, e2, 1)
    >>> Tensor(r1, r2)
    Tensor(Range(s1, e1, 1), Range(s2, e2, 1), name=tensor)
    """

    def __new__(cls, *args, **kwargs):
        for r in args:
            cond = isinstance(r, Variable) and isinstance(r.dtype,
                    (NativeRange, NativeTensor))
            cond = cond or isinstance(r, (PythonRange, Tensor))

            if not cond:
                raise TypeError('non valid argument, given {0}'.format(type(r)))

        try:
            name = kwargs['name']
        except KeyError:
            name = 'tensor'

        args = list(args) + [name]

        return Basic.__new__(cls, *args)

    @property
    def name(self):
        return self._args[-1]

    @property
    def ranges(self):
        return self._args[:-1]

    @property
    def dim(self):
        return len(self.ranges)

    def _sympystr(self, printer):
        sstr = printer.doprint
        txt = ', '.join(sstr(n) for n in self.ranges)
        txt = 'Tensor({0}, name={1})'.format(txt, sstr(self.name))
        return txt


# TODO add a name to a block?

class Block(Basic):

    """Represents a block in the code. A block consists of the following inputs

    Parameters
    ----------
    variables: list
        list of the variables that appear in the block.

    declarations: list
        list of declarations of the variables that appear in the block.

    body: list
        a list of statements

    Examples
    --------
    >>> from pyccel.ast.core import Variable, Assign, Block
    >>> n = Variable('int', 'n')
    >>> x = Variable('int', 'x')
    >>> Block([n, x], [Assign(x,2.*n + 1.), Assign(n, n + 1)])
    Block([n, x], [x := 1.0 + 2.0*n, n := 1 + n])
    """

    def __new__(
        cls,
        name,
        variables,
        body):
        if not isinstance(name, str):
            raise TypeError('name must be of type str')
        if not iterable(variables):
            raise TypeError('variables must be an iterable')
        for var in variables:
            if not isinstance(var, Variable):
                raise TypeError('Only a Variable instance is allowed.')
        if iterable(body):
            body = CodeBlock(body)
        elif not isinstance(body, CodeBlock):
            raise TypeError('body must be an iterable or a CodeBlock')
        return Basic.__new__(cls, name, variables, body)

    @property
    def name(self):
        return self._args[0]

    @property
    def variables(self):
        return self._args[1]

    @property
    def body(self):
        return self._args[2]

    @property
    def declarations(self):
        return [Declare(i.dtype, i) for i in self.variables]


class ParallelBlock(Block):

    """
    Represents a parallel block in the code.
    In addition to block inputs, there is

    Parameters
    ----------
    clauses: list
        a list of clauses

    Examples
    --------
    >>> from pyccel.ast.core import ParallelBlock
    >>> from pyccel.ast.core import Variable, Assign, Block
    >>> n = Variable('int', 'n')
    >>> x = Variable('int', 'x')
    >>> body = [Assign(x,2.*n + 1.), Assign(n, n + 1)]
    >>> variables = [x,n]
    >>> clauses = []
    >>> ParallelBlock(clauses, variables, body)
    # parallel
    x := 1.0 + 2.0*n
    n := 1 + n
    """

    _prefix = '#'

    def __new__(
        cls,
        clauses,
        variables,
        body,
        ):
        if not iterable(clauses):
            raise TypeError('Expecting an iterable for clauses')

        cls._clauses = clauses

        return Block.__new__(cls, variables, body)

    @property
    def clauses(self):
        return self._clauses

    @property
    def prefix(self):
        return self._prefix

    def _sympystr(self, printer):
        sstr = printer.doprint

        prefix = sstr(self.prefix)
        clauses = ' '.join('{0}'.format(sstr(i)) for i in self.clauses)
        body = '\n'.join('{0}'.format(sstr(i)) for i in self.body)

        code = '{0} parallel {1}\n{2}'.format(prefix, clauses, body)
        return code


class Module(Basic):

    """Represents a module in the code. A block consists of the following inputs

    Parameters
    ----------
    name: str
        name of the module

    variables: list
        list of the variables that appear in the block.

    funcs: list
        a list of FunctionDef instances

    interfaces: list
        a list of Interface instances

    classes: list
        a list of ClassDef instances

    imports: list, tuple
        list of needed imports

    Examples
    --------
    >>> from pyccel.ast.core import Variable, Assign
    >>> from pyccel.ast.core import ClassDef, FunctionDef, Module
    >>> x = Variable('real', 'x')
    >>> y = Variable('real', 'y')
    >>> z = Variable('real', 'z')
    >>> t = Variable('real', 't')
    >>> a = Variable('real', 'a')
    >>> b = Variable('real', 'b')
    >>> body = [Assign(y,x+a)]
    >>> translate = FunctionDef('translate', [x,y,a,b], [z,t], body)
    >>> attributes   = [x,y]
    >>> methods     = [translate]
    >>> Point = ClassDef('Point', attributes, methods)
    >>> incr = FunctionDef('incr', [x], [y], [Assign(y,x+1)])
    >>> decr = FunctionDef('decr', [x], [y], [Assign(y,x-1)])
    >>> Module('my_module', [], [incr, decr], classes = [Point])
    Module(my_module, [], [FunctionDef(), FunctionDef()], [], [ClassDef(Point, (x, y), (FunctionDef(),), [public], (), [], [])], ())
    """

    def __new__(cls, *args, **kwargs):
        return Basic.__new__(cls)

    def __init__(
        self,
        name,
        variables,
        funcs,
        interfaces=[],
        classes=[],
        imports=[],
        ):
        if not isinstance(name, str):
            raise TypeError('name must be a string')

        if not iterable(variables):
            raise TypeError('variables must be an iterable')
        for i in variables:
            if not isinstance(i, Variable):
                raise TypeError('Only a Variable instance is allowed.')

        if not iterable(funcs):
            raise TypeError('funcs must be an iterable')

        for i in funcs:
            if not isinstance(i, FunctionDef):
                raise TypeError('Only a FunctionDef instance is allowed.'
                                )

        if not iterable(classes):
            raise TypeError('classes must be an iterable')
        for i in classes:
            if not isinstance(i, ClassDef):
                raise TypeError('Only a ClassDef instance is allowed.')

        if not iterable(interfaces):
            raise TypeError('interfaces must be an iterable')
        for i in interfaces:
            if not isinstance(i, Interface):
                raise TypeError('Only a Inteface instance is allowed.')

        if not iterable(imports):
            raise TypeError('imports must be an iterable')
        imports = list(imports)
        for i in classes:
            imports += i.imports
        imports = set(imports)  # for unicity
        imports = Tuple(*imports, sympify=False)

        self._name = name
        self._variables = variables
        self._funcs = funcs
        self._interfaces = interfaces
        self._classes = classes
        self._imports = imports

    @property
    def name(self):
        return self._name

    @property
    def variables(self):
        return self._variables

    @property
    def funcs(self):
        return self._funcs

    @property
    def interfaces(self):
        return self._interfaces

    @property
    def classes(self):
        return self._classes

    @property
    def imports(self):
        return self._imports

    @property
    def declarations(self):
        return [Declare(i.dtype, i) for i in self.variables]

    @property
    def body(self):
        return self.interfaces + self.funcs + self.classes

    def set_name(self, new_name):
        self._name = new_name

class ModuleHeader(Basic):

    """Represents the header file for a module

    Parameters
    ----------
    module: Module
        the module

    Examples
    --------
    >>> from pyccel.ast.core import Variable, Assign
    >>> from pyccel.ast.core import ClassDef, FunctionDef, Module
    >>> x = Variable('real', 'x')
    >>> y = Variable('real', 'y')
    >>> z = Variable('real', 'z')
    >>> t = Variable('real', 't')
    >>> a = Variable('real', 'a')
    >>> b = Variable('real', 'b')
    >>> body = [Assign(y,x+a)]
    >>> translate = FunctionDef('translate', [x,y,a,b], [z,t], body)
    >>> attributes   = [x,y]
    >>> methods     = [translate]
    >>> Point = ClassDef('Point', attributes, methods)
    >>> incr = FunctionDef('incr', [x], [y], [Assign(y,x+1)])
    >>> decr = FunctionDef('decr', [x], [y], [Assign(y,x-1)])
    >>> mod = Module('my_module', [], [incr, decr], classes = [Point])
    >>> ModuleHeader(mod)
    Module(my_module, [], [FunctionDef(), FunctionDef()], [], [ClassDef(Point, (x, y), (FunctionDef(),), [public], (), [], [])], ())
    """

    def __init__(self, module):
        if not isinstance(module, Module):
            raise TypeError('module must be a Module')

        self._module = module

    @property
    def module(self):
        return self._module

class Program(Basic):

    """Represents a Program in the code. A block consists of the following inputs

    Parameters
    ----------
    variables: list
        list of the variables that appear in the block.

    declarations: list
        list of declarations of the variables that appear in the block.

    body: list
        a list of statements

    imports: list, tuple
        list of needed imports

    """

    def __new__(
        cls,
        name,
        variables,
        body,
        imports=[],
        ):

        if not isinstance(name, str):
            raise TypeError('name must be a string')

        if not iterable(variables):
            raise TypeError('variables must be an iterable')

        for i in variables:
            if not isinstance(i, Variable):
                raise TypeError('Only a Variable instance is allowed.')

        if not iterable(body):
            raise TypeError('body must be an iterable')
        body = CodeBlock(body)

        if not iterable(imports):
            raise TypeError('imports must be an iterable')

        imports = set(imports)  # for unicity
        imports = Tuple(*imports, sympify=False)

        return Basic.__new__(
            cls,
            name,
            variables,
            body,
            imports,
            )

    @property
    def name(self):
        return self._args[0]

    @property
    def variables(self):
        return self._args[1]

    @property
    def body(self):
        return self._args[2]

    @property
    def imports(self):
        return self._args[3]

    @property
    def declarations(self):
        return [Declare(i.dtype, i) for i in self.variables]


class For(Basic):

    """Represents a 'for-loop' in the code.

    Expressions are of the form:
        "for target in iter:
            body..."

    Parameters
    ----------
    target : symbol
        symbol representing the iterator
    iter : iterable
        iterable object. for the moment only Range is used
    body : sympy expr
        list of statements representing the body of the For statement.

    Examples
    --------
    >>> from sympy import symbols, MatrixSymbol
    >>> from pyccel.ast.core import Assign, For
    >>> i,b,e,s,x = symbols('i,b,e,s,x')
    >>> A = MatrixSymbol('A', 1, 3)
    >>> For(i, (b,e,s), [Assign(x,x-1), Assign(A[0, 1], x)])
    For(i, Range(b, e, s), (x := x - 1, A[0, 1] := x))
    """

    def __new__(
        cls,
        target,
        iter_obj,
        body,
        local_vars = [],
        strict=True,
        ):
        if strict:
            target = sympify(target, locals=local_sympify)

            cond_iter = iterable(iter_obj)
            cond_iter = cond_iter or isinstance(iter_obj, (PythonRange, Product,
                    PythonEnumerate, PythonZip, PythonMap))
            cond_iter = cond_iter or isinstance(iter_obj, Variable) \
                and is_iterable_datatype(iter_obj.dtype)
          #  cond_iter = cond_iter or isinstance(iter_obj, ConstructorCall) \
          #      and is_iterable_datatype(iter_obj.arguments[0].dtype)
            if not cond_iter:
                raise TypeError('iter_obj must be an iterable')

            if iterable(body):
                body = CodeBlock((sympify(i, locals=local_sympify) for i in
                             body))
            elif not isinstance(body,CodeBlock):
                raise TypeError('body must be an iterable or a Codeblock')

        return Basic.__new__(cls, target, iter_obj, body, local_vars)

    @property
    def target(self):
        return self._args[0]

    @property
    def iterable(self):
        return self._args[1]

    @property
    def body(self):
        return self._args[2]

    @property
    def local_vars(self):
        return self._args[3]

    def insert2body(self, stmt):
        self.body.append(stmt)



class DoConcurrent(For):
    pass


class ForAll(Basic):
    """ class that represents the forall statement in fortran"""
    def __new__(cls, iter_obj, target, mask, body):

        if not isinstance(iter_obj, PythonRange):
            raise TypeError('iterable must be of type Range')

        return Basic.__new__(cls, iter_obj, target, mask, body)


    @property
    def iter(self):
        return self._args[0]

    @property
    def target(self):
        return self._args[1]

    @property
    def mask(self):
        return self._args[2]

    @property
    def body(self):
        return self._args[3]

class ForIterator(For):

    """Class that describes iterable classes defined by the user."""

    def __new__(
        cls,
        target,
        iterable,
        body,
        strict=True,
        ):

        if isinstance(iterable, Symbol):
            iterable = PythonRange(PythonLen(iterable))
        return For.__new__(cls, target, iterable, body, strict)

    # TODO uncomment later when we intriduce iterators
    # @property
    # def target(self):
    #    ts = super(ForIterator, self).target

    #    if not(len(ts) == self.depth):
    #        raise ValueError('wrong number of targets')

    #    return ts

    @property
    def depth(self):
        it = self.iterable
        if isinstance(it, Variable):
            if isinstance(it.dtype, NativeRange):
                return 1
            if isinstance(it.dtype, NativeTensor):

                # TODO must be computed

                return 2

            cls_base = it.cls_base
            if not cls_base:
                raise TypeError('cls_base undefined')

            methods = cls_base.methods_as_dict
            it_method = methods['__iter__']

            it_vars = []
            for stmt in it_method.body:
                if isinstance(stmt, Assign):
                    it_vars.append(stmt.lhs)

            n = len(set(str(var.name) for var in it_vars))
            return n
        else:

            return 1

    @property
    def ranges(self):
        return get_iterable_ranges(self.iterable)

class ConstructorCall(AtomicExpr):

    """
    It  serves as a constructor for undefined function classes.

    Parameters
    ----------
    func: FunctionDef, str
        an instance of FunctionDef or function name

    arguments: list, tuple, None
        a list of arguments.

    """

    is_commutative = True

    # TODO improve

    def __new__(
        cls,
        func,
        arguments,
        cls_variable=None,
        ):
        if not isinstance(func, (FunctionDef, Interface, str)):
            raise TypeError('Expecting func to be a FunctionDef or str')

        f_name = func.name

        return Basic.__new__(cls, f_name)

    def __init__(
        self,
        func,
        arguments,
        cls_variable=None,
        ):

        self._cls_variable = cls_variable
        self._func = func
        self._arguments = arguments

    def _sympystr(self, printer):
        sstr = printer.doprint
        name = sstr(self.name)
        args = ''
        if not self.arguments is None:
            args = ', '.join(sstr(i) for i in self.arguments)
        return '{0}({1})'.format(name, args)

    @property
    def func(self):
        return self._func

    @property
    def arguments(self):
        return self._arguments

    @property
    def cls_variable(self):
        return self._cls_variable

    @property
    def name(self):
        if isinstance(self.func, FunctionDef):
            return self.func.name
        else:
            return self.func

<<<<<<< HEAD

=======
>>>>>>> ad98df27
class Void(Basic):

    pass

class VoidFunction(Basic):
    #this class is used in order to eliminate certain atoms
    # in an arithmitic expression so that we dont take them into
    # consideration
    def __new__(*args):
        return Symbol("""x9846548484665
                      494794564465165161561""")

class Variable(Symbol, PyccelAstNode):

    """Represents a typed variable.

    Parameters
    ----------
    dtype : str, DataType
        The type of the variable. Can be either a DataType,
        or a str (bool, int, real).

    name : str, list, DottedName
        The sympy object the variable represents. This can be either a string
        or a dotted name, when using a Class attribute.

    rank : int
        used for arrays. [Default value: 0]

    allocatable: bool
        used for arrays, if we need to allocate memory [Default value: False]

    is_stack_array: bool
        used for arrays, if memory should be allocated on the stack [Default value: False]

    is_pointer: bool
        if object is a pointer [Default value: False]

    is_target: bool
        if object is pointed to by another variable [Default value: False]

    is_polymorphic: bool
        if object can be instance of class or any inherited class [Default value: False]

    is_optional: bool
        if object is an optional argument of a function [Default value: False]

    shape: int or list
        shape of the array. [Default value: None]

    cls_base: class
        class base if variable is an object or an object member [Default value: None]

    order : str
        used for arrays. Indicates whether the data is stored in C or Fortran format in memory [Default value: 'C']

    precision : str
        Precision of the data type [Default value: depends on the datatype]

    is_argument: bool
        if object is the argument of a function [Default value: False]

    is_kwonly: bool
        if object is an argument which can only be specified using its keyword

    is_const: bool
        if object is a const argument of a function [Default value: False]

    Examples
    --------
    >>> from pyccel.ast.core import Variable
    >>> Variable('int', 'n')
    n
    >>> n = 4
    >>> Variable('real', 'x', rank=2, shape=(n,2), allocatable=True)
    x
    >>> Variable('int', DottedName('matrix', 'n_rows'))
    matrix.n_rows
    """

    def __new__( cls, *args, **kwargs ):
        return Basic.__new__(cls)

    def __init__(
        self,
        dtype,
        name,
        *,
        rank=0,
        allocatable=False,
        is_stack_array = False,
        is_pointer=False,
        is_const=False,
        is_target=False,
        is_polymorphic=None,
        is_optional=False,
        shape=None,
        cls_base=None,
        order='C',
        precision=0,
        is_argument=False,
        is_kwonly=False,
        allows_negative_indexes=False
        ):

        # ------------ PyccelAstNode Properties ---------------
        if isinstance(dtype, str) or str(dtype) == '*':

            dtype = datatype(str(dtype))
        elif not isinstance(dtype, DataType):
            raise TypeError('datatype must be an instance of DataType.')

        if not isinstance(rank, int):
            raise TypeError('rank must be an instance of int.')

        if rank == 0:
            shape = ()

        if shape is None:
            shape = tuple(None for i in range(rank))

        if not precision:
            if isinstance(dtype, NativeInteger):
                precision = default_precision['int']
            elif isinstance(dtype, NativeReal):
                precision = default_precision['real']
            elif isinstance(dtype, NativeComplex):
                precision = default_precision['complex']
            elif isinstance(dtype, NativeBool):
                precision = default_precision['bool']
        if not isinstance(precision,int) and precision is not None:
            raise TypeError('precision must be an integer or None.')

        self._alloc_shape = shape
        self._dtype = dtype
        self._shape = self.process_shape(shape)
        self._rank  = rank
        self._precision = precision

        # ------------ Variable Properties ---------------
        # if class attribute
        if isinstance(name, str):
            name = name.split(""".""")
            if len(name) == 1:
                name = name[0]
            else:
                name = DottedName(*name)

        if not isinstance(name, (str, DottedName)):
            raise TypeError('Expecting a string or DottedName, given {0}'.format(type(name)))
        self._name = name

        if not isinstance(allocatable, bool):
            raise TypeError('allocatable must be a boolean.')
        self.allocatable = allocatable

        if not isinstance(is_const, bool):
            raise TypeError('is_const must be a boolean.')
        self._is_const = is_const

        if not isinstance(is_stack_array, bool):
            raise TypeError('is_stack_array must be a boolean.')
        self._is_stack_array = is_stack_array

        if not isinstance(is_pointer, bool):
            raise TypeError('is_pointer must be a boolean.')
        self.is_pointer = is_pointer

        if not isinstance(is_target, bool):
            raise TypeError('is_target must be a boolean.')
        self.is_target = is_target

        if is_polymorphic is None:
            if isinstance(dtype, CustomDataType):
                is_polymorphic = dtype.is_polymorphic
            else:
                is_polymorphic = False
        elif not isinstance(is_polymorphic, bool):
            raise TypeError('is_polymorphic must be a boolean.')
        self._is_polymorphic = is_polymorphic

        if not isinstance(is_optional, bool):
            raise TypeError('is_optional must be a boolean.')
        self._is_optional = is_optional

        if not isinstance(allows_negative_indexes, bool):
            raise TypeError('allows_negative_indexes must be a boolean.')
        self._allows_negative_indexes = allows_negative_indexes

        self._cls_base       = cls_base
        self._order          = order
        self._is_argument    = is_argument
        self._is_kwonly      = is_kwonly

    def process_shape(self, shape):
        if not hasattr(shape,'__iter__'):
            shape = [shape]

        new_shape = []
        for i,s in enumerate(shape):
            if isinstance(s,(LiteralInteger, PyccelArraySize)):
                new_shape.append(s)
            elif isinstance(s, sp_Integer):
                new_shape.append(LiteralInteger(s.p))
            elif isinstance(s, int):
                new_shape.append(LiteralInteger(s))
            elif s is None or isinstance(s,(Variable, Slice, PyccelAstNode, Function)):
                new_shape.append(PyccelArraySize(self, i))
            else:
                raise TypeError('shape elements cannot be '+str(type(s))+'. They must be one of the following types: Integer(pyccel),'
                                'Variable, Slice, PyccelAstNode, Integer(sympy), int, Function')
        return tuple(new_shape)

    @property
    def name(self):
        return self._name

    @property
    def alloc_shape(self):
        return self._alloc_shape

    @property
    def allocatable(self):
        return self._allocatable

    @allocatable.setter
    def allocatable(self, allocatable):
        if not isinstance(allocatable, bool):
            raise TypeError('allocatable must be a boolean.')
        self._allocatable = allocatable

    @property
    def cls_base(self):
        return self._cls_base

    @property
    def is_const(self):
        return self._is_const

    @property
    def is_pointer(self):
        return self._is_pointer

    @is_pointer.setter
    def is_pointer(self, is_pointer):
        if not isinstance(is_pointer, bool):
            raise TypeError('is_pointer must be a boolean.')
        self._is_pointer = is_pointer

    @property
    def is_target(self):
        return self._is_target

    @is_target.setter
    def is_target(self, is_target):
        if not isinstance(is_target, bool):
            raise TypeError('is_target must be a boolean.')
        self._is_target = is_target

    @property
    def is_polymorphic(self):
        return self._is_polymorphic

    @property
    def is_optional(self):
        return self._is_optional

    @property
    def order(self):
        return self._order

    @property
    def is_stack_array(self):
        return self._is_stack_array

    @is_stack_array.setter
    def is_stack_array(self, is_stack_array):
        self._is_stack_array = is_stack_array

    @property
    def allows_negative_indexes(self):
        return self._allows_negative_indexes

    @allows_negative_indexes.setter
    def allows_negative_indexes(self, allows_negative_indexes):
        self._allows_negative_indexes = allows_negative_indexes

    @property
    def is_argument(self):
        return self._is_argument

    @property
    def is_kwonly(self):
        return self._is_kwonly

    @property
    def is_ndarray(self):
        """user friendly method to check if the variable is an ndarray:
            1. have a rank > 0
            2. dtype is one among {int, bool, real, complex}
        """

        if self.rank == 0:
            return False
        return isinstance(self.dtype, (NativeInteger, NativeBool,
                          NativeReal, NativeComplex))

    def __str__(self):
        if isinstance(self.name, (str, DottedName)):
            return str(self.name)
        elif self.name is iterable:
            return """.""".join(str(n) for n in self.name)

    def _sympystr(self, printer):
        sstr = printer.doprint
        if isinstance(self.name, (str, DottedName)):
            return '{}'.format(sstr(self.name))
        elif self.name is iterable:
            return """.""".join(sstr(n) for n in self.name)

    def inspect(self):
        """inspects the variable."""

        print('>>> Variable')
        print( '  name           = {}'.format(self.name))
        print( '  dtype          = {}'.format(self.dtype))
        print( '  precision      = {}'.format(self.precision))
        print( '  rank           = {}'.format(self.rank))
        print( '  order          = {}'.format(self.order))
        print( '  allocatable    = {}'.format(self.allocatable))
        print( '  shape          = {}'.format(self.shape))
        print( '  cls_base       = {}'.format(self.cls_base))
        print( '  is_pointer     = {}'.format(self.is_pointer))
        print( '  is_target      = {}'.format(self.is_target))
        print( '  is_polymorphic = {}'.format(self.is_polymorphic))
        print( '  is_optional    = {}'.format(self.is_optional))
        print( '<<<')

    def clone(self, name, new_class = None, **kwargs):
        """
        Create a new Variable object of the chosen class
        with the provided name and options

        Parameters
        ==========
        name      : str
                    The name of the new Variable
        new_class : type
                    The class of the new Variable
                    The default is the same class
        kwargs    : dict
                    Dictionary containing any keyword-value
                    pairs which are valid constructor keywords
        """

        if (new_class is None):
            cls = self.__class__
        else:
            cls = new_class

        args = inspect.signature(Variable.__init__)
        new_kwargs = {k:self.__dict__['_'+k] \
                            for k in args.parameters.keys() \
                            if '_'+k in self.__dict__}
        new_kwargs.update(kwargs)
        new_kwargs['name'] = name

        return cls(**new_kwargs)

    def rename(self, newname):
        """Change variable name."""

        self._name = newname

    def __reduce_ex__(self, i):
        """ Used by pickle to create an object of this class.

          Parameters
          ----------

          i : int
           protocol

          Results
          -------

          out : tuple
           A tuple of two elements
           a callable function that can be called
           to create the initial version of the object
           and its arguments.
        """
        args = (
            self.dtype,
            self.name)
        kwargs = {
            'rank' : self.rank,
            'allocatable': self.allocatable,
            'is_pointer':self.is_pointer,
            'is_polymorphic':self.is_polymorphic,
            'is_optional':self.is_optional,
            'shape':self.shape,
            'cls_base':self.cls_base,
            }

        out =  (apply, (Variable, args, kwargs))
        return out

    def _eval_subs(self, old, new):
        return self

    def _eval_is_positive(self):
        #we do this inorder to infere the type of Pow expression correctly
        return self.is_real

class DottedVariable(Variable):

    """
    Represents a dotted variable.
    """

    def __init__(self, *args, lhs, **kwargs):
        Variable.__init__(self, *args, **kwargs)
        self._lhs = lhs

    @property
    def lhs(self):
        return self._lhs

class ValuedVariable(Variable):

    """Represents a valued variable in the code.

    Parameters
    ----------
    variable: Variable
        A single variable
    value: Variable, or instance of Native types
        value associated to the variable

    Examples
    --------
    >>> from pyccel.ast.core import ValuedVariable
    >>> n  = ValuedVariable('int', 'n', value=4)
    >>> n
    n := 4
    """

    def __new__(cls, *args, **kwargs):

        # we remove value from kwargs,
        # since it is not a valid argument for Variable

        kwargs.pop('value', Nil())

        return Variable.__new__(cls, *args, **kwargs)

    def __init__(self, *args, **kwargs):

        # if value is not given, we set it to Nil
        self._value = kwargs.pop('value', Nil())
        Variable.__init__(self, *args, **kwargs)

    @property
    def value(self):
        return self._value

    def _sympystr(self, printer):
        sstr = printer.doprint

        name = sstr(self.name)
        value = sstr(self.value)
        return '{0}={1}'.format(name, value)

class TupleVariable(Variable):

    """Represents a tuple variable in the code.

    Parameters
    ----------
    arg_vars: Iterable
        Multiple variables contained within the tuple

    Examples
    --------
    >>> from pyccel.ast.core import TupleVariable, Variable
    >>> v1 = Variable('int','v1')
    >>> v2 = Variable('bool','v2')
    >>> n  = TupleVariable([v1, v2],'n')
    >>> n
    n
    """

    def __new__(cls, arg_vars, dtype, name, *args, **kwargs):

        # if value is not given, we set it to Nil
        # we also remove value from kwargs,
        # since it is not a valid argument for Variable

        return Variable.__new__(cls, dtype, name, *args, **kwargs)

    def __init__(self, arg_vars, dtype, name, *args, **kwargs):
        self._vars = tuple(arg_vars)
        self._inconsistent_shape = not all(arg_vars[0].shape==a.shape   for a in arg_vars[1:])
        self._is_homogeneous = not dtype is NativeGeneric()
        Variable.__init__(self, dtype, name, *args, **kwargs)

    def get_vars(self):
        if self._is_homogeneous:
            indexed_var = IndexedVariable(self, dtype=self.dtype, shape=self.shape,
                prec=self.precision, order=self.order, rank=self. rank)
            args = [Slice(None,None)]*(self.rank-1)
            return [indexed_var[[i] + args] for i in range(len(self._vars))]
        else:
            return self._vars

    def get_var(self, variable_idx):
        return self._vars[variable_idx]

    def rename_var(self, variable_idx, new_name):
        self._vars[variable_idx] = self._vars[variable_idx].clone(new_name)

    def __getitem__(self,idx):
        if isinstance(idx, LiteralInteger):
            idx = idx.p
        return self.get_var(idx)

    def __iter__(self):
        return self._vars.__iter__()

    def __len__(self):
        return len(self._vars)

    @property
    def inconsistent_shape(self):
        return self._inconsistent_shape

    @property
    def is_homogeneous(self):
        return self._is_homogeneous

    @is_homogeneous.setter
    def is_homogeneous(self, is_homogeneous):
        self._is_homogeneous = is_homogeneous

    @Variable.allocatable.setter
    def allocatable(self, allocatable):
        if not isinstance(allocatable, bool):
            raise TypeError('allocatable must be a boolean.')
        self._allocatable = allocatable
        for var in self._vars:
            var.allocatable = allocatable

    @Variable.is_pointer.setter
    def is_pointer(self, is_pointer):
        if not isinstance(is_pointer, bool):
            raise TypeError('is_pointer must be a boolean.')
        self._is_pointer = is_pointer
        for var in self._vars:
            var.is_pointer = is_pointer

    @Variable.is_target.setter
    def is_target(self, is_target):
        if not isinstance(is_target, bool):
            raise TypeError('is_target must be a boolean.')
        self._is_target = is_target
        for var in self._vars:
            var.is_target = is_target

class Constant(ValuedVariable, PyccelAstNode):

    """

    Examples
    --------

    """

    pass


class Argument(Symbol, PyccelAstNode):

    """An abstract Argument data structure.

    Examples
    --------
    >>> from pyccel.ast.core import Argument
    >>> n = Argument('n')
    >>> n
    n
    """

    def __new__(cls, name, *, kwonly=False, annotation=None):
        return Symbol.__new__(cls, name)

    def __init__(self, name, *, kwonly=False, annotation=None):
        self._kwonly     = kwonly
        self._annotation = annotation

    @property
    def is_kwonly(self):
        return self._kwonly

    @property
    def annotation(self):
        return self._annotation

class ValuedArgument(Basic):

    """Represents a valued argument in the code.

    Examples
    --------
    >>> from pyccel.ast.core import ValuedArgument
    >>> n = ValuedArgument('n', 4)
    >>> n
    n=4
    """
    def __new__(cls, *args, **kwargs):
        return Basic.__new__(cls)

    def __init__(self, expr, value, *, kwonly = False):
        if isinstance(expr, str):
            expr = Symbol(expr)

        # TODO should we turn back to Argument

        if not isinstance(expr, Symbol):
            raise TypeError('Expecting an argument')

        self._expr   = expr
        self._value  = value
        self._kwonly = kwonly

    @property
    def argument(self):
        return self._expr

    @property
    def value(self):
        return self._value

    @property
    def name(self):
        return self.argument.name

    @property
    def is_kwonly(self):
        return self._kwonly

    def _sympystr(self, printer):
        sstr = printer.doprint

        argument = sstr(self.argument)
        value = sstr(self.value)
        return '{0}={1}'.format(argument, value)

class VariableAddress(Basic, PyccelAstNode):

    """Represents the address of a variable.
    E.g. In C
    VariableAddress(Variable('int','a'))                     is  &a
    VariableAddress(Variable('int','a', is_pointer=True))    is   a
    """

    def __init__(self, variable):
        if not isinstance(variable, Variable):
            raise TypeError('variable must be a variable')
        self._variable = variable

        self._shape     = variable.shape
        self._rank      = variable.rank
        self._dtype     = variable.dtype
        self._precision = variable.precision
        self._order     = variable.order

    @property
    def variable(self):
        return self._variable

class FunctionCall(Basic, PyccelAstNode):

    """Represents a function call in the code.
    """
    def __new__(
        cls,
        *args,
        **kwargs
        ):
        return Basic.__new__(cls)


    def __init__(self, func, args, current_function=None):

        # ...
        if not isinstance(func, (FunctionDef, Interface)):
            raise TypeError('> expecting a FunctionDef or an Interface')

        if isinstance(func, Interface):
            self._interface = func
            func = func.point(args)
            self._interface_name = func.name
        else:
            self._interface = None

        name = func.name
        # ...
        if isinstance(current_function, DottedName):
            current_function = current_function.name[-1]

        if str(current_function) == str(name):
            func.set_recursive()

        if not isinstance(args, (tuple, list, Tuple)):
            raise TypeError('> expecting an iterable')

        # add the missing argument in the case of optional arguments
        f_args = func.arguments
        if func.cls_name:
            f_args = f_args[1:]
        if not len(args) == len(f_args):
            f_args_dict = OrderedDict((a.name,a) if isinstance(a, (ValuedVariable, ValuedFunctionAddress)) else (a.name, None) for a in f_args)
            keyword_args = []
            for i,a in enumerate(args):
                if not isinstance(a, (ValuedVariable, ValuedFunctionAddress)):
                    f_args_dict[f_args[i].name] = a
                else:
                    keyword_args = args[i:]
                    break

            for a in keyword_args:
                f_args_dict[a.name] = a.value

            args = [a.value if isinstance(a, (ValuedVariable, ValuedFunctionAddress)) else a for a in f_args_dict.values()]

        args = [FunctionAddress(a.name, a.arguments, a.results, []) if isinstance(a, FunctionDef) else a for a in args]

        if str(current_function) == str(func.name):
            if len(func.results)>0 and not isinstance(func.results[0], PyccelAstNode):
                errors.report(RECURSIVE_RESULTS_REQUIRED, symbol=func, severity="fatal")

        self._funcdef       = func
        self._arguments     = args
        self._dtype         = func.results[0].dtype     if len(func.results) == 1 else NativeTuple()
        self._rank          = func.results[0].rank      if len(func.results) == 1 else None
        self._shape         = func.results[0].shape     if len(func.results) == 1 else None
        self._precision     = func.results[0].precision if len(func.results) == 1 else None
        self._order         = func.results[0].order     if len(func.results) == 1 else None
        self._func_name     = func.name

    @property
    def arguments(self):
        return self._arguments

    @property
    def funcdef(self):
        return self._funcdef

    @property
    def interface(self):
        return self._interface

    @property
    def func_name(self):
        return self._func_name

    @property
    def interface_name(self):
        return self._interface_name

class DottedFunctionCall(FunctionCall):
    """
    Represents a function call in the code where
    the function is defined in another object
    (e.g. module/class)

    a.f()

    Parameters
    ==========
    func             : FunctionDef
                       The definition of the function being called
    args             : tuple
                       The arguments being passed to the function
    prefix           : PyccelAstNode
                       The object in which the function is defined
                       E.g. for a.f()
                       prefix will contain a
    current_function : str
                        The function from which this call occurs
                        (This is required in order to recognise
                        recursive functions)
    """

    def __init__(self, func, args, prefix, current_function=None):
        FunctionCall.__init__(self, func, args, current_function)
        self._func_name = DottedName(prefix, self._func_name)
        if self._interface:
            self._interface_name = DottedName(prefix, self._interface_name)
        self._prefix = prefix

    @property
    def prefix(self):
        """ The object in which the function is defined
        """
        return self._prefix

class Return(Basic):

    """Represents a function return in the code.

    Parameters
    ----------
    expr : sympy expr
        The expression to return.

    stmts :represent assign stmts in the case of expression return
    """

    def __new__(cls, expr, stmt=None):

        if stmt and not isinstance(stmt, (Assign, CodeBlock)):
            raise TypeError('stmt should only be of type Assign')

        return Basic.__new__(cls, expr, stmt)

    @property
    def expr(self):
        return self._args[0]

    @property
    def stmt(self):
        return self._args[1]

    def __getnewargs__(self):
        """used for Pickling self."""

        args = (self.expr, self.stmt)
        return args

class FunctionDef(Basic):

    """Represents a function definition.

    Parameters
    ----------
    name : str
        The name of the function.

    arguments : iterable
        The arguments to the function.

    results : iterable
        The direct outputs of the function.

    body : iterable
        The body of the function.

    local_vars : list of Symbols
        These are used internally by the routine.

    global_vars : list of Symbols
        Variables which will not be passed into the function.

    cls_name: str
        Class name if the function is a method of cls_name

    is_pure: bool
        True for a function without side effect

    is_elemental: bool
        True for a function that is elemental

    is_private: bool
        True for a function that is private

    is_static: bool
        True for static functions. Needed for iso_c_binding interface

    imports: list, tuple
        a list of needed imports

    decorators: list, tuple
        a list of proporties

    Examples
    --------
    >>> from pyccel.ast.core import Assign, Variable, FunctionDef
    >>> x = Variable('real', 'x')
    >>> y = Variable('real', 'y')
    >>> args        = [x]
    >>> results     = [y]
    >>> body        = [Assign(y,x+1)]
    >>> FunctionDef('incr', args, results, body)
    FunctionDef(incr, (x,), (y,), [y := 1 + x], [], [], None, False, function)

    One can also use parametrized argument, using ValuedArgument

    >>> from pyccel.ast.core import Variable
    >>> from pyccel.ast.core import Assign
    >>> from pyccel.ast.core import FunctionDef
    >>> from pyccel.ast.core import ValuedArgument
    >>> from pyccel.ast.core import GetDefaultFunctionArg
    >>> n = ValuedArgument('n', 4)
    >>> x = Variable('real', 'x')
    >>> y = Variable('real', 'y')
    >>> args        = [x, n]
    >>> results     = [y]
    >>> body        = [Assign(y,x+n)]
    >>> FunctionDef('incr', args, results, body)
    FunctionDef(incr, (x, n=4), (y,), [y := 1 + x], [], [], None, False, function, [])
    """

    def __new__(
        cls,
        name,
        arguments,
        results,
        body,
        *args,
        **kwargs
        ):
        return Basic.__new__(cls)

    def __init__(
        self,
        name,
        arguments,
        results,
        body,
        local_vars=[],
        global_vars=[],
        cls_name=None,
        is_static=False,
        imports=[],
        decorators={},
        headers=[],
        templates={},
        is_recursive=False,
        is_pure=False,
        is_elemental=False,
        is_private=False,
        is_header=False,
        arguments_inout=[],
        functions=[],
        interfaces=[],
        doc_string=None):

        if isinstance(name, str):
            name = Symbol(name)
        elif isinstance(name, (tuple, list)):
            name_ = []
            for i in name:
                if isinstance(i, str):
                    name = name + Symbol(i)
                elif not isinstance(i, Symbol):
                    raise TypeError('Function name must be Symbol or string'
                                    )
            name = tuple(name_)
        elif not isinstance(name, Symbol):

            raise TypeError('Function name must be Symbol or string')

        # arguments

        if not iterable(arguments):
            raise TypeError('arguments must be an iterable')

        # TODO improve and uncomment
#        if not all(isinstance(a, Argument) for a in arguments):
#            raise TypeError("All arguments must be of type Argument")

        arguments = Tuple(*arguments, sympify=False)

        # body

        if iterable(body):
            body = CodeBlock(body)
        elif not isinstance(body,CodeBlock):
            raise TypeError('body must be an iterable or a CodeBlock')

#        body = Tuple(*(i for i in body))
        # results

        if not iterable(results):
            raise TypeError('results must be an iterable')
        results = Tuple(*results, sympify=False)

        # if method

        if cls_name:

            if not isinstance(cls_name, str):
                raise TypeError('cls_name must be a string')

            # if not cls_variable:
             #   raise TypeError('Expecting a instance of {0}'.format(cls_name))

        if not isinstance(is_static, bool):
            raise TypeError('Expecting a boolean for is_static attribute')

        if not iterable(imports):
            raise TypeError('imports must be an iterable')

        if not isinstance(decorators, dict):
            raise TypeError('decorators must be a dict')

        if not isinstance(is_pure, bool):
            raise TypeError('Expecting a boolean for pure')

        if not isinstance(is_elemental, bool):
            raise TypeError('Expecting a boolean for elemental')

        if not isinstance(is_private, bool):
            raise TypeError('Expecting a boolean for private')

        if not isinstance(is_header, bool):
            raise TypeError('Expecting a boolean for header')

        if arguments_inout:
            if not isinstance(arguments_inout, (list, tuple, Tuple)):
                raise TypeError('Expecting an iterable ')

            if not all([isinstance(i, bool) for i in arguments_inout]):
                raise ValueError('Expecting booleans')

        else:
            # TODO shall we keep this?
            arguments_inout = [False for a in arguments]

        if functions:
            for i in functions:
                if not isinstance(i, FunctionDef):
                    raise TypeError('Expecting a FunctionDef')

        self._name            = name
        self._arguments       = arguments
        self._results         = results
        self._body            = body
        self._local_vars      = local_vars
        self._global_vars     = global_vars
        self._cls_name        = cls_name
        self._is_static       = is_static
        self._imports         = imports
        self._decorators      = decorators
        self._headers         = headers
        self._templates       = templates
        self._is_recursive    = is_recursive
        self._is_pure         = is_pure
        self._is_elemental    = is_elemental
        self._is_private      = is_private
        self._is_header       = is_header
        self._arguments_inout = arguments_inout
        self._functions       = functions
        self._interfaces      = interfaces
        self._doc_string      = doc_string

    @property
    def name(self):
        """ Name of the function """
        return self._name

    @property
    def arguments(self):
        """ List of variables which are the function arguments """
        return self._arguments

    @property
    def results(self):
        """ List of variables which are the function results """
        return self._results

    @property
    def body(self):
        """ CodeBlock containing all the statements in the function """
        return self._body

    @property
    def local_vars(self):
        """ List of variables defined in the function """
        return self._local_vars

    @property
    def global_vars(self):
        """ List of global variables used in the function """
        return self._global_vars

    @property
    def cls_name(self):
        """ String containing the name of the class to which the method belongs.
        If the function is not a class procedure then this returns None """
        return self._cls_name

    @cls_name.setter
    def cls_name(self, cls_name):
        self._cls_name = cls_name

    @property
    def imports(self):
        """ List of imports in the function """
        return self._imports

    @property
    def decorators(self):
        """ List of decorators applied to the function """
        return self._decorators

    @property
    def headers(self):
        """ List of headers applied to the function """
        return self._headers

    @property
    def templates(self):
        """ List of templates used to determine the types """
        return self._templates

    @property
    def is_recursive(self):
        """ Returns True if the function is recursive (i.e. calls itself)
        and False otherwise """
        return self._is_recursive

    @property
    def is_pure(self):
        """ Returns True if the function is marked as pure and False otherwise
        Pure functions must not have any side effects.
        In other words this means that the result must be the same no matter
        how many times the function is called
        e.g:
        >>> a = f()
        >>> a = f()

        gives the same result as
        >>> a = f()

        This is notably not true for I/O functions
        """
        return self._is_pure

    @property
    def is_elemental(self):
        """ returns True if the function is marked as elemental and
        False otherwise
        An elemental function is a function with a single scalar operator
        and a scalar return value which can also be called on an array.
        When it is called on an array it returns the result of the function
        called elementwise on the array """
        return self._is_elemental

    @property
    def is_private(self):
        """ True if the function should not be exposed to
        other modules. This includes the wrapper module and
        means that the function cannot be used in an import
        or exposed to python """
        return self._is_private

    @property
    def is_header(self):
        """ True if the implementation of the function body
        is not provided False otherwise """
        return self._is_header

    @property
    def arguments_inout(self):
        """ List of variables which are the modifiable function arguments """
        return self._arguments_inout

    @property
    def functions(self):
        """ List of functions within this function """
        return self._functions

    @property
    def interfaces(self):
        """ List of interfaces within this function """
        return self._interfaces

    @property
    def doc_string(self):
        """ The docstring of the function """
        return self._doc_string

    def set_recursive(self):
        """ Mark the function as a recursive function """
        self._is_recursive = True

    def clone(self, newname):
        """
        Create an identical FunctionDef with name
        newname.

        Parameters
        ----------
        newname: str
            new name for the FunctionDef
        """
        args, kwargs = self.__getnewargs__()
        new_func = FunctionDef(*args, **kwargs)
        new_func.rename(newname)
        return new_func


    def rename(self, newname):
        """
        Rename the FunctionDef name
        newname.

        Parameters
        ----------
        newname: str
            new name for the FunctionDef
        """

        self._name = newname


    def __getnewargs__(self):
        """
          This method returns the positional and keyword arguments
            used to create an instance of this class.
        """
        args = (
        self._name,
        self._arguments,
        self._results,
        self._body)

        kwargs = {
        'local_vars':self._local_vars,
        'global_vars':self._global_vars,
        'cls_name':self._cls_name,
        'is_static':self._is_static,
        'imports':self._imports,
        'decorators':self._decorators,
        'headers':self._headers,
        'templates':self._templates,
        'is_recursive':self._is_recursive,
        'is_pure':self._is_pure,
        'is_elemental':self._is_elemental,
        'is_private':self._is_private,
        'is_header':self._is_header,
        'arguments_inout':self._arguments_inout,
        'functions':self._functions}
        return args, kwargs

    def __reduce_ex__(self, i):
        """ Used by pickle to create an object of this class.

          Parameters
          ----------

          i : int
           protocol

          Results
          -------

          out : tuple
           A tuple of two elements
           a callable function that can be called
           to create the initial version of the object
           and its arguments.
        """
        args, kwargs = self.__getnewargs__()
        out = (apply, (self.__class__, args, kwargs))
        return out


    def __str__(self):
        result = 'None' if len(self.results) == 0 else \
                    ', '.join(str(r) for r in self.results)
        return '{name}({args}) -> {result}'.format(
                name   = self.name,
                args   = ', '.join(self.args),
                result = result)

class Interface(Basic):

    """Represents an Interface.

    Parameters
    ----------
    name : str
        The name of the interface.

    functions : iterable
        The functions of the interface.

    is_argument: bool
        True if the interface is used for a function argument.

    Examples
    --------
    >>> from pyccel.ast.core import Interface, FunctionDef
    >>> f = FunctionDef('F', [], [], [])
    >>> Interface('I', [f])
    """

    def __new__( cls, *args, **kwargs ):
        return Basic.__new__(cls)

    def __init__(
        self,
        name,
        functions,
        is_argument = False,
        ):

        if not isinstance(name, str):
            raise TypeError('Expecting an str')
        if not isinstance(functions, list):
            raise TypeError('Expecting a list')
        self._name = name
        self._functions = functions
        self._is_argument = is_argument

    @property
    def name(self):
        """Name of the interface."""
        return self._name

    @property
    def functions(self):
        """"Functions of the interface."""
        return self._functions

    @property
    def is_argument(self):
        """True if the interface is used for a function argument."""
        return self._is_argument

    @property
    def doc_string(self):
        return self._functions[0].doc_string

    def point(self, args):
        """Returns the actual function that will be called, depending on the passed arguments."""
        fs_args = [[j for j in i.arguments] for i in
                    self._functions]
        j = -1
        for i in fs_args:
            j += 1
            found = True
            for (x, y) in enumerate(args):
                dtype1 = str_dtype(y.dtype)
                dtype2 = str_dtype(i[x].dtype)
                found = found and (dtype1 in dtype2
                                or dtype2 in dtype1)
                found = found and y.rank \
                                == i[x].rank
            if found:
                break

        if found:
            return  self._functions[j]
        else:
            errors.report('Arguments types provided to {} are incompatible'.format(self.name),
                        severity='fatal')

class FunctionAddress(FunctionDef):

    """Represents a function address.

    Parameters
    ----------
    name : str
        The name of the function address.

    arguments : iterable
        The arguments to the function address.

    results : iterable
        The direct outputs of the function address.

    is_argument: bool
        if object is the argument of a function [Default value: False]

    is_kwonly: bool
        if object is an argument which can only be specified using its keyword

    is_pointer: bool
        if object is a pointer [Default value: False]

    is_optional: bool
        if object is an optional argument of a function [Default value: False]

    Examples
    --------
    >>> from pyccel.ast.core import Variable, FunctionAddress, FuncAddressDeclare, FunctionDef
    >>> x = Variable('real', 'x')
    >>> y = Variable('real', 'y')

    a function definition can have a FunctionAddress as an argument

    >>> FunctionDef('g', [FunctionAddress('f', [x], [y], [])], [], [])

    we can also Declare a FunctionAddress

    >>> FuncAddressDeclare(FunctionAddress('f', [x], [y], []))
    """

    def __init__(
        self,
        name,
        arguments,
        results,
        body,
        is_optional=False,
        is_pointer=False,
        is_kwonly=False,
        is_argument=False,
        **kwargs
        ):
        FunctionDef.__init__(self, name, arguments, results, body, **kwargs)
        if not isinstance(is_argument, bool):
            raise TypeError('Expecting a boolean for is_argument')

        if not isinstance(is_pointer, bool):
            raise TypeError('Expecting a boolean for is_pointer')

        if not isinstance(is_kwonly, bool):
            raise TypeError('Expecting a boolean for kwonly')

        elif not isinstance(is_optional, bool):
            raise TypeError('is_optional must be a boolean.')

        self._is_optional   = is_optional
        self._name          = name
        self._is_pointer    = is_pointer
        self._is_kwonly     = is_kwonly
        self._is_argument   = is_argument

    @property
    def name(self):
        return self._name

    @property
    def is_pointer(self):
        return self._is_pointer

    @property
    def is_argument(self):
        return self._is_argument

    @property
    def is_kwonly(self):
        return self._is_kwonly

    @property
    def is_optional(self):
        return self._is_optional

class ValuedFunctionAddress(FunctionAddress):

    """Represents a valued function address in the code.

    Parameters
    ----------
    value: instance of FunctionDef or FunctionAddress

    Examples
    --------
    >>> from pyccel.ast.core import Variable, ValuedFunctionAddress, FunctionDef
    >>> x = Variable('real', 'x')
    >>> y = Variable('real', 'y')
    >>> f = FunctionDef('f', [], [], [])
    >>> n  = ValuedFunctionAddress('g', [x], [y], [], value=f)
    """

    def __new__(cls, *args, **kwargs):
        kwargs.pop('value', Nil())
        return FunctionAddress.__new__(cls, *args, **kwargs)

    def __init__(self, *args, **kwargs):
        self._value = kwargs.pop('value', Nil())
        FunctionAddress.__init__(self, *args, **kwargs)

    @property
    def value(self):
        return self._value

class SympyFunction(FunctionDef):

    """Represents a function definition."""

    def rename(self, newname):
        """
        Rename the SympyFunction name by creating a new SympyFunction with
        newname.

        Parameters
        ----------
        newname: str
            new name for the SympyFunction
        """

        return SympyFunction(newname, self.arguments, self.results,
                             self.body, cls_name=self.cls_name)


class PythonFunction(FunctionDef):

    """Represents a Python-Function definition."""

    def rename(self, newname):
        """
        Rename the PythonFunction name by creating a new PythonFunction with
        newname.

        Parameters
        ----------
        newname: str
            new name for the PythonFunction
        """

        return PythonFunction(newname, self.arguments, self.results,
                              self.body, cls_name=self.cls_name)


class BindCFunctionDef(FunctionDef):
    """
    Contains the c-compatible version of the function which is
    used for the wrapper.
    As compared to a normal FunctionDef, this version contains
    arguments for the shape of arrays. It should be generated by
    calling ast.bind_c.as_static_function_call

    Parameters
    ----------
    *args : See FunctionDef

    original_function : FunctionDef
        The function from which the c-compatible version was created
    """
    def __new__(cls, *args, original_function, **kwargs):
        return FunctionDef.__new__(cls, *args, **kwargs)

    def __init__(self, *args, original_function, **kwargs):
        self._original_function = original_function
        FunctionDef.__init__(self, *args, **kwargs)

    @property
    def name(self):
        return str(self._name).lower()

    @property
    def original_function(self):
        return self._original_function


class GetDefaultFunctionArg(Basic):

    """Creates a FunctionDef for handling optional arguments in the code.

    Parameters
    ----------
    arg: ValuedArgument, ValuedVariable
        argument for which we want to create the function returning the default
        value

    func: FunctionDef
        the function/subroutine in which the optional arg is used

    Examples
    --------
    >>> from pyccel.ast.core import Variable
    >>> from pyccel.ast.core import Assign
    >>> from pyccel.ast.core import FunctionDef
    >>> from pyccel.ast.core import ValuedArgument
    >>> from pyccel.ast.core import GetDefaultFunctionArg
    >>> n = ValuedArgument('n', 4)
    >>> x = Variable('real', 'x')
    >>> y = Variable('real', 'y')
    >>> args        = [x, n]
    >>> results     = [y]
    >>> body        = [Assign(y,x+n)]
    >>> incr = FunctionDef('incr', args, results, body)
    >>> get_n = GetDefaultFunctionArg(n, incr)
    >>> get_n.name
    get_default_incr_n
    >>> get_n
    get_default_incr_n(n=4)

    You can also use **ValuedVariable** as in the following example

    >>> from pyccel.ast.core import ValuedVariable
    >>> n = ValuedVariable('int', 'n', value=4)
    >>> x = Variable('real', 'x')
    >>> y = Variable('real', 'y')
    >>> args        = [x, n]
    >>> results     = [y]
    >>> body        = [Assign(y,x+n)]
    >>> incr = FunctionDef('incr', args, results, body)
    >>> get_n = GetDefaultFunctionArg(n, incr)
    >>> get_n
    get_default_incr_n(n=4)
    """

    def __new__(cls, arg, func):

        if not isinstance(arg, (ValuedArgument, ValuedVariable)):
            raise TypeError('Expecting a ValuedArgument or ValuedVariable'
                            )

        if not isinstance(func, FunctionDef):
            raise TypeError('Expecting a FunctionDef')

        return Basic.__new__(cls, arg, func)

    @property
    def argument(self):
        return self._args[0]

    @property
    def func(self):
        return self._args[1]

    @property
    def name(self):
        text = \
            'get_default_{func}_{arg}'.format(arg=self.argument.name,
                func=self.func.name)
        return text

    def _sympystr(self, printer):
        sstr = printer.doprint

        name = sstr(self.name)
        argument = sstr(self.argument)
        return '{0}({1})'.format(name, argument)


class ClassDef(Basic):

    """Represents a class definition.

    Parameters
    ----------
    name : str
        The name of the class.

    attributes: iterable
        The attributes to the class.

    methods: iterable
        Class methods

    options: list, tuple
        list of options ('public', 'private', 'abstract')

    imports: list, tuple
        list of needed imports

    parent : str
        parent's class name

    Examples
    --------
    >>> from pyccel.ast.core import Variable, Assign
    >>> from pyccel.ast.core import ClassDef, FunctionDef
    >>> x = Variable('real', 'x')
    >>> y = Variable('real', 'y')
    >>> z = Variable('real', 'z')
    >>> t = Variable('real', 't')
    >>> a = Variable('real', 'a')
    >>> b = Variable('real', 'b')
    >>> body = [Assign(y,x+a)]
    >>> translate = FunctionDef('translate', [x,y,a,b], [z,t], body)
    >>> attributes   = [x,y]
    >>> methods     = [translate]
    >>> ClassDef('Point', attributes, methods)
    ClassDef(Point, (x, y), (FunctionDef(translate, (x, y, a, b), (z, t), [y := a + x], [], [], None, False, function),), [public])
    """

    def __new__(
        cls,
        name,
        attributes=[],
        methods=[],
        options=['public'],
        imports=[],
        parent=[],
        interfaces=[],
        ):

        # name

        if isinstance(name, str):
            name = Symbol(name)
        elif not isinstance(name, Symbol):
            raise TypeError('Function name must be Symbol or string')

        # attributes

        if not iterable(attributes):
            raise TypeError('attributes must be an iterable')
        attributes = Tuple(*attributes, sympify=False)

        # methods

        if not iterable(methods):
            raise TypeError('methods must be an iterable')

        # options

        if not iterable(options):
            raise TypeError('options must be an iterable')

        # imports

        if not iterable(imports):
            raise TypeError('imports must be an iterable')

        if not iterable(parent):
            raise TypeError('parent must be iterable')

        if not iterable(interfaces):
            raise TypeError('interfaces must be iterable')

        imports = list(imports)
        for i in methods:
            imports += list(i.imports)

        imports = set(imports)  # for unicity
        imports = Tuple(*imports, sympify=False)

        # ...
        # look if the class has the method __del__
        # d_methods = {}
        # for i in methods:
        #    d_methods[str(i.name).replace('\'','')] = i
        # if not ('__del__' in d_methods):
        #    dtype = DataTypeFactory(str(name), ("_name"), prefix='Custom')
        #    this  = Variable(dtype(), 'self')

            # constructs the __del__ method if not provided
         #   args = []
         #   for a in attributes:
         #       if isinstance(a, Variable):
         #           if a.allocatable:
         #              args.append(a)

         #   args = [Variable(a.dtype, DottedName(str(this), str(a.name))) for a in args]
         #   body = [Del(a) for a in args]

         #   free = FunctionDef('__del__', [this], [], \
         #                      body, local_vars=[], global_vars=[], \
         #                      cls_name='__UNDEFINED__', imports=[])

         #  methods = list(methods) + [free]
         # TODO move this somewhere else

        methods = Tuple(*methods, sympify=False)

        # ...

        return Basic.__new__(
            cls,
            name,
            attributes,
            methods,
            options,
            imports,
            parent,
            interfaces,
            )

    @property
    def name(self):
        return self._args[0]

    @property
    def attributes(self):
        return self._args[1]

    @property
    def methods(self):
        return self._args[2]

    @property
    def options(self):
        return self._args[3]

    @property
    def imports(self):
        return self._args[4]

    @property
    def parent(self):
        return self._args[5]

    @property
    def interfaces(self):
        return self._args[6]

    @property
    def methods_as_dict(self):
        """Returns a dictionary that contains all methods, where the key is the
        method's name."""

        d_methods = {}
        for i in self.methods:
            d_methods[str(i.name)] = i
        return d_methods

    @property
    def attributes_as_dict(self):
        """Returns a dictionary that contains all attributes, where the key is the
        attribute's name."""

        d_attributes = {}
        for i in self.attributes:
            d_attributes[str(i.name)] = i
        return d_attributes

    # TODO add other attributes?


    def get_attribute(self, O, attr):
        """Returns the attribute attr of the class O of instance self."""

        if not isinstance(attr, str):
            raise TypeError('Expecting attribute to be a string')

        if isinstance(O, Variable):
            cls_name = str(O.name)
        else:
            cls_name = str(O)

        attributes = {}
        for i in self.attributes:
            attributes[str(i.name)] = i

        if not attr in attributes:
            raise ValueError('{0} is not an attribute of {1}'.format(attr,
                             str(self)))

        var = attributes[attr]
        name = DottedName(cls_name, str(var.name))
        return Variable(
            var.dtype,
            name,
            rank=var.rank,
            allocatable=var.allocatable,
            shape=var.shape,
            cls_base=var.cls_base,
            )

    @property
    def is_iterable(self):
        """Returns True if the class has an iterator."""

        names = [str(m.name) for m in self.methods]
        if '__next__' in names and '__iter__' in names:
            return True
        elif '__next__' in names:
            raise ValueError('ClassDef does not contain __iter__ method')
        elif '__iter__' in names:
            raise ValueError('ClassDef does not contain __next__ method')
        else:
            return False

    @property
    def is_with_construct(self):
        """Returns True if the class is a with construct."""

        names = [str(m.name) for m in self.methods]
        if '__enter__' in names and '__exit__' in names:
            return True
        elif '__enter__' in names:
            raise ValueError('ClassDef does not contain __exit__ method')
        elif '__exit__' in names:
            raise ValueError('ClassDef does not contain __enter__ method')
        else:
            return False

    @property
    def hide(self):
        if 'hide' in self.options:
            return True
        else:
            return self.is_iterable or self.is_with_construct

    def _eval_subs(self, old , new):
        return self


class Import(Basic):

    """Represents inclusion of dependencies in the code.

    Parameters
    ----------
    target : str, list, tuple, Tuple
        targets to import

    Examples
    --------
    >>> from pyccel.ast.core import Import
    >>> from pyccel.ast.core import DottedName
    >>> Import('foo')
    import foo

    >>> abc = DottedName('foo', 'bar', 'baz')
    >>> Import(abc)
    import foo.bar.baz

    >>> Import(['foo', abc])
    import foo, foo.bar.baz
    """

    def __new__(cls, source, target = None):

        if not source is None:
            source = Import._format(source)

        return Basic.__new__(cls, source)

    def __init__(self, source, target = None):
        self._target = []
        if isinstance(target, (str, Symbol, DottedName, AsName)):
            self._target = [Import._format(target)]
        elif iterable(target):
            for i in target:
                self._target.append(Import._format(i))

    @staticmethod
    def _format(i):
        if isinstance(i, str):
            if '.' in i:
                return DottedName(*i.split('.'))
            else:
                return Symbol(i)
        if isinstance(i, (DottedName, AsName)):
            return i
        elif isinstance(i, Symbol):
            return i
        else:
            raise TypeError('Expecting a string, Symbol DottedName, given {}'.format(type(i)))

    @property
    def target(self):
        return self._target

    @property
    def source(self):
        return self._args[0]

    def _sympystr(self, printer):
        sstr = printer.doprint
        source = sstr(self.source)
        if len(self.target) == 0:
            return 'import {source}'.format(source=source)
        else:
            target = ', '.join([sstr(i) for i in self.target])
            return 'from {source} import {target}'.format(source=source,
                    target=target)

    def define_target(self, new_target):
        self._target.append(new_target)

    def find_module_target(self, new_target):
        for t in self._target:
            if isinstance(t, AsName) and new_target == str(t.name):
                return t.target
            elif new_target == str(t):
                return t
        return None

class TupleImport(Basic):

    def __new__(cls, *args):
        for a in args:
            if not isinstance(a, Import):
                raise TypeError('Expecting an Import statement')
        return Basic.__new__(cls, *args)

    @property
    def imports(self):
        return self._args

    def _sympystr(self, printer):
        sstr = printer.doprint
        return '\n'.join(sstr(n) for n in self.imports)


class Load(Basic):

    """Similar to 'importlib' in python. In addition, we can also provide the
    functions we want to import.

    Parameters
    ----------
    module: str, DottedName
        name of the module to load.

    funcs: str, list, tuple, Tuple
        a string representing the function to load, or a list of strings.

    as_lambda: bool
        load as a Lambda expression, if True

    nargs: int
        number of arguments of the function to load. (default = 1)

    Examples
    --------
    >>> from pyccel.ast.core import Load
    """

    def __new__(
        cls,
        module,
        funcs=None,
        as_lambda=False,
        nargs=1,
        ):
        if not isinstance(module, (str, DottedName, list, tuple,
                          Tuple)):
            raise TypeError('Expecting a string or DottedName, given {0}'.format(type(module)))

        # see syntax

        if isinstance(module, str):
            module = module.replace('__', """.""")

        if isinstance(module, (list, tuple, Tuple)):
            module = DottedName(*module)

        if funcs:
            if not isinstance(funcs, (str, DottedName, list, tuple,
                              Tuple)):
                raise TypeError('Expecting a string or DottedName')

            if isinstance(funcs, str):
                funcs = [funcs]
            elif not isinstance(funcs, (list, tuple, Tuple)):
                raise TypeError('Expecting a string, list, tuple, Tuple')

        if not isinstance(as_lambda, (LiteralTrue, LiteralFalse, bool)):
            raise TypeError('Expecting a boolean, given {0}'.format(as_lambda))

        return Basic.__new__(cls, module, funcs, as_lambda, nargs)

    @property
    def module(self):
        return self._args[0]

    @property
    def funcs(self):
        return self._args[1]

    @property
    def as_lambda(self):
        return self._args[2]

    @property
    def nargs(self):
        return self._args[3]

    def execute(self):
        module = str(self.module)
        package = importlib.import_module(module)

        ls = []
        for f in self.funcs:
            try:
                m = getattr(package, '{0}'.format(str(f)))
            except AttributeError:
                raise ImportError('could not import {0}'.format(f))

            # TODO improve

            if self.as_lambda:
                args = []
                for i in range(0, self.nargs):
                    fi = Symbol('f{0}'.format(i))
                    args.append(fi)
                if len(args) == 1:
                    arg = args[0]
                    m = Lambda(arg, m(arg, evaluate=False))
                else:
                    m = Lambda(tuple(args), m(evaluate=False, *args))

            ls.append(m)

        return ls


# TODO: Should Declare have an optional init value for each var?

class FuncAddressDeclare(Basic):

    """Represents a FunctionAddress declaration in the code.

    Parameters
    ----------
    variable:
        An instance of FunctionAddress.
    intent: None, str
        one among {'in', 'out', 'inout'}
    value: Expr
        variable value
    static: bool
        True for a static declaration of an array.

    Examples
    --------
    >>> from pyccel.ast.core import Variable, FunctionAddress, FuncAddressDeclare
    >>> x = Variable('real', 'x')
    >>> y = Variable('real', 'y')
    >>> FuncAddressDeclare(FunctionAddress('f', [x], [y], []))
    """

    def __new__( cls, *args, **kwargs ):
        return Basic.__new__(cls)

    def __init__(
        self,
        variable,
        intent=None,
        value=None,
        static=False,
        ):

        if not isinstance(variable, FunctionAddress):
            raise TypeError('variable must be of type FunctionAddress, given {0}'.format(variable))

        if intent:
            if not intent in ['in', 'out', 'inout']:
                raise ValueError("intent must be one among {'in', 'out', 'inout'}")

        if not isinstance(static, bool):
            raise TypeError('Expecting a boolean for static attribute')

        self._variable  = variable
        self._intent    = intent
        self._value     = value
        self._static    = static

    @property
    def results(self):
        return self._variable.results

    @property
    def arguments(self):
        return self._variable.arguments

    @property
    def name(self):
        return self._variable.name

    @property
    def variable(self):
        return self._variable

    @property
    def intent(self):
        return self._intent

    @property
    def value(self):
        return self._value

    @property
    def static(self):
        return self._static

class Declare(Basic):

    """Represents a variable declaration in the code.

    Parameters
    ----------
    dtype : DataType
        The type for the declaration.
    variable(s)
        A single variable or an iterable of Variables. If iterable, all
        Variables must be of the same type.
    intent: None, str
        one among {'in', 'out', 'inout'}
    value: Expr
        variable value
    static: bool
        True for a static declaration of an array.

    Examples
    --------
    >>> from pyccel.ast.core import Declare, Variable
    >>> Declare('int', Variable('int', 'n'))
    Declare(NativeInteger(), (n,), None)
    >>> Declare('real', Variable('real', 'x'), intent='out')
    Declare(NativeReal(), (x,), out)
    """

    def __new__(
        cls,
        dtype,
        variable,
        intent=None,
        value=None,
        static=False,
        ):
        if isinstance(dtype, str):
            dtype = datatype(dtype)
        elif not isinstance(dtype, DataType):
            raise TypeError('datatype must be an instance of DataType.')

        if not isinstance(variable, Variable):
            raise TypeError('var must be of type Variable, given {0}'.format(variable))
        if variable.dtype != dtype:
            raise ValueError('All variables must have the same dtype')

        if intent:
            if not intent in ['in', 'out', 'inout']:
                raise ValueError("intent must be one among {'in', 'out', 'inout'}")

        if not isinstance(static, bool):
            raise TypeError('Expecting a boolean for static attribute')

        return Basic.__new__(
            cls,
            dtype,
            variable,
            intent,
            value,
            static,
            )

    @property
    def dtype(self):
        return self._args[0]

    @property
    def variable(self):
        return self._args[1]

    @property
    def intent(self):
        return self._args[2]

    @property
    def value(self):
        return self._args[3]

    @property
    def static(self):
        return self._args[4]


class Subroutine(sp_UndefinedFunction):
    pass


class Break(Basic):

    """Represents a break in the code."""

    pass


class Continue(Basic):

    """Represents a continue in the code."""

    pass


class Raise(Basic):

    """Represents a raise in the code."""

    pass


# TODO: improve with __new__ from Function and add example

class Random(Function, PyccelAstNode):

    """
    Represents a 'random' number in the code.
    """

    # TODO : remove later

    def __str__(self):
        return 'random'

    def __new__(cls, seed):
        return Basic.__new__(cls, seed)

    @property
    def seed(self):
        return self._args[0]


# TODO: improve with __new__ from Function and add example

class SumFunction(Basic, PyccelAstNode):

    """Represents a Sympy Sum Function.

       Parameters
       ----------
       body: Expr
       Sympy Expr in which the sum will be performed.

       iterator:
       a tuple  that containts the index of the sum and it's range.
    """

    def __new__(
        cls,
        body,
        iterator,
        stmts=None,
        ):
        if not isinstance(iterator, (tuple, Tuple)):
            raise TypeError('iterator must be a tuple')
        if not len(iterator) == 3:
            raise ValueError('iterator must be of lenght 3')
        return Basic.__new__(cls, body, iterator, stmts)

    @property
    def body(self):
        return self._args[0]

    @property
    def iterator(self):
        return self._args[1]

    @property
    def stmts(self):
        return self._args[2]


class SymbolicPrint(Basic):

    """Represents a print function of symbolic expressions in the code.

    Parameters
    ----------
    expr : sympy expr
        The expression to return.

    Examples
    --------
    >>> from sympy import symbols
    >>> from pyccel.ast.core import Print
    >>> n,m = symbols('n,m')
    >>> Print(('results', n,m))
    Print((results, n, m))
    """

    def __new__(cls, expr):
        if not iterable(expr):
            raise TypeError('Expecting an iterable')

        for i in expr:
            if not isinstance(i, (Lambda, SymbolicAssign,
                              SympyFunction)):
                raise TypeError('Expecting Lambda, SymbolicAssign, SympyFunction for {}'.format(i))

        return Basic.__new__(cls, expr)

    @property
    def expr(self):
        return self._args[0]


class Del(Basic):

    """Represents a memory deallocation in the code.

    Parameters
    ----------
    variables : list, tuple
        a list of pyccel variables

    Examples
    --------
    >>> from pyccel.ast.core import Del, Variable
    >>> x = Variable('real', 'x', rank=2, shape=(10,2), allocatable=True)
    >>> Del([x])
    Del([x])
    """

    def __new__(cls, expr):

        # TODO: check that the variable is allocatable

        if not iterable(expr):
            expr = Tuple(expr, sympify=False)
        return Basic.__new__(cls, expr)

    @property
    def variables(self):
        return self._args[0]


class EmptyNode(Basic):
    """
    Represents an empty node in the abstract syntax tree (AST).
    When a subtree is removed from the AST, we replace it with an EmptyNode
    object that acts as a placeholder. Using an EmptyNode instead of None
    is more explicit and avoids confusion. Further, finding a None in the AST
    is signal of an internal bug.

    Parameters
    ----------
    text : str
       the comment line

    Examples
    --------
    >>> from pyccel.ast.core import EmptyNode
    >>> EmptyNode()

    """

    def __new__(cls):
        return Basic.__new__(cls)

    def _sympystr(self, printer):
        return ''


class NewLine(Basic):

    """Represents a NewLine in the code.

    Parameters
    ----------
    text : str
       the comment line

    Examples
    --------
    >>> from pyccel.ast.core import NewLine
    >>> NewLine()

    """

    def __new__(cls):
        return Basic.__new__(cls)

    def _sympystr(self, printer):
        return '\n'


class Comment(Basic):

    """Represents a Comment in the code.

    Parameters
    ----------
    text : str
       the comment line

    Examples
    --------
    >>> from pyccel.ast.core import Comment
    >>> Comment('this is a comment')
    # this is a comment
    """

    def __new__(cls, text):
        return Basic.__new__(cls, text)

    @property
    def text(self):
        return self._args[0]

    def _sympystr(self, printer):
        sstr = printer.doprint
        return '# {0}'.format(sstr(self.text))


class SeparatorComment(Comment):

    """Represents a Separator Comment in the code.

    Parameters
    ----------
    mark : str
        marker

    Examples
    --------
    >>> from pyccel.ast.core import SeparatorComment
    >>> SeparatorComment(n=40)
    # ........................................
    """

    def __new__(cls, n):
        text = """.""" * n
        return Comment.__new__(cls, text)

class AnnotatedComment(Basic):

    """Represents a Annotated Comment in the code.

    Parameters
    ----------
    accel : str
       accelerator id. One among {'omp', 'acc'}

    txt: str
        statement to print

    Examples
    --------
    >>> from pyccel.ast.core import AnnotatedComment
    >>> AnnotatedComment('omp', 'parallel')
    AnnotatedComment(omp, parallel)
    """

    def __new__(cls, accel, txt):
        return Basic.__new__(cls, accel, txt)

    @property
    def accel(self):
        return self._args[0]

    @property
    def txt(self):
        return self._args[1]

    def __getnewargs__(self):
        """used for Pickling self."""

        args = (self.accel, self.txt)
        return args

class OMP_For_Loop(AnnotatedComment):
    """ Represents an OpenMP Loop construct. """
    def __new__(cls, txt):
        return AnnotatedComment.__new__(cls, 'omp', txt)

class OMP_Parallel_Construct(AnnotatedComment):
    """ Represents an OpenMP Parallel construct. """
    def __new__(cls, txt):
        return AnnotatedComment.__new__(cls, 'omp', txt)

class OMP_Single_Construct(AnnotatedComment):
    """ Represents an OpenMP Single construct. """
    def __new__(cls, txt):
        return AnnotatedComment.__new__(cls, 'omp', txt)

class Omp_End_Clause(AnnotatedComment):
    """ Represents the End of an OpenMP block. """
    def __new__(cls, txt):
        return AnnotatedComment.__new__(cls, 'omp', txt)

class CommentBlock(Basic):

    """ Represents a Block of Comments

    Parameters
    ----------
    txt : str

    """
    def __new__(cls, txt, header = 'CommentBlock'):
        if not isinstance(txt, str):
            raise TypeError('txt must be of type str')
        txt = txt.replace('"','')
        txts = txt.split('\n')

        return Basic.__new__(cls, txts)

    def __init__(self, txt, header = 'CommentBlock'):
        self._header = header

    @property
    def comments(self):
        return self._args[0]

    @property
    def header(self):
        return self._header

    @header.setter
    def header(self, header):
        self._header = header

class IndexedVariable(IndexedBase, PyccelAstNode):

    """
    Represents an indexed variable, like x in x[i], in the code.

    Examples
    --------
    >>> from sympy import symbols, Idx
    >>> from pyccel.ast.core import IndexedVariable
    >>> A = IndexedVariable('A'); A
    A
    >>> type(A)
    <class 'pyccel.ast.core.IndexedVariable'>

    When an IndexedVariable object receives indices, it returns an array with named
    axes, represented by an IndexedElement object:

    >>> i, j = symbols('i j', integer=True)
    >>> A[i, j, 2]
    A[i, j, 2]
    >>> type(A[i, j, 2])
    <class 'pyccel.ast.core.IndexedElement'>

    The IndexedVariable constructor takes an optional shape argument.  If given,
    it overrides any shape information in the indices. (But not the index
    ranges!)

    >>> m, n, o, p = symbols('m n o p', integer=True)
    >>> i = Idx('i', m)
    >>> j = Idx('j', n)
    >>> A[i, j].shape
    (m, n)
    >>> B = IndexedVariable('B', shape=(o, p))
    >>> B[i, j].shape
    (m, n)

    **todo:** fix bug. the last result must be : (o,p)
    """

    def __new__(
        cls,
        label,
        shape=None,
        dtype=None,
        prec=0,
        order=None,
        rank = 0,
        **kw_args
        ):

        if isinstance(label, Application):
            label_name = type(label)
        else:
            label_name = str(label)

        return IndexedBase.__new__(cls, label_name, shape=shape)

    def __init__(
        self,
        label,
        shape=None,
        dtype=None,
        prec=0,
        order=None,
        rank = 0,
        **kw_args
        ):

        if dtype is None:
            raise TypeError('datatype must be provided')
        if isinstance(dtype, str):
            dtype = datatype(dtype)
        elif not isinstance(dtype, DataType):
            raise TypeError('datatype must be an instance of DataType.')


        self._dtype      = dtype
        self._precision  = prec
        self._rank       = rank
        self._order      = order
        kw_args['order'] = order
        self._kw_args    = kw_args
        self._label      = label

    def __getitem__(self, *args):

        if len(args) == 1 and isinstance(args[0], (Tuple, tuple, list)):
            args = args[0]

        if self.shape and len(self.shape) != len(args):
            raise IndexError('Rank mismatch.')

        obj = IndexedElement(self, *args)
        return obj

    @property
    def order(self):
        return self.kw_args['order']

    @property
    def kw_args(self):
        return self._kw_args

    @property
    def name(self):
        return self._args[0]

    @property
    def internal_variable(self):
        return self._label


    def clone(self, name):
        cls = eval(self.__class__.__name__)
        # TODO what about kw_args in __new__?
        return cls(name, shape=self.shape, dtype=self.dtype,
                   prec=self.precision, order=self.order, rank=self.rank)

    def _eval_subs(self, old, new):
        return self

    def __str__(self):
        return str(self.name)


class IndexedElement(Expr, PyccelAstNode):

    """
    Represents a mathematical object with indices.

    Examples
    --------
    >>> from sympy import symbols, Idx
    >>> from pyccel.ast.core import IndexedVariable, IndexedElement
    >>> i, j = symbols('i j', cls=Idx)
    >>> A = IndexedVariable('A', dtype='int')
    >>> IndexedElement(A, i, j)
    IndexedElement(A, i, j)
    >>> IndexedElement(A, i, j) == A[i, j]
    True
    """

    def __new__(
        cls,
        base,
        *args,
        **kw_args
        ):

        if not args:
            raise IndexError('Indexed needs at least one index.')
        if isinstance(base, (str, Symbol)):
            base = IndexedBase(base)
        elif not hasattr(base, '__getitem__') and not isinstance(base,
                IndexedBase):
            raise TypeError(filldedent("""
                Indexed expects string, Symbol, or IndexedBase as base."""))

        if isinstance(base, (NDimArray, Iterable, Tuple,
                      MatrixBase)) and all([i.is_number for i in args]):
            if len(args) == 1:
                return base[args[0]]
            else:
                return base[args]
        return Expr.__new__(cls, base, *args, **kw_args)

    def __init__(
        self,
        base,
        *args,
        **kw_args
        ):

        self._label = self._args[0]
        self._indices = self._args[1:]
        dtype = self.base.dtype
        shape = self.base.shape
        rank  = self.base.rank
        order = self.base.order
        self._precision = self.base.precision
        if isinstance(dtype, NativeInteger):
            self._dtype = NativeInteger()
        elif isinstance(dtype, NativeReal):
            self._dtype = NativeReal()
        elif isinstance(dtype, NativeComplex):
            self._dtype = NativeComplex()
        elif isinstance(dtype, NativeBool):
            self._dtype = NativeBool()
        elif isinstance(dtype, NativeString):
            self._dtype = NativeString()
        elif not isinstance(dtype, NativeRange):
            raise TypeError('Undefined datatype')

        if shape is not None:
            new_shape = []
            for a,s in zip(args, shape):
                if isinstance(a, Slice):
                    start = a.start
                    stop   = a.stop
                    stop   = s if stop is None else stop
                    if start is None:
                        new_shape.append(stop)
                    else:
                        new_shape.append(PyccelMinus(stop, start))
            self._shape = tuple(new_shape)
            self._rank  = len(new_shape)
        else:
            new_rank = rank
            for i in range(rank):
                if not isinstance(args[i], Slice):
                    new_rank -= 1
            self._rank = new_rank

    @property
    def order(self):
        return self.base.order

    @property
    def base(self):
        return self._label

    @property
    def indices(self):
        return self._indices


class Concatenate(Basic, PyccelAstNode):

    """Represents the String concatination operation.

    Parameters
    ----------
    left : Symbol or string or List

    right : Symbol or string or List


    Examples
    --------
    >>> from sympy import symbols
    >>> from pyccel.ast.core import Concatenate
    >>> x = symbols('x')
    >>> Concatenate('some_string',x)
    some_string+x
    >>> Concatenate('some_string','another_string')
    'some_string' + 'another_string'
    """

    # TODO add step

    def __new__(cls, args, is_list):
        args = list(args)

        args = [ repr(arg) if isinstance(arg, str) else arg for arg in args]

        return Basic.__new__(cls, args, is_list)

    @property
    def args(self):
        return self._args[0]

    @property
    def is_list(self):
        return self._args[1]

    def _sympystr(self, printer):
        sstr = printer.doprint

        args = '+'.join(sstr(arg) for arg in self.args)

        return args




class Slice(Basic, PyccelOperator):

    """Represents a slice in the code.

    Parameters
    ----------
    start : Symbol or int
        starting index

    stop : Symbol or int
        ending index

    step : Symbol or int default None

    Examples
    --------
    >>> from sympy import symbols
    >>> from pyccel.ast.core import Slice
    >>> start, end, step = symbols('start, stop, step', integer=True)
    >>> Slice(start, stop)
    start : stop
    >>> Slice(None, stop)
     : stop
    >>> Slice(start, None)
    start :
    >>> Slice(start, stop, step)
    start : stop : step
    """

    def __new__(cls, start, stop, step = None):
        return Basic.__new__(cls, start, stop, step)

    def __init__(self, start, stop, step = None):
        self._start = start
        self._stop = stop
        self._step = step
        if self.stage == 'syntactic':
                return
        if start is not None and not (hasattr(start, 'dtype') and isinstance(start.dtype, NativeInteger)):
            raise TypeError('Slice start must be Integer or None')
        if stop is not None and not (hasattr(stop, 'dtype') and isinstance(stop.dtype, NativeInteger)):
            raise TypeError('Slice stop must be Integer or None')
        if step is not None and not (hasattr(step, 'dtype') and isinstance(step.dtype, NativeInteger)):
            raise TypeError('Slice step must be Integer or None')

    @property
    def start(self):
        return self._start

    @property
    def stop(self):
        return self._stop

    @property
    def step(self):
        return self._step

    def _sympystr(self, printer):
        sstr = printer.doprint
        if self.start is None:
            start = ''
        else:
            start = sstr(self.start)
        if self.stop is None:
            stop = ''
        else:
            stop = sstr(self.stop)
        return '{0} : {1}'.format(start, stop)

    def __str__(self):
        if self.start is None:
            start = ''
        else:
            start = str(self.start)
        if self.stop is None:
            stop = ''
        else:
            stop = str(self.stop)
        return '{0} : {1}'.format(start, stop)

class Assert(Basic):

    """Represents a assert statement in the code.

    Parameters
    ----------
    test: Expr
        boolean expression to check

    Examples
    --------
    """
    #TODO add type check in the semantic stage
    def __new__(cls, test):
        #if not isinstance(test, (bool, Relational, sp_Boolean)):
        #    raise TypeError('test %s is of type %s, but must be a Relational, Boolean, or a built-in bool.'
        #                     % (test, type(test)))

        return Basic.__new__(cls, test)

    @property
    def test(self):
        return self._args[0]


class Eval(Basic):

    """Basic class for eval instruction."""

    pass


class Pass(Basic):

    """Basic class for pass instruction."""

    pass


class Exit(Basic):

    """Basic class for exists."""

    pass


class ErrorExit(Exit):

    """Exist with error."""

    pass


class If(Basic):

    """Represents a if statement in the code.

    Parameters
    ----------
    args :
        every argument is a tuple and
        is defined as (cond, expr) where expr is a valid ast element
        and cond is a boolean test.

    Examples
    --------
    >>> from sympy import Symbol
    >>> from pyccel.ast.core import Assign, If
    >>> n = Symbol('n')
    >>> If(((n>1), [Assign(n,n-1)]), (True, [Assign(n,n+1)]))
    If(((n>1), [Assign(n,n-1)]), (True, [Assign(n,n+1)]))
    """

    # TODO add type check in the semantic stage

    def __new__(cls, *args):

        newargs = []
        for ce in args:
            cond = ce[0]
            if PyccelAstNode.stage == 'semantic' and cond.dtype is not NativeBool():
                cond = PythonBool(cond)
            if isinstance(ce[1], (list, Tuple, tuple)):
                body = CodeBlock(ce[1])
            elif isinstance(ce[1], CodeBlock):
                body = ce[1]
            else:
                raise TypeError('body is not iterable or CodeBlock')
            newargs.append((cond,body))

        return Basic.__new__(cls, *newargs)

    @property
    def bodies(self):
        b = []
        for i in self._args:
            b.append( i[1])
        return b

class StarredArguments(Basic):
    def __new__(cls, args):
        return Basic.__new__(cls, args)

    @property
    def args_var(self):
        return self._args[0]


def is_simple_assign(expr):
    if not isinstance(expr, Assign):
        return False

    assignable = [Variable, IndexedVariable, IndexedElement]
    assignable += [sp_Integer, sp_Float]
    assignable = tuple(assignable)
    if isinstance(expr.rhs, assignable):
        return True
    else:
        return False


# ...

# ...

def get_initial_value(expr, var):
    """Returns the first assigned value to var in the Expression expr.

    Parameters
    ----------
    expr: Expression
        any AST valid expression

    var: str, Variable, DottedName, list, tuple
        variable name
    """

    # ...

    def is_None(expr):
        """Returns True if expr is None or Nil()."""

        return isinstance(expr, Nil) or expr is None

    # ...

    # ...

    if isinstance(var, str):
        return get_initial_value(expr, [var])
    elif isinstance(var, DottedName):

        return get_initial_value(expr, [str(var)])
    elif isinstance(var, Variable):

        return get_initial_value(expr, [var.name])
    elif not isinstance(var, (list, tuple)):

        raise TypeError('Expecting var to be str, list, tuple or Variable, given {0}'.format(type(var)))

    # ...

    # ...

    if isinstance(expr, ValuedVariable):
        if expr.variable.name in var:
            return expr.value
    elif isinstance(expr, Variable):

        # expr.cls_base if of type ClassDef

        if expr.cls_base:
            return get_initial_value(expr.cls_base, var)
    elif isinstance(expr, Assign):

        if str(expr.lhs) in var:
            return expr.rhs
    elif isinstance(expr, FunctionDef):

        value = get_initial_value(expr.body, var)
        if not is_None(value):
            r = get_initial_value(expr.arguments, value)
            if 'self._linear' in var:
                print ('>>>> ', var, value, r)
            if not r is None:
                return r
        return value

    elif isinstance(expr, ConstructorCall):

        return get_initial_value(expr.func, var)
    elif isinstance(expr, (list, tuple, Tuple)):

        for i in expr:
            value = get_initial_value(i, var)

            # here we make a difference between None and Nil,
            # since the output of our function can be None

            if not value is None:
                return value
    elif isinstance(expr, ClassDef):

        methods = expr.methods_as_dict
        init_method = methods['__init__']
        return get_initial_value(init_method, var)

    # ...

    return Nil()


# ...

# ... TODO treat other statements

def get_assigned_symbols(expr):
    """Returns all assigned symbols (as sympy Symbol) in the AST.

    Parameters
    ----------
    expr: Expression
        any AST valid expression
    """

    if isinstance(expr, (CodeBlock, FunctionDef, For, While)):
        return get_assigned_symbols(expr.body)
    elif isinstance(expr, FunctionalFor):
        return get_assigned_symbols(expr.loops)
    elif isinstance(expr, If):

        return get_assigned_symbols(expr.bodies)

    elif iterable(expr):
        symbols = []

        for a in expr:
            symbols += get_assigned_symbols(a)
        symbols = set(symbols)
        symbols = list(symbols)
        return symbols
    elif isinstance(expr, (Assign, AugAssign)):


        if expr.lhs is None:
            raise TypeError('Found None lhs')

        var = expr.lhs
        symbols = []
        if isinstance(var, DottedVariable):
            var = expr.lhs
            while isinstance(var, DottedVariable):
                var = var.lhs
            symbols.append(var)
        elif isinstance(var, IndexedElement):
            var = var.base
            symbols.append(var)
        elif isinstance(var, Variable):
            symbols.append(var)
        return symbols
    elif isinstance(expr, FunctionCall):
        f = expr.funcdef
        symbols = []
        for func_arg, inout in zip(expr.arguments,f.arguments_inout):
            if inout:
                symbols.append(func_arg)
        return symbols

    return []


# ...

# ... TODO: improve and make it recursive

def get_iterable_ranges(it, var_name=None):
    """Returns ranges of an iterable object."""

    if isinstance(it, Variable):
        if it.cls_base is None:
            raise TypeError('iterable must be an iterable Variable object'
                            )

        # ...

        def _construct_arg_Range(name):
            if not isinstance(name, DottedName):
                raise TypeError('Expecting a DottedName, given  {0}'.format(type(name)))

            if not var_name:
                return DottedName(it.name.name[0], name.name[1])
            else:
                return DottedName(var_name, name.name[1])

        # ...

        cls_base = it.cls_base

        if isinstance(cls_base, PythonRange):
            if not isinstance(it.name, DottedName):
                raise TypeError('Expecting a DottedName, given  {0}'.format(type(it.name)))

            args = []
            for i in [cls_base.start, cls_base.stop, cls_base.step]:
                if isinstance(i, (Variable, IndexedVariable)):
                    arg_name = _construct_arg_Range(i.name)
                    arg = i.clone(arg_name)
                elif isinstance(i, IndexedElement):
                    arg_name = _construct_arg_Range(i.base.name)
                    base = i.base.clone(arg_name)
                    indices = i.indices
                    arg = base[indices]
                else:
                    raise TypeError('Wrong type, given {0}'.format(type(i)))
                args += [arg]

            return [PythonRange(*args)]
        elif isinstance(cls_base, Tensor):

            if not isinstance(it.name, DottedName):
                raise TypeError('Expecting a DottedName, given  {0}'.format(type(it.name)))

            # ...

            ranges = []
            for r in cls_base.ranges:
                ranges += get_iterable_ranges(r,
                        var_name=str(it.name.name[0]))

            # ...

            return ranges

    elif isinstance(it, ConstructorCall):
        cls_base = it.this.cls_base

        # arguments[0] is 'self'
        # TODO must be improved in syntax, so that a['value'] is a sympy object

        args = []
        kwargs = {}
        for a in it.arguments[1:]:
            if isinstance(a, dict):

                # we add '_' tp be conform with the private variables convention

                kwargs['{0}'.format(a['key'])] = a['value']
            else:
                args.append(a)

        # TODO improve

        params = args

#        for k,v in kwargs:
#            params.append(k)

    methods = cls_base.methods_as_dict
    init_method = methods['__init__']

    args = init_method.arguments[1:]
    args = [str(i) for i in args]

    # ...

    it_method = methods['__iter__']
    targets = []
    starts = []
    for stmt in it_method.body:
        if isinstance(stmt, Assign):
            targets.append(stmt.lhs)
            starts.append(stmt.lhs)

    names = []
    for i in starts:
        if isinstance(i, IndexedElement):
            names.append(str(i.base))
        else:
            names.append(str(i))
    names = list(set(names))

    inits = {}
    for stmt in init_method.body:
        if isinstance(stmt, Assign):
            if str(stmt.lhs) in names:
                expr = stmt.rhs
                for (a_old, a_new) in zip(args, params):
                    dtype = datatype(stmt.rhs.dtype)
                    v_old = Variable(dtype, a_old)
                    if isinstance(a_new, (IndexedVariable,
                                  IndexedElement, str, Variable)):
                        v_new = Variable(dtype, a_new)
                    else:
                        v_new = a_new
                    expr = subs(expr, v_old, v_new)
                    inits[str(stmt.lhs)] = expr

    _starts = []
    for i in starts:
        if isinstance(i, IndexedElement):
            _starts.append(i.base)
        else:
            _starts.append(i)
    starts = [inits[str(i)] for i in _starts]

    # ...

    def _find_stopping_criterium(stmts):
        for stmt in stmts:
            if isinstance(stmt, If):
                if not len(stmt.args) == 2:
                    raise ValueError('Wrong __next__ pattern')

                (ct, et) = stmt.args[0]
                (cf, ef) = stmt.args[1]

                for i in et:
                    if isinstance(i, Raise):
                        return cf

                for i in ef:
                    if isinstance(i, Raise):
                        return ct

                raise TypeError('Wrong type for __next__ pattern')

        return None

    # ...

    # ...

    def doit(expr, targets):
        if isinstance(expr, Relational):
            if str(expr.lhs) in targets and expr.rel_op in ['<', '<=']:
                return expr.rhs
            elif str(expr.rhs) in targets and expr.rel_op in ['>', '>='
                    ]:
                return expr.lhs
            else:
                return None
        elif isinstance(expr, sp_And):
            return [doit(a, targets) for a in expr.args]
        else:
            raise TypeError('Expecting And logical expression.')

    # ...

    # ...

    next_method = methods['__next__']
    ends = []
    cond = _find_stopping_criterium(next_method.body)

    # TODO treate case of cond with 'and' operation
    # TODO we should avoid using str
    #      must change target from DottedName to Variable

    targets = [str(i) for i in targets]
    ends = doit(cond, targets)

    # TODO not use str

    if not isinstance(ends, (list, tuple)):
        ends = [ends]

    names = []
    for i in ends:
        if isinstance(i, IndexedElement):
            names.append(str(i.base))
        else:
            names.append(str(i))
    names = list(set(names))

    inits = {}
    for stmt in init_method.body:
        if isinstance(stmt, Assign):
            if str(stmt.lhs) in names:
                expr = stmt.rhs
                for (a_old, a_new) in zip(args, params):
                    dtype = datatype(stmt.rhs.dtype)
                    v_old = Variable(dtype, a_old)
                    if isinstance(a_new, (IndexedVariable,
                                  IndexedElement, str, Variable)):
                        v_new = Variable(dtype, a_new)
                    else:
                        v_new = a_new
                    expr = subs(expr, v_old, v_new)
                    inits[str(stmt.lhs)] = expr

    _ends = []
    for i in ends:
        if isinstance(i, IndexedElement):
            _ends.append(i.base)
        else:
            _ends.append(i)
    ends = [inits[str(i)] for i in _ends]


    if not len(ends) == len(starts):
        raise ValueError('wrong number of starts/ends')

    # ...

    return [PythonRange(s, e, 1) for (s, e) in zip(starts, ends)]

class ParserResult(Basic):
    def __new__(
        cls,
        program   = None,
        module    = None,
        mod_name  = None,
        prog_name = None,
        ):
        return Basic.__new__(cls)

    def __init__(
        self,
        program   = None,
        module    = None,
        mod_name  = None,
        prog_name = None,
        ):

        if program is not None  and not isinstance(program, CodeBlock):
            raise TypeError('Program must be a CodeBlock')

        if module is not None  and not isinstance(module, CodeBlock):
            raise TypeError('Module must be a CodeBlock')

        if program is not None and module is not None:
            if mod_name is None:
                raise TypeError('Please provide module name')
            elif not isinstance(mod_name, str):
                raise TypeError('Module name must be a string')
            if prog_name is None:
                raise TypeError('Please provide program name')
            elif not isinstance(prog_name, str):
                raise TypeError('Program name must be a string')

        self._program   = program
        self._module    = module
        self._prog_name = prog_name
        self._mod_name  = mod_name


    @property
    def program(self):
        return self._program

    @property
    def module(self):
        return self._module

    @property
    def prog_name(self):
        return self._prog_name

    @property
    def mod_name(self):
        return self._mod_name

    def has_additional_module(self):
        return self.program is not None and self.module is not None

    def is_program(self):
        return self.program is not None

    def get_focus(self):
        if self.is_program():
            return self.program
        else:
            return self.module

    def __reduce_ex__(self, i):
        """ Used by pickle to create an object of this class.

          Parameters
          ----------

          i : int
           protocol

          Results
          -------

          out : tuple
           A tuple of two elements
           a callable function that can be called
           to create the initial version of the object
           and its arguments.
        """
        kwargs = dict(
        program = self.program,
        module  = self.module,
        prog_name = self.prog_name,
        mod_name  = self.mod_name)
        return (apply, (self.__class__, (), kwargs))

#==============================================================================
def process_shape(shape):
    if not hasattr(shape,'__iter__'):
        shape = [shape]

    new_shape = []
    for s in shape:
        if isinstance(s,(LiteralInteger, Variable, Slice, PyccelAstNode, Function)):
            new_shape.append(s)
        elif isinstance(s, sp_Integer):
            new_shape.append(LiteralInteger(s.p))
        elif isinstance(s, int):
            new_shape.append(LiteralInteger(s))
        else:
            raise TypeError('shape elements cannot be '+str(type(s))+'. They must be one of the following types: Integer(pyccel), Variable, Slice, PyccelAstNode, Integer(sympy), int, Function')
    return tuple(new_shape)


class PyccelArraySize(Function, PyccelAstNode):
    def __new__(cls, arg, index):
        if not isinstance(arg, (list,
                                tuple,
                                Tuple,
                                PythonTuple,
                                PythonList,
                                Variable,
                                IndexedElement,
                                IndexedBase)):
            raise TypeError('Uknown type of  %s.' % type(arg))

        return Basic.__new__(cls, arg, index)

    def __init__(self, arg, index):
        self._dtype = NativeInteger()
        self._rank  = 0
        self._shape = ()
        self._precision = default_precision['integer']

    @property
    def arg(self):
        return self._args[0]

    @property
    def index(self):
        return self._args[1]

    def _sympystr(self, printer):
        return 'Shape({},{})'.format(str(self.arg), str(self.index))<|MERGE_RESOLUTION|>--- conflicted
+++ resolved
@@ -2055,10 +2055,6 @@
         else:
             return self.func
 
-<<<<<<< HEAD
-
-=======
->>>>>>> ad98df27
 class Void(Basic):
 
     pass
