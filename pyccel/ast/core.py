# coding: utf-8


import importlib

from numpy import ndarray

from sympy import Lambda
from sympy.core.expr import Expr, AtomicExpr
from sympy.core import Symbol, Tuple
from sympy.core.relational import Equality, Relational,Ne,Eq
from sympy.logic.boolalg import And, Boolean, Not, Or, true, false
from sympy.core.singleton import Singleton
from sympy.core.basic import Basic
from sympy.core.function import Function
from sympy import sympify
from sympy import Symbol, Integer, Add, Mul,Pow
from sympy import Integer as sp_Integer
from sympy import Float   as sp_Float
from sympy.core.compatibility import with_metaclass
from sympy.core.compatibility import is_sequence
#from sympy.sets.fancysets import Range as sm_Range
from sympy.tensor import Idx, Indexed, IndexedBase
from sympy.matrices import ImmutableDenseMatrix
from sympy.matrices.expressions.matexpr import MatrixSymbol, MatrixElement
from sympy.utilities.iterables import iterable
from sympy.logic.boolalg import Boolean, BooleanTrue, BooleanFalse

from sympy.core.basic import Basic, Atom
from sympy.core.expr import Expr, AtomicExpr
from sympy.core.compatibility import string_types
from sympy.core.operations import LatticeOp
from sympy.core.function import Derivative
from sympy.core.function import _coeff_isneg
from sympy.core.singleton import S
from sympy import Integral, Symbol
from sympy.simplify.radsimp import fraction
from sympy.logic.boolalg import BooleanFunction

import collections
from sympy.core.compatibility import is_sequence

# TODO: add examples: Break, Len, Shape,
#                     Min, Max, Dot, Sign, Array,
# TODO - add EmptyStmt => empty lines
#      - update code examples
#      - add examples
#      - Function case
#      - Zeros, Ones, Array cases
#      - AnnotatedComment case
#      - Slice case
#      - Vector case
#      - use Tuple after checking the object is iterable:'funcs=Tuple(*funcs)'
#      - add a new Idx that uses Variable instead of Symbol

def subs(expr, a_old, a_new):
    """
    Substitutes old for new in an expression after sympifying args.

    a_old: str, Symbol, Variable
        name of the symbol to replace
    a_new: str, Symbol, Variable
        name of the new symbol

    Examples
    """
    a_new = a_old.clone(str(a_new))

    if iterable(expr):
        return [subs(i, a_old, a_new) for i in expr]
    elif isinstance(expr, Variable):
        if expr.name == str(a_old):
            return a_new
        else:
            return expr
    elif isinstance(expr, IndexedVariable):
        if str(expr) == str(a_old):
            return IndexedVariable(str(a_new))
        else:
            return expr
    elif isinstance(expr, IndexedElement):
        base    = subs(expr.base   , a_old, a_new)
        indices = subs(expr.indices, a_old, a_new)
        return base[indices]
    elif isinstance(expr, Expr):
        return expr.subs({a_old: a_new})
    elif isinstance(expr, Zeros):
        e_lhs   = subs(expr.lhs, a_old, a_new)
        e_shape = subs(expr.shape, a_old, a_new)
        return Zeros(e_lhs, e_shape)
    elif isinstance(expr, Ones):
        e_lhs   = subs(expr.lhs, a_old, a_new)
        e_shape = subs(expr.shape, a_old, a_new)
        return Ones(e_lhs, e_shape)
    elif isinstance(expr, ZerosLike):
        e_rhs = subs(expr.rhs, a_old, a_new)
        e_lhs = subs(expr.lhs, a_old, a_new)
        return ZerosLike(e_lhs, e_rhs)
    elif isinstance(expr, Assign):
        e_rhs = subs(expr.rhs, a_old, a_new)
        e_lhs = subs(expr.lhs, a_old, a_new)
        return Assign(e_lhs, e_rhs, strict=False)
    elif isinstance(expr, MultiAssign):
        e_rhs   = subs(expr.rhs, a_old, a_new)
        e_lhs   = subs(expr.lhs, a_old, a_new)
        return MultiAssign(e_lhs, e_rhs)
    elif isinstance(expr, While):
        test = subs(expr.test, a_old, a_new)
        body = subs(expr.body, a_old, a_new)
        return While(test, body)
    elif isinstance(expr, For):
        # TODO treat iter correctly
#        target   = subs(expr.target, a_old, a_new)
#        it       = subs(expr.iterable, a_old, a_new)
        target   = expr.target
        it       = expr.iterable
        body     = subs(expr.body, a_old, a_new)
        return For(target, it, body)
    elif isinstance(expr, If):
        args = []
        for block in expr.args:
            test  = block[0]
            stmts = block[1]
            t = subs(test,  a_old, a_new)
            s = subs(stmts, a_old, a_new)
            args.append((t,s))
        return If(*args)
    elif isinstance(expr, FunctionDef):
        name        = subs(expr.name, a_old, a_new)
        arguments   = subs(expr.arguments, a_old, a_new)
        results     = subs(expr.results, a_old, a_new)
        body        = subs(expr.body, a_old, a_new)
        local_vars  = subs(expr.local_vars, a_old, a_new)
        global_vars = subs(expr.global_vars, a_old, a_new)
        return FunctionDef(name, arguments, results, \
                           body, local_vars, global_vars)
    elif isinstance(expr, Declare):
        dtype     = subs(expr.dtype, a_old, a_new)
        variables = subs(expr.variables, a_old, a_new)
        return Declare(dtype, variables)
    else:
        return expr

def allocatable_like(expr, verbose=False):
    """
    finds attributs of an expression

    expr: Expr
        a pyccel expression

    verbose: bool
        talk more
    """
#    print ('>>>>> expr = ', expr)
#    print ('>>>>> type = ', type(expr))

    if isinstance(expr, (Variable, IndexedVariable, IndexedElement)):
        return expr
    elif isinstance(expr, str): # if the rhs is a string
        return expr
    elif isinstance(expr, Expr):
        args = [expr]
        while args:
            a = args.pop()
#            print (">>>> ", a, type(a))

            # XXX: This is a hack to support non-Basic args
            if isinstance(a, string_types):
                continue

            if a.is_Mul:
                if _coeff_isneg(a):
                    if a.args[0] is S.NegativeOne:
                        a = a.as_two_terms()[1]
                    else:
                        a = -a
                n, d = fraction(a)
                if n.is_Integer:
                    args.append(d)
                    continue  # won't be -Mul but could be Add
                elif d is not S.One:
                    if not d.is_Integer:
                        args.append(d)
                    args.append(n)
                    continue  # could be -Mul
            elif a.is_Add:
                aargs = list(a.args)
                negs = 0
                for i, ai in enumerate(aargs):
                    if _coeff_isneg(ai):
                        negs += 1
                        args.append(-ai)
                    else:
                        args.append(ai)
                continue
            if a.is_Pow and a.exp is S.NegativeOne:
                args.append(a.base)  # won't be -Mul but could be Add
                continue
            if (a.is_Mul or
                a.is_Pow or
                a.is_Function or
                isinstance(a, Derivative) or
                    isinstance(a, Integral)):

                o = Symbol(a.func.__name__.upper())
            if     (not a.is_Symbol) \
               and (not isinstance(a, (IndexedElement, Function))):
                args.extend(a.args)
            if isinstance(a, Function):
                if verbose:
                    print ("Functions not yet available")
                return None
            elif isinstance(a, (Variable, IndexedVariable, IndexedElement)):
                return a
            elif a.is_Symbol:
                raise TypeError("Found an unknown symbol {0}".format(str(a)))
    else:
        raise TypeError("Unexpected type {0}".format(type(expr)))

class DottedName(Basic):
    """
    Represents a dotted variable.

    Examples

    >>> from pyccel.ast.core import DottedName
    >>> DottedName('matrix', 'n_rows')
    matrix.n_rows
    >>> DottedName('pyccel', 'stdlib', 'parallel')
    pyccel.stdlib.parallel
    """
    def __new__(cls, *args):
        return Basic.__new__(cls, *args)

    @property
    def name(self):
        return self._args

    def __str__(self):
        return '.'.join(str(n) for n in self.name)

    def _sympystr(self, printer):
        sstr = printer.doprint
        return '.'.join(sstr(n) for n in self.name)




class List(Tuple):
    """Represent lists in the code with dynamic memory management."""
    pass


class Assign(Basic):
    """Represents variable assignment for code generation.

    lhs : Expr
        Sympy object representing the lhs of the expression. These should be
        singular objects, such as one would use in writing code. Notable types
        include Symbol, MatrixSymbol, MatrixElement, and Indexed. Types that
        subclass these types are also supported.

    rhs : Expr
        Sympy object representing the rhs of the expression. This can be any
        type, provided its shape corresponds to that of the lhs. For example,
        a Matrix type can be assigned to MatrixSymbol, but not to Symbol, as
        the dimensions will not align.

    strict: bool
        if True, we do some verifications. In general, this can be more
        complicated and is treated in pyccel.syntax.

    status: None, str
        if lhs is not allocatable, then status is None.
        otherwise, status is {'allocated', 'unallocated'}

    like: None, Variable
        contains the name of the variable from which the lhs will be cloned.

    Examples

    >>> from sympy import symbols, MatrixSymbol, Matrix
    >>> from pyccel.ast.core import Assign
    >>> x, y, z = symbols('x, y, z')
    >>> Assign(x, y)
    x := y
    >>> Assign(x, 0)
    x := 0
    >>> A = MatrixSymbol('A', 1, 3)
    >>> mat = Matrix([x, y, z]).T
    >>> Assign(A, mat)
    A := Matrix([[x, y, z]])
    >>> Assign(A[0, 1], x)
    A[0, 1] := x

    """

    def __new__(cls, lhs, rhs, strict=False, status=None, like=None):
        cls._strict = strict
        if strict:
            lhs = sympify(lhs)
            rhs = sympify(rhs)
            # Tuple of things that can be on the lhs of an assignment
            assignable = (Symbol, MatrixSymbol, MatrixElement, Indexed, Idx)
            #if not isinstance(lhs, assignable):
            #    raise TypeError("Cannot assign to lhs of type %s." % type(lhs))
            # Indexed types implement shape, but don't define it until later. This
            # causes issues in assignment validation. For now, matrices are defined
            # as anything with a shape that is not an Indexed
            lhs_is_mat = hasattr(lhs, 'shape') and not isinstance(lhs, Indexed)
            rhs_is_mat = hasattr(rhs, 'shape') and not isinstance(rhs, Indexed)
            # If lhs and rhs have same structure, then this assignment is ok
            if lhs_is_mat:
                if not rhs_is_mat:
                    raise ValueError("Cannot assign a scalar to a matrix.")
                elif lhs.shape != rhs.shape:
                    raise ValueError("Dimensions of lhs and rhs don't align.")
            elif rhs_is_mat and not lhs_is_mat:
                raise ValueError("Cannot assign a matrix to a scalar.")
        return Basic.__new__(cls, lhs, rhs, status, like)

    def _sympystr(self, printer):
        sstr = printer.doprint
        return '{0} := {1}'.format(sstr(self.lhs), sstr(self.rhs))

    @property
    def lhs(self):
        return self._args[0]

    @property
    def rhs(self):
        return self._args[1]

    # TODO : remove
    @property
    def expr(self):
        return self.rhs

    @property
    def status(self):
        return self._args[2]

    @property
    def like(self):
        return self._args[3]

    @property
    def strict(self):
        return self._strict

    @property
    def is_alias(self):
        """Returns True if the assignment is an alias."""
        # TODO to be improved when handling classes
        lhs = self.lhs
        rhs = self.rhs
        cond = isinstance(rhs, Variable) and (rhs.rank > 0)
        cond = cond or isinstance(rhs, IndexedElement)
        cond = cond or isinstance(rhs, IndexedVariable)
        cond = cond and isinstance(lhs, Symbol)
        return cond

    @property
    def is_symbolic_alias(self):
        """Returns True if the assignment is a symbolic alias."""
        # TODO to be improved when handling classes
        lhs = self.lhs
        rhs = self.rhs
        if isinstance(lhs, Variable):
            return isinstance(lhs.dtype, NativeSymbol)
        elif isinstance(lhs, Symbol):
            if isinstance(rhs, Range):
                return True
            elif isinstance(rhs, Variable):
                return isinstance(rhs.dtype, NativeSymbol)
            elif isinstance(rhs, Symbol):
                return True

        return False

class AliasAssign(Basic):
    """Represents aliasing for code generation. An alias is any statement of the
    form `lhs := rhs` where

    lhs : Symbol
        at this point we don't know yet all information about lhs, this is why a
        Symbol is the appropriate type.

    rhs : Variable, IndexedVariable, IndexedElement
        an assignable variable can be of any rank and any datatype, however its
        shape must be known (not None)

    Examples

    >>> from sympy import Symbol
    >>> from pyccel.ast.core import AliasAssign
    >>> from pyccel.ast.core import Variable
    >>> n = Variable('int', 'n')
    >>> x = Variable('int', 'x', rank=1, shape=[n])
    >>> y = Symbol('y')
    >>> AliasAssign(y, x)

    """

    def __new__(cls, lhs, rhs):
        return Basic.__new__(cls, lhs, rhs)

    def _sympystr(self, printer):
        sstr = printer.doprint
        return '{0} := {1}'.format(sstr(self.lhs), sstr(self.rhs))

    @property
    def lhs(self):
        return self._args[0]

    @property
    def rhs(self):
        return self._args[1]

class SymbolicAssign(Basic):
    """Represents symbolic aliasing for code generation. An alias is any statement of the
    form `lhs := rhs` where

    lhs : Symbol

    rhs : Range

    Examples

    >>> from sympy import Symbol
    >>> from pyccel.ast.core import SymbolicAssign
    >>> from pyccel.ast.core import Range
    >>> r = Range(0, 3)
    >>> y = Symbol('y')
    >>> SymbolicAssign(y, r)

    """

    def __new__(cls, lhs, rhs):
        return Basic.__new__(cls, lhs, rhs)

    def _sympystr(self, printer):
        sstr = printer.doprint
        return '{0} := {1}'.format(sstr(self.lhs), sstr(self.rhs))

    @property
    def lhs(self):
        return self._args[0]

    @property
    def rhs(self):
        return self._args[1]


# The following are defined to be sympy approved nodes. If there is something
# smaller that could be used, that would be preferable. We only use them as
# tokens.


class NativeOp(with_metaclass(Singleton, Basic)):
    """Base type for native operands."""
    pass


class AddOp(NativeOp):
    _symbol = '+'


class SubOp(NativeOp):
    _symbol = '-'


class MulOp(NativeOp):
    _symbol = '*'


class DivOp(NativeOp):
    _symbol = '/'


class ModOp(NativeOp):
    _symbol = '%'


op_registry = {'+': AddOp(),
               '-': SubOp(),
               '*': MulOp(),
               '/': DivOp(),
               '%': ModOp()}


def operator(op):
    """Returns the operator singleton for the given operator"""

    if op.lower() not in op_registry:
        raise ValueError("Unrecognized operator " + op)
    return op_registry[op]


class AugAssign(Basic):
    """
    Represents augmented variable assignment for code generation.

    lhs : Expr
        Sympy object representing the lhs of the expression. These should be
        singular objects, such as one would use in writing code. Notable types
        include Symbol, MatrixSymbol, MatrixElement, and Indexed. Types that
        subclass these types are also supported.

    op : NativeOp
        Operator (+, -, /, \*, %).

    rhs : Expr
        Sympy object representing the rhs of the expression. This can be any
        type, provided its shape corresponds to that of the lhs. For example,
        a Matrix type can be assigned to MatrixSymbol, but not to Symbol, as
        the dimensions will not align.

    strict: bool
        if True, we do some verifications. In general, this can be more
        complicated and is treated in pyccel.syntax.

    status: None, str
        if lhs is not allocatable, then status is None.
        otherwise, status is {'allocated', 'unallocated'}

    like: None, Variable
        contains the name of the variable from which the lhs will be cloned.

    Examples

    >>> from pyccel.ast.core import Variable
    >>> from pyccel.ast.core import AugAssign
    >>> s = Variable('int', 's')
    >>> t = Variable('int', 't')
    >>> AugAssign(s, '+', 2 * t + 1)
    s += 1 + 2*t
    """

    def __new__(cls, lhs, op, rhs, strict=False, status=None, like=None):
        cls._strict = strict
        if strict:
            lhs = sympify(lhs)
            rhs = sympify(rhs)
            # Tuple of things that can be on the lhs of an assignment
            assignable = (Symbol, MatrixSymbol, MatrixElement, Indexed)
            if not isinstance(lhs, assignable):
                raise TypeError("Cannot assign to lhs of type %s." % type(lhs))
            # Indexed types implement shape, but don't define it until later. This
            # causes issues in assignment validation. For now, matrices are defined
            # as anything with a shape that is not an Indexed
            lhs_is_mat = hasattr(lhs, 'shape') and not isinstance(lhs, Indexed)
            rhs_is_mat = hasattr(rhs, 'shape') and not isinstance(rhs, Indexed)
            # If lhs and rhs have same structure, then this assignment is ok
            if lhs_is_mat:
                if not rhs_is_mat:
                    raise ValueError("Cannot assign a scalar to a matrix.")
                elif lhs.shape != rhs.shape:
                    raise ValueError("Dimensions of lhs and rhs don't align.")
            elif rhs_is_mat and not lhs_is_mat:
                raise ValueError("Cannot assign a matrix to a scalar.")

        if isinstance(op, str):
            op = operator(op)
        elif op not in list(op_registry.values()):
            raise TypeError("Unrecognized Operator")

        return Basic.__new__(cls, lhs, op, rhs, status, like)

    def _sympystr(self, printer):
        sstr = printer.doprint
        return '{0} {1}= {2}'.format(sstr(self.lhs), self.op._symbol,
                sstr(self.rhs))

    @property
    def lhs(self):
        return self._args[0]

    @property
    def op(self):
        return self._args[1]

    @property
    def rhs(self):
        return self._args[2]

    @property
    def status(self):
        return self._args[3]

    @property
    def like(self):
        return self._args[4]

    @property
    def strict(self):
        return self._strict

class While(Basic):
    """Represents a 'while' statement in the code.

    Expressions are of the form:
        "while test:
            body..."

    test : expression
        test condition given as a sympy expression
    body : sympy expr
        list of statements representing the body of the While statement.

    Examples

    >>> from sympy import Symbol
    >>> from pyccel.ast.core import Assign, While
    >>> n = Symbol('n')
    >>> While((n>1), [Assign(n,n-1)])
    While(n > 1, (n := n - 1,))
    """
    def __new__(cls, test, body):
        test = sympify(test)

        if not iterable(body):
            raise TypeError("body must be an iterable")
        body = Tuple(*(sympify(i) for i in body))
        return Basic.__new__(cls, test, body)

    @property
    def test(self):
        return self._args[0]


    @property
    def body(self):
        return self._args[1]

class With(Basic):
    """Represents a 'with' statement in the code.

    Expressions are of the form:
        "while test:
            body..."

    test : expression
        test condition given as a sympy expression
    body : sympy expr
        list of statements representing the body of the With statement.

    Examples

    """
    # TODO check prelude and epilog
    def __new__(cls, test, body, settings):
        test = sympify(test)

        if not iterable(body):
            raise TypeError("body must be an iterable")
        body = Tuple(*(sympify(i) for i in body))
        return Basic.__new__(cls, test, body, settings)

    @property
    def test(self):
        return self._args[0]

    @property
    def body(self):
        return self._args[1]

    @property
    def settings(self):
        return self._args[2]

class Range(Basic):
    """
    Represents a range.

    Examples

    >>> from pyccel.ast.core import Variable
    >>> from pyccel.ast.core import Range
    >>> from sympy import Symbol
    >>> s = Variable('int', 's')
    >>> e = Symbol('e')
    >>> Range(s, e, 1)
    Range(0, n, 1)
    """

    def __new__(cls, *args):
        start = 0
        stop  = None
        step  = 1

        _valid_args = (Integer, Symbol, Indexed, Variable, IndexedElement)

        if isinstance(args, (tuple, list, Tuple)):
            if len(args) == 1:
                stop = args[0]
            elif len(args) == 2:
                start = args[0]
                stop = args[1]
            elif len(args) == 3:
                start = args[0]
                stop = args[1]
                step = args[2]
            else:
                raise ValueError('Range has at most 3 arguments')
        elif isinstance(args, _valid_args):
            stop = args
        else:
            raise TypeError('expecting a list or valid stop')

        return Basic.__new__(cls, start, stop, step)

    @property
    def start(self):
        return self._args[0]

    @property
    def stop(self):
        return self._args[1]

    @property
    def step(self):
        return self._args[2]

    @property
    def size(self):
        return (self.stop - self.start)/self.step

class Tile(Range):
    """
    Representes a tile.

    Examples

    >>> from pyccel.ast.core import Variable
    >>> from pyccel.ast.core import Tile
    >>> from sympy import Symbol
    >>> s = Variable('int', 's')
    >>> e = Symbol('e')
    >>> Tile(s, e, 1)
    Tile(0, n, 1)
    """

    def __new__(cls, start, stop):
        step = 1
        return Range.__new__(cls, start, stop, step)

    @property
    def start(self):
        return self._args[0]

    @property
    def stop(self):
        return self._args[1]

    @property
    def size(self):
        return self.stop - self.start

class ParallelRange(Range):
    """
    Representes a parallel range using OpenMP/OpenACC.

    Examples

    >>> from pyccel.ast.core import Variable
    """
    pass


# TODO: implement it as an extension of sympy Tensor?
class Tensor(Basic):
    """
    Base class for tensor.

    Examples

    >>> from pyccel.ast.core import Variable
    >>> from pyccel.ast.core import Range, Tensor
    >>> from sympy import Symbol
    >>> s1 = Variable('int', 's1')
    >>> s2 = Variable('int', 's2')
    >>> e1 = Variable('int', 'e1')
    >>> e2 = Variable('int', 'e2')
    >>> r1 = Range(s1, e1, 1)
    >>> r2 = Range(s2, e2, 1)
    >>> Tensor(r1, r2)
    Tensor(Range(s1, e1, 1), Range(s2, e2, 1), name=tensor)
    """

    def __new__(cls, *args, **kwargs):
        for r in args:
            cond = (isinstance(r, Variable) and
                    isinstance(r.dtype, (NativeRange, NativeTensor)))
            cond = cond or isinstance(r, (Range, Tensor))

            if not cond:
                raise TypeError("non valid argument, given {0}".format(type(r)))

        try:
            name = kwargs['name']
        except:
            name = 'tensor'

        args = list(args) + [name]

        return Basic.__new__(cls, *args)

    @property
    def name(self):
        return self._args[-1]

    @property
    def ranges(self):
        return self._args[:-1]

    @property
    def dim(self):
        return len(self.ranges)

    def _sympystr(self, printer):
        sstr = printer.doprint
        txt  = ', '.join(sstr(n) for n in self.ranges)
        txt  = 'Tensor({0}, name={1})'.format(txt, sstr(self.name))
        return txt

# TODO add a name to a block?
class Block(Basic):
    """Represents a block in the code. A block consists of the following inputs

    variables: list
        list of the variables that appear in the block.

    declarations: list
        list of declarations of the variables that appear in the block.

    body: list
        a list of statements

    Examples

    >>> from pyccel.ast.core import Variable, Assign, Block
    >>> n = Variable('int', 'n')
    >>> x = Variable('int', 'x')
    >>> Block([n, x], [Assign(x,2.*n + 1.), Assign(n, n + 1)])
    Block([n, x], [x := 1.0 + 2.0*n, n := 1 + n])
    """

    def __new__(cls, variables, body):
        if not iterable(variables):
            raise TypeError("variables must be an iterable")
        for var in variables:
            if not isinstance(var, Variable):
                raise TypeError("Only a Variable instance is allowed.")
        if not iterable(body):
            raise TypeError("body must be an iterable")
        return Basic.__new__(cls, variables, body)

    @property
    def variables(self):
        return self._args[0]

    @property
    def body(self):
        return self._args[1]

    @property
    def declarations(self):
        return [Declare(i.dtype, i) for i in self.variables]

class ParallelBlock(Block):
    """
    Represents a parallel block in the code.
    In addition to block inputs, there is

    clauses: list
        a list of clauses

    Examples

    >>> from pyccel.ast.core import ParallelBlock
    >>> from pyccel.ast.core import Variable, Assign, Block
    >>> n = Variable('int', 'n')
    >>> x = Variable('int', 'x')
    >>> body = [Assign(x,2.*n + 1.), Assign(n, n + 1)]
    >>> variables = [x,n]
    >>> clauses = []
    >>> ParallelBlock(clauses, variables, body)
    # parallel
    x := 1.0 + 2.0*n
    n := 1 + n
    """
    _prefix = '#'
    def __new__(cls, clauses, variables, body):
        if not iterable(clauses):
            raise TypeError('Expecting an iterable for clauses')

        cls._clauses = clauses

        return Block.__new__(cls, variables, body)

    @property
    def clauses(self):
        return self._clauses

    @property
    def prefix(self):
        return self._prefix

    def _sympystr(self, printer):
        sstr = printer.doprint

        prefix  = sstr(self.prefix)
        clauses = ' '.join('{0}'.format(sstr(i)) for i in self.clauses)
        body    = '\n'.join('{0}'.format(sstr(i)) for i in self.body)

        code = '{0} parallel {1}\n{2}'.format(prefix, clauses, body)
        return code

class Module(Basic):
    """Represents a module in the code. A block consists of the following inputs

    variables: list
        list of the variables that appear in the block.

    declarations: list
        list of declarations of the variables that appear in the block.

    funcs: list
        a list of FunctionDef instances

    classes: list
        a list of ClassDef instances

    imports: list, tuple
        list of needed imports

    Examples

    >>> from pyccel.ast.core import Variable, Assign
    >>> from pyccel.ast.core import ClassDef, FunctionDef, Module
    >>> x = Variable('double', 'x')
    >>> y = Variable('double', 'y')
    >>> z = Variable('double', 'z')
    >>> t = Variable('double', 't')
    >>> a = Variable('double', 'a')
    >>> b = Variable('double', 'b')
    >>> body = [Assign(y,x+a)]
    >>> translate = FunctionDef('translate', [x,y,a,b], [z,t], body)
    >>> attributs   = [x,y]
    >>> methods     = [translate]
    >>> Point = ClassDef('Point', attributs, methods)
    >>> incr = FunctionDef('incr', [x], [y], [Assign(y,x+1)])
    >>> decr = FunctionDef('decr', [x], [y], [Assign(y,x-1)])
    >>> Module('my_module', [], [incr, decr], [Point])
    Module(my_module, [], [FunctionDef(incr, (x,), (y,), [y := 1 + x], [], [], None, False, function), FunctionDef(decr, (x,), (y,), [y := -1 + x], [], [], None, False, function)], [ClassDef(Point, (x, y), (FunctionDef(translate, (x, y, a, b), (z, t), [y := a + x], [], [], None, False, function),), [public])])
    """

    def __new__(cls, name, variables, funcs, classes, imports=[]):
        if not isinstance(name, str):
            raise TypeError('name must be a string')

        if not iterable(variables):
            raise TypeError("variables must be an iterable")
        for i in variables:
            if not isinstance(i, Variable):
                raise TypeError("Only a Variable instance is allowed.")

        if not iterable(funcs):
            raise TypeError("funcs must be an iterable")
        for i in funcs:
            if not isinstance(i, FunctionDef):
                raise TypeError("Only a FunctionDef instance is allowed.")

        if not iterable(classes):
            raise TypeError("classes must be an iterable")
        for i in classes:
            if not isinstance(i, ClassDef):
                raise TypeError("Only a ClassDef instance is allowed.")

        if not iterable(imports):
            raise TypeError("imports must be an iterable")

        for i in funcs:
            imports += i.imports
        for i in classes:
            imports += i.imports
        imports = set(imports) # for unicity
        imports = Tuple(*imports)

        return Basic.__new__(cls, name, variables, funcs, classes, imports)

    @property
    def name(self):
        return self._args[0]

    @property
    def variables(self):
        return self._args[1]

    @property
    def funcs(self):
        return self._args[2]

    @property
    def classes(self):
        return self._args[3]

    @property
    def imports(self):
        return self._args[4]

    @property
    def declarations(self):
        return [Declare(i.dtype, i) for i in self.variables]

    @property
    def body(self):
        return self.funcs + self.classes

class Program(Basic):
    """Represents a Program in the code. A block consists of the following inputs

    variables: list
        list of the variables that appear in the block.

    declarations: list
        list of declarations of the variables that appear in the block.

    funcs: list
        a list of FunctionDef instances

    classes: list
        a list of ClassDef instances

    body: list
        a list of statements

    imports: list, tuple
        list of needed imports

    modules: list, tuple
        list of needed modules

    Examples

    >>> from pyccel.ast.core import Variable, Assign
    >>> from pyccel.ast.core import ClassDef, FunctionDef, Module
    >>> x = Variable('double', 'x')
    >>> y = Variable('double', 'y')
    >>> z = Variable('double', 'z')
    >>> t = Variable('double', 't')
    >>> a = Variable('double', 'a')
    >>> b = Variable('double', 'b')
    >>> body = [Assign(y,x+a)]
    >>> translate = FunctionDef('translate', [x,y,a,b], [z,t], body)
    >>> attributs   = [x,y]
    >>> methods     = [translate]
    >>> Point = ClassDef('Point', attributs, methods)
    >>> incr = FunctionDef('incr', [x], [y], [Assign(y,x+1)])
    >>> decr = FunctionDef('decr', [x], [y], [Assign(y,x-1)])
    >>> Module('my_module', [], [incr, decr], [Point])
    Module(my_module, [], [FunctionDef(incr, (x,), (y,), [y := 1 + x], [], [], None, False, function), FunctionDef(decr, (x,), (y,), [y := -1 + x], [], [], None, False, function)], [ClassDef(Point, (x, y), (FunctionDef(translate, (x, y, a, b), (z, t), [y := a + x], [], [], None, False, function),), [public])])
    """

    def __new__(cls, name, variables, funcs, classes, body, imports=[], modules=[]):

        if not isinstance(name, str):
            raise TypeError('name must be a string')
<<<<<<< HEAD
        
=======

>>>>>>> 17f7811f
        if not iterable(variables):
            raise TypeError("variables must be an iterable")
        
        for i in variables:
            if not isinstance(i, Variable):
                raise TypeError("Only a Variable instance is allowed.")

        if not iterable(funcs):
            raise TypeError("funcs must be an iterable")
        for i in funcs:
            if not isinstance(i, FunctionDef):
                raise TypeError("Only a FunctionDef instance is allowed.")

        if not iterable(body):
            raise TypeError("body must be an iterable")

        if not iterable(classes):
            raise TypeError("classes must be an iterable")
        for i in classes:
            if not isinstance(i, ClassDef):
                raise TypeError("Only a ClassDef instance is allowed.")

        if not iterable(imports):
            raise TypeError("imports must be an iterable")

        for i in funcs:
            imports += i.imports
        for i in classes:
            imports += i.imports
        imports = set(imports) # for unicity
        imports = Tuple(*imports)

        if not iterable(modules):
            raise TypeError("modules must be an iterable")


        #TODO
#        elif isinstance(stmt, list):
#            for s in stmt:
#                body += printer(s) + "\n"


        return Basic.__new__(cls, name, variables, funcs, classes, body, imports, modules)

    @property
    def name(self):
        return self._args[0]

    @property
    def variables(self):
        return self._args[1]

    @property
    def funcs(self):
        return self._args[2]

    @property
    def classes(self):
        return self._args[3]

    @property
    def body(self):
        return self._args[4]

    @property
    def imports(self):
        return self._args[5]

    @property
    def modules(self):
        return self._args[6]

    @property
    def declarations(self):
        return [Declare(i.dtype, i) for i in self.variables]



class For(Basic):
    """Represents a 'for-loop' in the code.

    Expressions are of the form:
        "for target in iter:
            body..."

    target : symbol
        symbol representing the iterator
    iter : iterable
        iterable object. for the moment only Range is used
    body : sympy expr
        list of statements representing the body of the For statement.

    Examples

    >>> from sympy import symbols, MatrixSymbol
    >>> from pyccel.ast.core import Assign, For
    >>> i,b,e,s,x = symbols('i,b,e,s,x')
    >>> A = MatrixSymbol('A', 1, 3)
    >>> For(i, (b,e,s), [Assign(x,x-1), Assign(A[0, 1], x)])
    For(i, Range(b, e, s), (x := x - 1, A[0, 1] := x))
    """

    def __new__(cls, target, iter, body, strict=True):
        if strict:
            target = sympify(target)

            cond_iter = iterable(iter)
            cond_iter = cond_iter or (isinstance(iter, (Range, Tensor)))
            cond_iter = cond_iter or (isinstance(iter, Variable)
                                      and is_iterable_datatype(iter.dtype))
            cond_iter = cond_iter or (isinstance(iter, ConstructorCall)
                                      and is_iterable_datatype(iter.this.dtype))
            if not cond_iter:
                raise TypeError("iter must be an iterable")

            if not iterable(body):
                raise TypeError("body must be an iterable")

            body = Tuple(*(sympify(i) for i in body))
        return Basic.__new__(cls, target, iter, body)

    @property
    def target(self):
        return self._args[0]

    @property
    def iterable(self):
        return self._args[1]

    @property
    def body(self):
        return self._args[2]

class ForIterator(For):
    """Class that describes iterable classes defined by the user."""

    @property
    def target(self):
        ts = super(ForIterator, self).target

        if not(len(ts) == self.depth):
            raise ValueError('wrong number of targets')

        return ts

    @property
    def depth(self):
        it = self.iterable
        if isinstance(it, Variable):
            if isinstance(it.dtype, NativeRange):
                return 1
            if isinstance(it.dtype, NativeTensor):
                # TODO must be computed
                return 2

            cls_base = it.cls_base
            if not cls_base:
                raise TypeError('cls_base undefined')

            methods = cls_base.methods_as_dict

            it_method = methods['__iter__']

            it_vars = []
            for stmt in it_method.body:
                if isinstance(stmt, Assign):
                    it_vars.append(stmt.lhs)

            n = len(set([str(var.name) for var in it_vars]))
            return n
        else: # isinstance(it, ConstructorCall)
            return 1

    @property
    def ranges(self):
        return get_iterable_ranges(self.iterable)


# The following are defined to be sympy approved nodes. If there is something
# smaller that could be used, that would be preferable. We only use them as
# tokens.


class DataType(with_metaclass(Singleton, Basic)):
    """Base class representing native datatypes"""
    _name = '__UNDEFINED__'

    @property
    def name(self):
        return self._name

class NativeBool(DataType):
    _name = 'Bool'
    pass

class NativeInteger(DataType):
    _name = 'Int'
    pass

class NativeFloat(DataType):
    _name = 'Float'
    pass

class NativeDouble(DataType):
    _name = 'Double'
    pass

class NativeComplex(DataType):
    _name = 'Complex'
    pass

class NativeString(DataType):
    _name = 'String'
    pass

class NativeVoid(DataType):
    _name = 'Void'
    pass

class NativeNil(DataType):
    _name = 'Nil'
    pass

class NativeList(DataType):
    _name = 'List'
    pass

class NativeIntegerList(NativeInteger, NativeList):
    _name = 'IntegerList'
    pass

class NativeFloatList(NativeFloat, NativeList):
    _name = 'FloatList'
    pass

class NativeDoubleList(NativeDouble, NativeList):
    _name = 'DoubleList'
    pass

class NativeComplexList(NativeComplex, NativeList):
    _name = 'ComplexList'
    pass

class NativeRange(DataType):
    _name = 'Range'
    pass

class NativeTensor(DataType):
    _name = 'Tensor'
    pass

class NativeParallelRange(NativeRange):
    _name = 'ParallelRange'
    pass

# TODO remove later
class NativeVector(DataType):
    _name = 'Vector'
    pass

# TODO remove later
class NativeStencil(DataType):
    _name = 'Stencil'
    pass

class NativeSymbol(DataType):
    _name = 'Symbol'
    pass

class CustomDataType(DataType):
    _name = '__UNDEFINED__'
    pass


Bool    = NativeBool()
Int     = NativeInteger()
Float   = NativeFloat()
Double  = NativeDouble()
Complex = NativeComplex()
Void    = NativeVoid()
Nil     = NativeNil()
String  = NativeString()
_Vector = NativeVector()
_Stencil = NativeStencil()
_Symbol = NativeSymbol()
IntegerList = NativeIntegerList()
FloatList = NativeFloatList()
DoubleList = NativeDoubleList()
ComplexList = NativeComplexList()


dtype_registry = {'bool': Bool,
                  'int': Int,
                  'float': Float,
                  'double': Double,
                  'complex': Complex,
                  'void': Void,
                  'nil': Nil,
                  'vector': _Vector,
                  'stencil': _Stencil,
                  'symbol': _Symbol,
                  '*int': IntegerList,
                  '*float': FloatList,
                  '*double': DoubleList,
                  '*complex': ComplexList,
                  'str': String}


def DataTypeFactory(name, argnames=["_name"], \
                    BaseClass=CustomDataType, \
                    prefix=None, \
                    alias=None, \
                    is_iterable=False, \
                    is_with_construct=False, \
                    is_polymorphic=True):
    def __init__(self, **kwargs):
        for key, value in list(kwargs.items()):
            # here, the argnames variable is the one passed to the
            # DataTypeFactory call
            if key not in argnames:
                raise TypeError("Argument %s not valid for %s"
                    % (key, self.__class__.__name__))
            setattr(self, key, value)
        BaseClass.__init__(self, name[:-len("Class")])

    if prefix is None:
        prefix = 'Pyccel'
    else:
        prefix = 'Pyccel{0}'.format(prefix)

    newclass = type(prefix + name, (BaseClass,),
                    {"__init__":          __init__,
                     "_name":             name,
                     "prefix":            prefix,
                     "alias":             alias,
                     "is_iterable":       is_iterable,
                     "is_with_construct": is_with_construct,
                     "is_polymorphic":    is_polymorphic})
    return newclass

def is_pyccel_datatype(expr):
    return isinstance(expr, CustomDataType)
#    if not isinstance(expr, DataType):
#        raise TypeError('Expecting a DataType instance')
#    name = expr.__class__.__name__
#    return name.startswith('Pyccel')

# TODO improve and remove try/except
def is_iterable_datatype(dtype):
    """Returns True if dtype is an iterable class."""
    try:
        if is_pyccel_datatype(dtype):
            return dtype.is_iterable
        elif isinstance(dtype, (NativeRange, NativeTensor)):
            return True
        else:
            return False
    except:
        return False

# TODO improve and remove try/except
def is_with_construct_datatype(dtype):
    """Returns True if dtype is an with_construct class."""
    try:
        if is_pyccel_datatype(dtype):
            return dtype.is_with_construct
        else:
            return False
    except:
        return False

# TODO check the use of floats
def datatype(arg):
    """Returns the datatype singleton for the given dtype.

    arg : str or sympy expression
        If a str ('bool', 'int', 'float', 'double', or 'void'), return the
        singleton for the corresponding dtype. If a sympy expression, return
        the datatype that best fits the expression. This is determined from the
        assumption system. For more control, use the `DataType` class directly.

    Returns:
        DataType

    """
    def infer_dtype(arg):
        if arg.is_integer:
            return Int
        elif arg.is_Boolean:
            return Bool
        else:
            return Double

    if isinstance(arg, str):
        if arg.lower() not in dtype_registry:
            raise ValueError("Unrecognized datatype " + arg)
        return dtype_registry[arg]
    elif isinstance(arg, (Variable, IndexedVariable, IndexedElement)):
        if isinstance(arg.dtype, DataType):
            return dtype_registry[arg.dtype.name.lower()]
        else:
            raise TypeError('Expecting a DataType')
    else:
        arg = sympify(arg)
        if isinstance(arg, ImmutableDenseMatrix):
            dts = [infer_dtype(i) for i in arg]
            if all([i is Bool for i in dts]):
                return Bool
            elif all([i is Int for i in dts]):
                return Int
            else:
                return Double
        else:
            return infer_dtype(arg)

class EqualityStmt(Relational):
    """Represents a relational equality expression in the code."""
    def __new__(cls,lhs,rhs):
        lhs = sympify(lhs)
        rhs = sympify(rhs)
        return Relational.__new__(cls,lhs,rhs)
    @property
    def canonical(self):
        return self

class NotequalStmt(Relational):
    """Represents a relational not equality expression in the code."""
    def __new__(cls,lhs,rhs):
        lhs = sympify(lhs)
        rhs = sympify(rhs)
        return Relational.__new__(cls,lhs,rhs)


class Is(Basic):
    """Represents a is expression in the code.

    Examples

    >>> from pyccel.ast import Is
    >>> from pyccel.ast import Nil
    >>> from sympy.abc import x
    >>> Is(x, Nil())
    Is(x, None)
    """
    def __new__(cls, lhs, rhs):
        return Basic.__new__(cls, lhs, rhs)

    @property
    def lhs(self):
        return self._args[0]

    @property
    def rhs(self):
        return self._args[1]


# TODO remove kind from here and put it in FunctionDef
class FunctionCall(AtomicExpr):
    """
    Base class for applied mathematical functions.

    It also serves as a constructor for undefined function classes.

    func: FunctionDef, str
        an instance of FunctionDef or function name

    arguments: list, tuple, None
        a list of arguments.

    kind: str
        'function' or 'procedure'. default value: 'function'

    Examples

    Examples

    >>> from pyccel.ast.core import Assign, Variable
    >>> from pyccel.ast.core import FunctionDef
    >>> x = Variable('int', 'x')
    >>> y = Variable('int', 'y')
    >>> args        = [x]
    >>> results     = [y]
    >>> body        = [Assign(y,x+1)]
    >>> incr = FunctionDef('incr', args, results, body)
    >>> n = Variable('int', 'n')
    >>> incr(n)
    incr(n)
    >>> type(incr(n))
    pyccel.ast.core.FunctionCall
    >>> incr(n)*2+1
    1 + 2*incr(n)
    >>> incr(n)+1
    incr(n) + 1
    >>> incr(n)*2
    2*incr(n)
    """
    is_commutative = True

    # TODO improve
    def __new__(cls, func, arguments, cls_variable=None, kind='function'):
        if not isinstance(func, (FunctionDef, str)):
            raise TypeError("Expecting func to be a FunctionDef or str")

        if isinstance(func, FunctionDef):
            kind = func.kind
            f_name = func.name
        else:
            f_name = func

#        if not isinstance(kind, str):
#            raise TypeError("Expecting a string for kind.")
#
#        if not (kind in ['function', 'procedure']):
#            raise ValueError("kind must be one among {'function', 'procedure'}")
#        if isinstance(func,FunctionDef) and func.cls_name and not cls_variable:
#            raise TypeError("Expecting a cls_variable.")

        obj = Basic.__new__(cls, f_name)

        obj._kind         = kind
        obj._func         = func
        obj._arguments    = arguments

        return obj

    def _sympystr(self, printer):
        sstr = printer.doprint
        name = sstr(self.name)
        args = ''
        if not(self.arguments) is None:
            args = ', '.join(sstr(i) for i in self.arguments)
        return '{0}({1})'.format(name, args)

    @property
    def func(self):
        return self._func

    @property
    def kind(self):
        return self._kind

    @property
    def arguments(self):
        return self._arguments

    @property
    def name(self):
        if isinstance(self.func, FunctionDef):
            return self.func.name
        else:
            return self.func

class MethodCall(AtomicExpr):
    """
    Base class for applied mathematical functions.

    It also serves as a constructor for undefined function classes.

    func: FunctionDef, str
        an instance of FunctionDef or function name

    arguments: list, tuple, None
        a list of arguments.

    kind: str
        'function' or 'procedure'. default value: 'function'

    Examples

    Examples

    >>> from pyccel.ast.core import Assign, Variable
    >>> from pyccel.ast.core import FunctionDef
    >>> x = Variable('int', 'x')
    >>> y = Variable('int', 'y')
    >>> args        = [x]
    >>> results     = [y]
    >>> body        = [Assign(y,x+1)]
    >>> incr = FunctionDef('incr', args, results, body)
    >>> n = Variable('int', 'n')
    >>> incr(n)
    incr(n)
    >>> type(incr(n))
    pyccel.ast.core.FunctionCall
    >>> incr(n)*2+1
    1 + 2*incr(n)
    >>> incr(n)+1
    incr(n) + 1
    >>> incr(n)*2
    2*incr(n)
    """

    is_commutative = True

    # TODO improve
    def __new__(cls, func, arguments,cls_variable=None, kind='function'):
        if not isinstance(func, (FunctionDef, str)):
            raise TypeError("Expecting func to be a FunctionDef or str")

        if isinstance(func, FunctionDef):
            kind = func.kind

#        if not isinstance(kind, str):
#            raise TypeError("Expecting a string for kind.")
#
#        if not (kind in ['function', 'procedure']):
#            raise ValueError("kind must be one among {'function', 'procedure'}")
#
#        if isinstance(func,FunctionDef) and func.cls_name and not cls_variable:
#            raise TypeError("Expecting a cls_variable.")

        f_name = func.name

        obj = Basic.__new__(cls, f_name)
        obj._cls_variable=cls_variable

        obj._kind      = kind
        obj._func      = func
        obj._arguments = arguments

        return obj

    def _sympystr(self, printer):
        sstr = printer.doprint
        name = sstr(self.name)
        args = ''
        if not(self.arguments) is None:
            args = ', '.join(sstr(i) for i in self.arguments)
        return '{0}({1})'.format(name, args)

    @property
    def func(self):
        return self._func

    @property
    def kind(self):
        return self._kind

    @property
    def arguments(self):
        return self._arguments
    @property
    def cls_variable(self):
        return self._cls_variable

    @property
    def name(self):
        if isinstance(self.func, FunctionDef):
            return self.func.name
        else:
            return self.func


class ConstructorCall(MethodCall):
    """
    class for a call to class constructor in the code.
    """
    @property
    def this(self):
        return self.arguments[0]

    @property
    def attributs(self):
        """Returns all attributs of the __init__ function."""
        attr = []
        for i in self.func.body:
            if isinstance(i, Assign) and (str(i.lhs).startswith('self.')):
                attr += [i.lhs]
        return attr


class Nil(Basic):
    """
    class for None object in the code.
    """

    def _sympystr(self, printer):
        sstr = printer.doprint
        return sstr('None')


class Variable(Symbol):
    """Represents a typed variable.

    dtype : str, DataType
        The type of the variable. Can be either a DataType,
        or a str (bool, int, float, double).

    name : str, list, DottedName
        The sympy object the variable represents. This can be either a string
        or a dotted name, when using a Class attribut.

    rank : int
        used for arrays. [Default value: 0]

    allocatable: False
        used for arrays, if we need to allocate memory [Default value: False]

    shape: int or list
        shape of the array. [Default value: None]

    cls_base: class
        class base if variable is an object or an object member

    Examples

    >>> from sympy import symbols
    >>> from pyccel.ast.core import Variable
    >>> Variable('int', 'n')
    n
    >>> Variable('float', x, rank=2, shape=(n,2), allocatable=True)
    x
    >>> Variable('int', ('matrix', 'n_rows'))
    matrix.n_rows
    """
    def __new__(cls, dtype, name,
                rank=0,
                allocatable=False,
                is_pointer=False,
                is_target=False,
                is_polymorphic=None,
                is_optional=None,
                shape=None, cls_base=None, cls_parameters=None):

        if isinstance(dtype, str):
            dtype = datatype(dtype)
        elif not isinstance(dtype, DataType):
            raise TypeError("datatype must be an instance of DataType.")

        if allocatable is None:
            allocatable = False
        elif not isinstance(allocatable, bool):
            print '$$$$$$$$$$ ', type(allocatable)
            raise TypeError("allocatable must be a boolean.")

        if is_pointer is None:
            is_pointer = False
        elif not isinstance(is_pointer, bool):
            raise TypeError("is_pointer must be a boolean.")

        if is_target is None:
            is_target = False
        elif not isinstance(is_target, bool):
            raise TypeError("is_target must be a boolean.")

        if is_polymorphic is None:
            if isinstance(dtype, CustomDataType):
                is_polymorphic = dtype.is_polymorphic
            else:
                is_polymorphic = False
        elif not isinstance(is_polymorphic, bool):
            raise TypeError("is_polymorphic must be a boolean.")

        if is_optional is None:
            is_optional = False
        elif not isinstance(is_optional, bool):
            raise TypeError("is_optional must be a boolean.")

        # if class attribut
        if isinstance(name, str):
            name = name.split('.')
            if len(name) == 1:
                name = name[0]
            else:
                name = DottedName(*name)

        if not isinstance(name, (str, DottedName)):
            raise TypeError('Expecting a string or DottedName, '
                            'given {0}'.format(type(name)))

        if not isinstance(rank, int):
            raise TypeError("rank must be an instance of int.")

        if isinstance(shape, Tuple) and len(shape) == 1:
            shape = shape[0]

#        if not shape==None:
#            if  (not isinstance(shape,int) and not isinstance(shape,tuple) and not all(isinstance(n, int) for n in shape)):
#                raise TypeError("shape must be an instance of int or tuple of int")

        # TODO improve order of arguments
        return Basic.__new__(cls, dtype, name, rank, allocatable, shape,
                             cls_base, cls_parameters,
                             is_pointer, is_target, is_polymorphic, is_optional)

    @property
    def dtype(self):
        return self._args[0]

    @property
    def name(self):
        return self._args[1]

    @property
    def rank(self):
        return self._args[2]

    @property
    def allocatable(self):
        return self._args[3]

    @property
    def shape(self):
        return self._args[4]

    @property
    def cls_base(self):
        return self._args[5]

    @property
    def cls_parameters(self):
        return self._args[6]

    @property
    def is_pointer(self):
        return self._args[7]

    @property
    def is_target(self):
        return self._args[8]

    @property
    def is_polymorphic(self):
        return self._args[9]

    @property
    def is_optional(self):
        return self._args[10]

    def __str__(self):
        if isinstance(self.name, (str, DottedName)):
            return str(self.name)
        elif self.name is iterable:
            return '.'.join(str(n) for n in self.name)

    def _sympystr(self, printer):
        sstr = printer.doprint
        if isinstance(self.name, (str, DottedName)):
            return '{}'.format(sstr(self.name))
        elif self.name is iterable:
            return '.'.join(sstr(n) for n in self.name)

    def inspect(self):
        """inspects the variable."""
        print('>>> Variable')
        print('  name           = {}'.format(self.name))
        print('  dtype          = {}'.format(self.dtype))
        print('  rank           = {}'.format(self.rank))
        print('  allocatable    = {}'.format(self.allocatable))
        print('  shape          = {}'.format(self.shape))
        print('  cls_base       = {}'.format(self.cls_base))
        print('  cls_parameters = {}'.format(self.cls_parameters))
        print('  is_pointer     = {}'.format(self.is_pointer))
        print('  is_target      = {}'.format(self.is_target))
        print('  is_polymorphic = {}'.format(self.is_polymorphic))
        print('  is_optional    = {}'.format(self.is_optional))
        print('<<<')

    def clone(self, name):
        # TODO check it is up to date
        cls = eval(self.__class__.__name__)

        return cls(self.dtype,
                   name,
                   rank=self.rank,
                   allocatable=self.allocatable,
                   shape=self.shape,
                   is_pointer=self.is_pointer,
                   is_target=self.is_target,
                   is_polymorphic=self.is_polymorphic,
                   is_optional=self.is_optional,
                   cls_base=self.cls_base,
                   cls_parameters=self.cls_parameters)



class DottedVariable(AtomicExpr, Boolean):
    """
    Represents a dotted variable.
    """
    def __new__(cls, *args):

        if  not isinstance(args[0],(Variable, Symbol, IndexedVariable,
                                    IndexedBase, Indexed, Function,
                                    DottedVariable)):
            raise TypeError('Expecting a Variable or a function call, '
                            'got instead {0} of type {1}'.format(str(args[0]),
                                                                  type(args[0])))

        if  not isinstance(args[1],(Variable, Symbol, IndexedVariable,
                                    IndexedBase, Indexed, Function)):
            raise TypeError('Expecting a Variable or a function call,'
                            ' got instead {0} of type {1}'.format(str(args[1]),
                                                                  type(args[1])))

        return Basic.__new__(cls,args[0],args[1])

    @property
    def args(self):
        return [self._args[0],self._args[1]]

    @ property
    def name(self):
        name_0 = self.args[0].name 
        if isinstance(self.args[1], Function):
            name_1 = str(type(self.args[1]).__name__)
        else:
            name_1 = self.args[1].name
        return name_0 + '.' + name_1


class ValuedVariable(Variable):
    """Represents a valued variable in the code.

    variable: Variable
        A single variable
    value: Variable, or instance of Native types
        value associated to the variable

    Examples

    >>> from pyccel.ast.core import ValuedVariable
    >>> n  = ValuedVariable('int', 'n', value=4)
    >>> n
    n := 4
    """

    def __new__(cls, *args, **kwargs):

        # if value is not given, we set it to Nil
        # we also remove value from kwargs,
        # since it is not a valid argument for Variable
        value = kwargs.pop('value', Nil())

        obj = Variable.__new__(cls, *args, **kwargs)

        obj._value = value

        return obj

    @property
    def value(self):
        return self._value

    def _sympystr(self, printer):
        sstr = printer.doprint

        name = sstr(self.name)
        value = sstr(self.value)
        return '{0}={1}'.format(name, value)


class Argument(Symbol):
    """An abstract Argument data structure.

    Examples

    >>> from pyccel.ast.core import Argument
    >>> n = Argument('n')
    >>> n
    n
    """
    pass


class ValuedArgument(Basic):
    """Represents a valued argument in the code.

    Examples

    >>> from pyccel.ast.core import ValuedArgument
    >>> n = ValuedArgument('n', 4)
    >>> n
    n=4
    """

    def __new__(cls, expr, value):
        if isinstance(expr, str):
            expr = Argument(expr)

        if not isinstance(expr, Argument):
            raise TypeError('Expecting an argument')

        return Basic.__new__(cls, expr, value)

    @property
    def argument(self):
        return self._args[0]

    @property
    def value(self):
        return self._args[1]

    @property
    def name(self):
        return self.argument.name

    def _sympystr(self, printer):
        sstr = printer.doprint

        argument = sstr(self.argument)
        value    = sstr(self.value)
        return '{0}={1}'.format(argument, value)


# TODO keep sympify?
class Return(Basic):
    """Represents a function return in the code.

    expr : sympy expr
        The expression to return.
    """

    def __new__(cls, expr):
#        expr = _sympify(expr)
        return Basic.__new__(cls, expr)

    @property
    def expr(self):
        return self._args[0]

class FunctionDef(Basic):
    """Represents a function definition.

    name : str
        The name of the function.

    arguments : iterable
        The arguments to the function.

    results : iterable
        The direct outputs of the function.

    body : iterable
        The body of the function.

    local_vars : list of Symbols
        These are used internally by the routine.

    global_vars : list of Symbols
        Variables which will not be passed into the function.

    cls_name: str
        Class name if the function is a method of cls_name

    hide: bool
        if True, the function definition will not be generated.

    kind: str
        'function' or 'procedure'. default value: 'function'

    imports: list, tuple
        a list of needed imports

    Examples

    >>> from pyccel.ast.core import Assign, Variable, FunctionDef
    >>> x = Variable('float', 'x')
    >>> y = Variable('float', 'y')
    >>> args        = [x]
    >>> results     = [y]
    >>> body        = [Assign(y,x+1)]
    >>> FunctionDef('incr', args, results, body)
    FunctionDef(incr, (x,), (y,), [y := 1 + x], [], [], None, False, function)

    One can also use parametrized argument, using ValuedArgument

    >>> from pyccel.ast.core import Variable
    >>> from pyccel.ast.core import Assign
    >>> from pyccel.ast.core import FunctionDef
    >>> from pyccel.ast.core import ValuedArgument
    >>> from pyccel.ast.core import GetDefaultFunctionArg
    >>> n = ValuedArgument('n', 4)
    >>> x = Variable('float', 'x')
    >>> y = Variable('float', 'y')
    >>> args        = [x, n]
    >>> results     = [y]
    >>> body        = [Assign(y,x+n)]
    >>> FunctionDef('incr', args, results, body)
    FunctionDef(incr, (x, n=4), (y,), [y := 1 + x], [], [], None, False, function, [])
    """

    def __new__(cls, name, arguments, results, \
                body, local_vars=[], global_vars=[], \
                cls_name=None, hide=False, kind='function', imports=[]):
        # name
        if isinstance(name, str):
            name = Symbol(name)
        elif isinstance(name,(tuple,list)):
            name_ = []
            for i in name:
                if isinstance(i,str):
                    name = name +Symbol(i)
                elif not isinstance(i, Symbol):
                    raise TypeError("Function name must be Symbol or string")
            name=tuple(name_)

        elif not isinstance(name, Symbol):
            raise TypeError("Function name must be Symbol or string")
        # arguments
        if not iterable(arguments):
            raise TypeError("arguments must be an iterable")
        # TODO improve and uncomment
#        if not all(isinstance(a, Argument) for a in arguments):
#            raise TypeError("All arguments must be of type Argument")
        arguments = Tuple(*arguments)
        # body
        if not iterable(body):
            raise TypeError("body must be an iterable")
#        body = Tuple(*(i for i in body))
        # results
        if not iterable(results):
            raise TypeError("results must be an iterable")
        results = Tuple(*results)
        # if method
        if cls_name:

            if not(isinstance(cls_name, str)):
                raise TypeError("cls_name must be a string")
            #if not cls_variable:
             #   raise TypeError('Expecting a instance of {0}'.format(cls_name))

        if kind is None:
            kind = 'function'

        if not isinstance(kind, str):
            raise TypeError("Expecting a string for kind.")

        if not (kind in ['function', 'procedure']):
            raise ValueError("kind must be one among {'function', 'procedure'}")

        if not iterable(imports):
            raise TypeError("imports must be an iterable")

        return Basic.__new__(cls, name, \
                             arguments, results, \
                             body, \
                             local_vars, global_vars, \
                             cls_name,hide, kind, imports)

    @property
    def name(self):
        return self._args[0]

    @property
    def arguments(self):
        return self._args[1]

    @property
    def results(self):
        return self._args[2]

    @property
    def body(self):
        return self._args[3]

    @property
    def local_vars(self):
        return self._args[4]

    @property
    def global_vars(self):
        return self._args[5]

    @property
    def cls_name(self):
        return self._args[6]


    @property
    def hide(self):
        return self._args[7]

    @property
    def kind(self):
        return self._args[8]

    @property
    def imports(self):
        return self._args[9]

    def print_body(self):
        for s in self.body:
            print (s)

  #  def set_name(self,new_name):
   #         return FunctionDef(new_name, self.arguments, self.results, self.body, self.local_vars,
    #                  self.global_vars, self.cls_name, self.hide, self.kind, self.imports)

#    @property
#    def declarations(self):
#        ls = self.arguments + self.results + self.local_vars
#        return [Declare(i.dtype, i) for i in ls]

    def rename(self, newname):
        """
        Rename the FunctionDef name by creating a new FunctionDef with
        newname.

        newname: str
            new name for the FunctionDef
        """
        return FunctionDef(newname, self.arguments, self.results, self.body, \
                           local_vars=self.local_vars, \
                           global_vars=self.global_vars, \
                           cls_name=self.cls_name, \
                           hide=self.hide, \
                           kind=self.kind)

    def __call__(self, *args, **kwargs):
        """Represents a call to the function."""
        # TODO treat parametrized arguments.
        #      this will be done later, once it is validated for FunctionCall

        # we remove 'self' from arguments
        f_args = self.arguments[1:]
        args = list(args)
        print args
        print f_args
        assert(len(args) == len(f_args))

        return FunctionCall(self, args)

    @property
    def is_procedure(self):
        """Returns True if a procedure."""
        #flag = ((len(self.results) == 1) and (self.results[0].allocatable))
        flag = ((len(self.results) == 1) and (self.results[0].rank > 0))
        flag = flag or (len(self.results) > 1)
        flag = flag or (len(self.results) == 0)
        flag = flag or (self.kind == 'procedure')

        return flag

    def is_compatible_header(self, header):
        """
        Returns True if the header is compatible with the given FunctionDef.

        header: Header
            a pyccel header suppose to describe the FunctionDef
        """
        cond_args    = (len(self.arguments) == len(header.dtypes))
        cond_results = (len(self.results)   == len(header.results))

        header_with_results = (len(header.results) > 0)

        if not cond_args:
            return False

        if header_with_results and not cond_results:
            return False

        return True


class GetDefaultFunctionArg(Basic):
    """Creates a FunctionDef for handling optional arguments in the code.

    arg: ValuedArgument, ValuedVariable
        argument for which we want to create the function returning the default
        value

    func: FunctionDef
        the function/subroutine in which the optional arg is used

    Examples

    >>> from pyccel.ast.core import Variable
    >>> from pyccel.ast.core import Assign
    >>> from pyccel.ast.core import FunctionDef
    >>> from pyccel.ast.core import ValuedArgument
    >>> from pyccel.ast.core import GetDefaultFunctionArg
    >>> n = ValuedArgument('n', 4)
    >>> x = Variable('float', 'x')
    >>> y = Variable('float', 'y')
    >>> args        = [x, n]
    >>> results     = [y]
    >>> body        = [Assign(y,x+n)]
    >>> incr = FunctionDef('incr', args, results, body)
    >>> get_n = GetDefaultFunctionArg(n, incr)
    >>> get_n.name
    get_default_incr_n
    >>> get_n
    get_default_incr_n(n=4)

    You can also use **ValuedVariable** as in the following example

    >>> from pyccel.ast.core import ValuedVariable
    >>> n = ValuedVariable('int', 'n', value=4)
    >>> x = Variable('float', 'x')
    >>> y = Variable('float', 'y')
    >>> args        = [x, n]
    >>> results     = [y]
    >>> body        = [Assign(y,x+n)]
    >>> incr = FunctionDef('incr', args, results, body)
    >>> get_n = GetDefaultFunctionArg(n, incr)
    >>> get_n
    get_default_incr_n(n=4)
    """

    def __new__(cls, arg, func):

        if not isinstance(arg, (ValuedArgument, ValuedVariable)):
            raise TypeError('Expecting a ValuedArgument or ValuedVariable')

        if not isinstance(func, FunctionDef):
            raise TypeError('Expecting a FunctionDef')

        return Basic.__new__(cls, arg, func)

    @property
    def argument(self):
        return self._args[0]

    @property
    def func(self):
        return self._args[1]

    @property
    def name(self):
        text = 'get_default_{func}_{arg}'.format(arg=self.argument.name,
                                                 func=self.func.name)
        return text

    def _sympystr(self, printer):
        sstr = printer.doprint

        name = sstr(self.name)
        argument = sstr(self.argument)
        return '{0}({1})'.format(name, argument)


class ClassDef(Basic):
    """Represents a class definition.

    name : str
        The name of the class.

    attributs: iterable
        The attributs to the class.

    methods: iterable
        Class methods

    options: list, tuple
        list of options ('public', 'private', 'abstract')

    imports: list, tuple
        list of needed imports

    Examples

    >>> from pyccel.ast.core import Variable, Assign
    >>> from pyccel.ast.core import ClassDef, FunctionDef
    >>> x = Variable('double', 'x')
    >>> y = Variable('double', 'y')
    >>> z = Variable('double', 'z')
    >>> t = Variable('double', 't')
    >>> a = Variable('double', 'a')
    >>> b = Variable('double', 'b')
    >>> body = [Assign(y,x+a)]
    >>> translate = FunctionDef('translate', [x,y,a,b], [z,t], body)
    >>> attributs   = [x,y]
    >>> methods     = [translate]
    >>> ClassDef('Point', attributs, methods)
    ClassDef(Point, (x, y), (FunctionDef(translate, (x, y, a, b), (z, t), [y := a + x], [], [], None, False, function),), [public])
    """

    def __new__(cls, name, attributs, methods, \
                options=['public'], imports=[]):
        # name
        if isinstance(name, str):
            name = Symbol(name)
        elif not isinstance(name, Symbol):
            raise TypeError("Function name must be Symbol or string")
        # attributs
        if not iterable(attributs):
            raise TypeError("attributs must be an iterable")
        attributs = Tuple(*attributs)
        # methods
        if not iterable(methods):
            raise TypeError("methods must be an iterable")
        # options
        if not iterable(options):
            raise TypeError("options must be an iterable")
        # imports
        if not iterable(imports):
            raise TypeError("imports must be an iterable")

        for i in methods:
            imports += i.imports
        imports = set(imports) # for unicity
        imports = Tuple(*imports)

        # ...
        # look if the class has the method __del__
        d_methods = {}
        for i in methods:
            d_methods[str(i.name).replace('\'','')] = i
        if not ('__del__' in d_methods):
            dtype = DataTypeFactory(str(name), ("_name"), prefix='Custom')
            this  = Variable(dtype(), 'self')

            # constructs the __del__ method if not provided
            args = []
            for a in attributs:
                if isinstance(a, Variable):
                    if a.allocatable:
                        args.append(a)

            args = [Variable(a.dtype, DottedName(str(this), str(a.name))) for a in args]
            body = [Del(a) for a in args]

            free = FunctionDef('__del__', [this], [], \
                               body, local_vars=[], global_vars=[], \
                               cls_name='__UNDEFINED__', kind='procedure', imports=[])

            methods = list(methods) + [free]
        methods = Tuple(*methods)
        # ...

        return Basic.__new__(cls, name, attributs, methods, options, imports)

    @property
    def name(self):
        return self._args[0]

    @property
    def attributs(self):
        return self._args[1]

    @property
    def methods(self):
        return self._args[2]

    @property
    def options(self):
        return self._args[3]

    @property
    def imports(self):
        return self._args[4]

    @property
    def methods_as_dict(self):
        """Returns a dictionary that contains all methods, where the key is the
        method's name."""
        d_methods = {}
        for i in self.methods:
            d_methods[str(i.name)] = i
        return d_methods

    @property
    def attributs_as_dict(self):
        """Returns a dictionary that contains all attributs, where the key is the
        attribut's name."""
        d_attributs = {}
        for i in self.attributs:
            d_attributs[str(i.name)] = i
        return d_attributs

    # TODO add other attributs?
    @property
    def this(self):
        alias  = None
        name   = str(self.name)
        dtype = DataTypeFactory(name, ("_name"), \
                                prefix='Custom', \
                                alias=alias)

        return Variable(dtype(), 'self')

    def get_attribute(self, O, attr):
        """Returns the attribute attr of the class O of instance self."""
        if not isinstance(attr, str):
            raise TypeError('Expecting attribute to be a string')

        if isinstance(O, Variable):
            cls_name = str(O.name)
        else:
            cls_name = str(O)

        attributs = {}
        for i in self.attributs:
            attributs[str(i.name)] = i

        if not attr in attributs:
            raise ValueError('{0} is not an attribut of {1}'.format(attr, str(self)))

        var = attributs[attr]
        name = DottedName(cls_name, str(var.name))
        return Variable(var.dtype, name, \
                        rank=var.rank, \
                        allocatable=var.allocatable, \
                        shape=var.shape, \
                        cls_base=var.cls_base)

    @property
    def is_iterable(self):
        """Returns True if the class has an iterator."""
        names = [str(m.name) for m in self.methods]
        if ('__next__' in names) and ('__iter__' in names):
            return True
        elif ('__next__' in names):
            raise ValueError('ClassDef does not contain __iter__ method')
        elif ('__iter__' in names):
            raise ValueError('ClassDef does not contain __next__ method')
        else:
            return False

    @property
    def is_with_construct(self):
        """Returns True if the class is a with construct."""
        names = [str(m.name) for m in self.methods]
        if ('__enter__' in names) and ('__exit__' in names):
            return True
        elif ('__enter__' in names):
            raise ValueError('ClassDef does not contain __exit__ method')
        elif ('__exit__' in names):
            raise ValueError('ClassDef does not contain __enter__ method')
        else:
            return False

    @property
    def hide(self):
        if 'hide' in self.options:
            return True
        else:
            return self.is_iterable or self.is_with_construct

class Ceil(Function):
    """
    Represents ceil expression in the code.

    rhs: symbol or number
        input for the ceil function

    >>> from sympy import symbols
    >>> from pyccel.ast.core import Ceil, Variable
    >>> n,x,y = symbols('n,x,y')
    >>> var = Variable('float', x)
    >>> Ceil(x)
    Ceil(x)
    >>> Ceil(var)
    Ceil(x)
    """
    def __new__(cls,rhs):
        return Basic.__new__(cls,rhs)

    @property
    def rhs(self):
        return self._args[0]

class Import(Basic):
    """Represents inclusion of dependencies in the code.

    fil : str
        The filepath of the module (i.e. header in C).
    funcs
        The name of the function (or an iterable of names) to be imported.

    Examples

    >>> from pyccel.ast.core import Import
    >>> Import('numpy', 'linspace')
    Import(numpy, (linspace,))

    >>> from pyccel.ast.core import DottedName
    >>> from pyccel.ast.core import Import
    >>> mpi = DottedName('pyccel', 'stdlib', 'parallel', 'mpi')
    >>> Import(mpi, 'mpi_init')
    Import(pyccel.stdlib.parallel.mpi, (mpi_init,))
    >>> Import(mpi, '*')
    Import(pyccel.stdlib.parallel.mpi, (*,))
    """

    def __new__(cls, fil, funcs=None):
        if not isinstance(fil, (str, DottedName)):
            raise TypeError('Expecting a string or DottedName')

        if funcs:
            if iterable(funcs):
                funcs = Tuple(*[Symbol(f) for f in funcs])
            elif not isinstance(funcs, (str, DottedName)):
                raise TypeError("Unrecognized funcs type: ", funcs)

        return Basic.__new__(cls, fil, funcs)

    @property
    def fil(self):
        return self._args[0]

    @property
    def funcs(self):
        return self._args[1]

class Load(Basic):
    """Similar to 'importlib' in python. In addition, we can also provide the
    functions we want to import.

    module: str, DottedName
        name of the module to load.

    funcs: str, list, tuple, Tuple
        a string representing the function to load, or a list of strings.

    as_lambda: bool
        load as a Lambda expression, if True

    nargs: int
        number of arguments of the function to load. (default = 1)

    Examples

    >>> from pyccel.ast.core import Load
    """

    def __new__(cls, module, funcs=None, as_lambda=False, nargs=1):
        if not isinstance(module, (str, DottedName, list, tuple, Tuple)):
            raise TypeError('Expecting a string or DottedName, given'
                            ' {0}'.format(type(module)))

        # see syntax
        if isinstance(module, str):
            module = module.replace('__', '.')

        if isinstance(module, (list, tuple, Tuple)):
            module = DottedName(*module)

        if funcs:
            if not isinstance(funcs, (str, DottedName, list, tuple, Tuple)):
                raise TypeError('Expecting a string or DottedName')

            if isinstance(funcs, str):
                funcs = [funcs]
            elif not isinstance(funcs, (list, tuple, Tuple)):
                raise TypeError('Expecting a string, list, tuple, Tuple')

        if not isinstance(as_lambda, (BooleanTrue, BooleanFalse, bool)):
            raise TypeError('Expecting a boolean, given {0}'.format(as_lambda))

        return Basic.__new__(cls, module, funcs, as_lambda, nargs)

    @property
    def module(self):
        return self._args[0]

    @property
    def funcs(self):
        return self._args[1]

    @property
    def as_lambda(self):
        return self._args[2]

    @property
    def nargs(self):
        return self._args[3]

    def execute(self):
        module = str(self.module)
        try:
            package = importlib.import_module(module)
        except:
            raise ImportError('could not import {0}'.format(module))

        ls = []
        for f in self.funcs:
            try:
                m = getattr(package, '{0}'.format(str(f)))
            except:
                raise ImportError('could not import {0}'.format(f))

            # TODO improve
            if self.as_lambda:
                args = []
                for i in range(0, self.nargs):
                    fi = Symbol('f{0}'.format(i))
                    args.append(fi)
                if len(args) == 1:
                    arg = args[0]
                    m = Lambda(arg, m(arg, evaluate=False))
                else:
                    m = Lambda(args, m(*args, evaluate=False))

            ls.append(m)

        return ls


# TODO: Should Declare have an optional init value for each var?


class Declare(Basic):
    """Represents a variable declaration in the code.

    dtype : DataType
        The type for the declaration.
    variable(s)
        A single variable or an iterable of Variables. If iterable, all
        Variables must be of the same type.
    intent: None, str
        one among {'in', 'out', 'inout'}
    value: Expr
        variable value

    Examples

    >>> from pyccel.ast.core import Declare, Variable
    >>> Declare('int', Variable('int', 'n'))
    Declare(NativeInteger(), (n,), None)
    >>> Declare('double', Variable('double', 'x'), intent='out')
    Declare(NativeDouble(), (x,), out)
    """

    def __new__(cls, dtype, variables, intent=None, value=None):
        if isinstance(dtype, str):
            dtype = datatype(dtype)
        elif not isinstance(dtype, DataType):
            raise TypeError("datatype must be an instance of DataType.")

        if not isinstance(variables, (list, tuple, Tuple)):
            variables = [variables]
        for var in variables:
            if not isinstance(var, Variable):
                raise TypeError("var must be of type Variable, given {0}".format(var))
            if var.dtype != dtype:
                raise ValueError("All variables must have the same dtype")
        variables = Tuple(*variables)

        if intent:
            if not(intent in ['in', 'out', 'inout']):
                raise ValueError("intent must be one among {'in', 'out', 'inout'}")
        return Basic.__new__(cls, dtype, variables, intent, value)

    @property
    def dtype(self):
        return self._args[0]

    @property
    def variables(self):
        return self._args[1]

    @property
    def intent(self):
        return self._args[2]

    @property
    def value(self):
        return self._args[3]

class Break(Basic):
    """Represents a break in the code."""
    pass

class Continue(Basic):
    """Represents a continue in the code."""
    pass

class Raise(Basic):
    """Represents a raise in the code."""
    pass

# TODO: improve with __new__ from Function and add example
class Random(Function):
    """
    Represents a 'random' number in the code.
    """
    # TODO : remove later
    def __str__(self):
        return "random"

    def __new__(cls, seed):
        return Basic.__new__(cls, seed)

    @property
    def seed(self):
        return self._args[0]


# TODO: improve with __new__ from Function and add example
class Len(Function):
    """
    Represents a 'len' expression in the code.
    """
    # TODO : remove later
    def __str__(self):
        return "len"

    def __new__(cls, rhs):
        return Basic.__new__(cls, rhs)

    @property
    def rhs(self):
        return self._args[0]

# TODO add example
class Shape(Function):
    """
    Represents a 'shape' expression in the code.
    """
    # TODO : remove later
    def __str__(self):
        return "shape"

    def __new__(cls, rhs):
        return Basic.__new__(cls, rhs)

    @property
    def rhs(self):
        return self._args[0]

# TODO: add example
class Min(Function):
    """Represents a 'min' expression in the code."""
    def __new__(cls, *args):
        return Basic.__new__(cls, *args)

# TODO: add example
class Max(Function):
    """Represents a 'max' expression in the code."""
    def __new__(cls, *args):
        return Basic.__new__(cls, *args)

# TODO: add example
class Mod(Function):
    """Represents a 'mod' expression in the code."""
    def __new__(cls, *args):
        return Basic.__new__(cls, *args)

# TODO: improve with __new__ from Function and add example
class Dot(Function):
    """
    Represents a 'dot' expression in the code.

    expr_l: variable
        first variable
    expr_r: variable
        second variable
    """
    def __new__(cls, expr_l, expr_r):
        return Basic.__new__(cls, expr_l, expr_r)

    @property
    def expr_l(self):
        return self.args[0]

    @property
    def expr_r(self):
        return self.args[1]

# TODO: treat as a Function
# TODO: add example
class Sign(Basic):

    def __new__(cls,expr):
        return Basic.__new__(cls, expr)

    @property
    def rhs(self):
        return self.args[0]

class Zeros(Basic):
    """Represents variable assignment using numpy.zeros for code generation.

    lhs : Expr
        Sympy object representing the lhs of the expression. These should be
        singular objects, such as one would use in writing code. Notable types
        include Symbol, MatrixSymbol, MatrixElement, and Indexed. Types that
        subclass these types are also supported.

    shape : int, list, tuple
        int or list of integers

    grid : Range, Tensor
        ensures a one-to-one representation of the array.

    Examples

    >>> from pyccel.ast.core import Variable, Zeros
    >>> n = Variable('int', 'n')
    >>> m = Variable('int', 'm')
    >>> x = Variable('int', 'x')
    >>> Zeros(x, (n,m))
    x := 0
    >>> y = Variable('bool', 'y')
    >>> Zeros(y, (n,m))
    y := False
    """
    # TODO improve in the spirit of assign
    def __new__(cls, lhs, shape=None, grid=None):
        lhs   = sympify(lhs)

        if shape:
            if isinstance(shape, list):
                # this is a correction. otherwise it is not working on LRZ
                if isinstance(shape[0], list):
                    shape = Tuple(*(sympify(i) for i in shape[0]))
                else:
                    shape = Tuple(*(sympify(i) for i in shape))
            elif isinstance(shape, int):
                shape = Tuple(sympify(shape))
            elif isinstance(shape,Len):
                shape = shape.str
            else:
                shape = shape

        if grid:
            if not isinstance(grid, (Range, Tensor, Variable)):
                raise TypeError('Expecting a Range, Tensor or a Variable object.')

        # Tuple of things that can be on the lhs of an assignment
        assignable = (Symbol, MatrixSymbol, MatrixElement, Indexed, Idx)
        if not isinstance(lhs, assignable):
            raise TypeError("Cannot assign to lhs of type %s." % type(lhs))

        return Basic.__new__(cls, lhs, shape, grid)

    def _sympystr(self, printer):
        sstr = printer.doprint
        return '{0} := {1}'.format(sstr(self.lhs), sstr(self.init_value))

    @property
    def lhs(self):
        return self._args[0]

    @property
    def shape(self):
        if self._args[1]:
            return self._args[1]
        else:
            ranges = self.grid.ranges
            sh = [r.size for r in ranges]
            return Tuple(*(i for i in sh))

    @property
    def grid(self):
        return self._args[2]

    @property
    def init_value(self):
        dtype = self.lhs.dtype
        if isinstance(dtype, NativeInteger):
            value = 0
        elif isinstance(dtype, NativeFloat):
            value = 0.0
        elif isinstance(dtype, NativeDouble):
            value = 0.0
        elif isinstance(dtype, NativeComplex):
            value = 0.0
        elif isinstance(dtype, NativeBool):
            value = BooleanFalse()
        else:
            raise TypeError('Unknown type')
        return value

class Ones(Zeros):
    """
    Represents variable assignment using numpy.ones for code generation.

    lhs : Expr
        Sympy object representing the lhs of the expression. These should be
        singular objects, such as one would use in writing code. Notable types
        include Symbol, MatrixSymbol, MatrixElement, and Indexed. Types that
        subclass these types are also supported.

    shape : int or list of integers

    Examples

    >>> from pyccel.ast.core import Variable, Ones
    >>> n = Variable('int', 'n')
    >>> m = Variable('int', 'm')
    >>> x = Variable('int', 'x')
    >>> Ones(x, (n,m))
    x := 1
    >>> y = Variable('bool', 'y')
    >>> Ones(y, (n,m))
    y := True
    """
    @property
    def init_value(self):
        dtype = self.lhs.dtype
        if isinstance(dtype, NativeInteger):
            value = 1
        elif isinstance(dtype, NativeFloat):
            value = 1.0
        elif isinstance(dtype, NativeDouble):
            value = 1.0
        elif isinstance(dtype, NativeComplex):
            value = 1.0
        elif isinstance(dtype, NativeBool):
            value = BooleanTrue()
        else:
            raise TypeError('Unknown type')
        return value

# TODO: add example
class Array(Basic):
    """Represents variable assignment using numpy.array for code generation.

    lhs : Expr
        Sympy object representing the lhs of the expression. These should be
        singular objects, such as one would use in writing code. Notable types
        include Symbol, MatrixSymbol, MatrixElement, and Indexed. Types that
        subclass these types are also supported.

    rhs : Expr
        Sympy object representing the rhs of the expression. These should be
        singular objects, such as one would use in writing code. Notable types
        include Symbol, MatrixSymbol, MatrixElement, and Indexed. Types that
        subclass these types are also supported.

    shape : int or list of integers
    """
    def __new__(cls, lhs,rhs,shape):
        lhs   = sympify(lhs)


        # Tuple of things that can be on the lhs of an assignment
        assignable = (Symbol, MatrixSymbol, MatrixElement, Indexed, Idx)
        if not isinstance(lhs, assignable):
            raise TypeError("Cannot assign to lhs of type %s." % type(lhs))
        if not isinstance(rhs, (list, ndarray)):
            raise TypeError("cannot assign rhs of type %s." % type(rhs))
        if not isinstance(shape, tuple):
            raise TypeError("shape must be of type tuple")


        return Basic.__new__(cls, lhs, rhs,shape)

    def _sympystr(self, printer):
        sstr = printer.doprint
        return '{0} := 0'.format(sstr(self.lhs))

    @property
    def lhs(self):
        return self._args[0]

    @property
    def rhs(self):
        return self._args[1]

    @property
    def shape(self):
        return self._args[2]

# TODO - add examples
class ZerosLike(Basic):
    """Represents variable assignment using numpy.zeros_like for code generation.

    lhs : Expr
        Sympy object representing the lhs of the expression. These should be
        singular objects, such as one would use in writing code. Notable types
        include Symbol, MatrixSymbol, MatrixElement, and Indexed. Types that
        subclass these types are also supported.

    rhs : Variable
        the input variable

    Examples

    >>> from sympy import symbols
    >>> from pyccel.ast.core import Zeros, ZerosLike
    >>> n,m,x = symbols('n,m,x')
    >>> y = Zeros(x, (n,m))
    >>> z = ZerosLike(y)
    """
    # TODO improve in the spirit of assign
    def __new__(cls, lhs, rhs):
        if isinstance(lhs, str):
            lhs = Symbol(lhs)
        # Tuple of things that can be on the lhs of an assignment
        assignable = (Symbol, MatrixSymbol, MatrixElement, \
                      Indexed, Idx, Variable)
        if not isinstance(lhs, assignable):
            raise TypeError("Cannot assign to lhs of type %s." % type(lhs))

        return Basic.__new__(cls, lhs, rhs)

    def _sympystr(self, printer):
        sstr = printer.doprint
        return '{0} := 0'.format(sstr(self.lhs))

    @property
    def lhs(self):
        return self._args[0]

    @property
    def rhs(self):
        return self._args[1]

    @property
    def init_value(self):
        def _native_init_value(dtype):
            if isinstance(dtype, NativeInteger):
                return 0
            elif isinstance(dtype, NativeFloat):
                return 0.0
            elif isinstance(dtype, NativeDouble):
                return 0.0
            elif isinstance(dtype, NativeComplex):
                return 0.0
            elif isinstance(dtype, NativeBool):
                return BooleanFalse()
            raise TypeError('Expecting a Native type, given {}'.format(dtype))

        _native_types = (NativeInteger, NativeFloat, NativeDouble,
                         NativeComplex, NativeBool)

        rhs = self.rhs
        if isinstance(rhs.dtype, _native_types):
            return _native_init_value(rhs.dtype)
        elif isinstance(rhs, (Variable, IndexedVariable)):
            return _native_init_value(rhs.dtype)
        elif isinstance(rhs, IndexedElement):
            return _native_init_value(rhs.base.dtype)
        else:
            raise TypeError('Unknown type for {name}, given '
                            '{dtype}'.format(dtype=type(rhs), name=rhs))

# TODO: treat as a function
class Print(Basic):
    """Represents a print function in the code.

    expr : sympy expr
        The expression to return.

    Examples

    >>> from sympy import symbols
    >>> from pyccel.ast.core import Print
    >>> n,m = symbols('n,m')
    >>> Print(('results', n,m))
    Print((results, n, m))
    """

    def __new__(cls, expr):
        if not isinstance(expr, list):
            expr = sympify(expr)
        return Basic.__new__(cls, expr)

    @property
    def expr(self):
        return self._args[0]

class Del(Basic):
    """Represents a memory deallocation in the code.

    variables : list, tuple
        a list of pyccel variables

    Examples

    >>> from pyccel.ast.core import Del, Variable
    >>> x = Variable('float', 'x', rank=2, shape=(10,2), allocatable=True)
    >>> Del([x])
    Del([x])
    """

    def __new__(cls, expr):
        # TODO: check that the variable is allocatable
        if not iterable(expr):
            expr = Tuple(expr)
        return Basic.__new__(cls, expr)

    @property
    def variables(self):
        return self._args[0]

class EmptyLine(Basic):
    """Represents a EmptyLine in the code.

    text : str
       the comment line

    Examples

    >>> from pyccel.ast.core import EmptyLine
    >>> EmptyLine()

    """

    def __new__(cls):
        return Basic.__new__(cls)

    def _sympystr(self, printer):
        return '\n'

class Comment(Basic):
    """Represents a Comment in the code.

    text : str
       the comment line

    Examples

    >>> from pyccel.ast.core import Comment
    >>> Comment('this is a comment')
    # this is a comment
    """

    def __new__(cls, text):
        return Basic.__new__(cls, text)

    @property
    def text(self):
        return self._args[0]

    def _sympystr(self, printer):
        sstr = printer.doprint
        return '# {0}'.format(sstr(self.text))

class SeparatorComment(Comment):
    """Represents a Separator Comment in the code.

    mark : str
        marker

    Examples

    >>> from pyccel.ast.core import SeparatorComment
    >>> SeparatorComment(n=40)
    # ........................................
    """

    def __new__(cls, n):
        text = "."*n
        return Comment.__new__(cls, text)


class AnnotatedComment(Basic):
    """Represents a Annotated Comment in the code.

    accel : str
       accelerator id. One among {'omp', 'acc'}

    txt: str
        statement to print

    Examples

    >>> from pyccel.ast.core import AnnotatedComment
    >>> AnnotatedComment('omp', 'parallel')
    AnnotatedComment(omp, parallel)
    """
    def __new__(cls, accel, txt):
        return Basic.__new__(cls, accel, txt)

    @property
    def accel(self):
        return self._args[0]

    @property
    def txt(self):
        return self._args[1]

class IndexedVariable(IndexedBase):
    """
    Represents an indexed variable, like x in x[i], in the code.

    Examples

    >>> from sympy import symbols, Idx
    >>> from pyccel.ast.core import IndexedVariable
    >>> A = IndexedVariable('A'); A
    A
    >>> type(A)
    <class 'pyccel.ast.core.IndexedVariable'>

    When an IndexedVariable object receives indices, it returns an array with named
    axes, represented by an IndexedElement object:

    >>> i, j = symbols('i j', integer=True)
    >>> A[i, j, 2]
    A[i, j, 2]
    >>> type(A[i, j, 2])
    <class 'pyccel.ast.core.IndexedElement'>

    The IndexedVariable constructor takes an optional shape argument.  If given,
    it overrides any shape information in the indices. (But not the index
    ranges!)

    >>> m, n, o, p = symbols('m n o p', integer=True)
    >>> i = Idx('i', m)
    >>> j = Idx('j', n)
    >>> A[i, j].shape
    (m, n)
    >>> B = IndexedVariable('B', shape=(o, p))
    >>> B[i, j].shape
    (m, n)

    **todo:** fix bug. the last result must be : (o,p)
    """

    def __new__(cls, label, shape=None, dtype=None, **kw_args):
        if dtype:
            if isinstance(dtype, str):
                dtype = datatype(dtype)
            elif not isinstance(dtype, DataType):
                raise TypeError("datatype must be an instance of DataType.")

        obj = IndexedBase.__new__(cls, label, shape=shape, **kw_args)
        obj._dtype = dtype
        return obj

    def __getitem__(self,*args):

        if self.shape and len(self.shape) != len(args):
            raise IndexException("Rank mismatch.")
        return IndexedElement(self,*args)

    @property
    def dtype(self):
        return self._dtype

    @property
    def name(self):
        return self._args[0]

    # TODO what about kw_args in __new__?
    def clone(self, name):
        cls = eval(self.__class__.__name__)

        return cls(name, shape=self.shape, dtype=self.dtype)


class IndexedElement(Indexed):
    """
    Represents a mathematical object with indices.

    Examples

    >>> from sympy import symbols, Idx
    >>> from pyccel.ast.core import IndexedVariable
    >>> i, j = symbols('i j', cls=Idx)
    >>> IndexedElement('A', i, j)
    A[i, j]

    It is recommended that ``IndexedElement`` objects be created via ``IndexedVariable``:

    >>> from pyccel.ast.core import IndexedElement
    >>> A = IndexedVariable('A')
    >>> IndexedElement('A', i, j) == A[i, j]
    False

    **todo:** fix bug. the last result must be : True
    """
    def __new__(cls, base, *args, **kw_args):
        from sympy.utilities.misc import filldedent
        from sympy.tensor.array.ndim_array import NDimArray
        from sympy.matrices.matrices import MatrixBase

        if not args:
            raise IndexException("Indexed needs at least one index.")
        if isinstance(base, (string_types, Symbol)):
            base = IndexedBase(base)
        elif not hasattr(base, '__getitem__') and not isinstance(base, IndexedBase):
            raise TypeError(filldedent("""
                Indexed expects string, Symbol, or IndexedBase as base."""))
        args = list(map(sympify, args))
        if isinstance(base, (NDimArray, collections.Iterable, Tuple, MatrixBase)) and all([i.is_number for i in args]):
            if len(args) == 1:
                return base[args[0]]
            else:
                return base[args]

        return Expr.__new__(cls, base, *args, **kw_args)

    @property
    def rank(self):
        """
        Returns the rank of the ``IndexedElement`` object.

        Examples

        >>> from sympy import Indexed, Idx, symbols
        >>> i, j, k, l, m = symbols('i:m', cls=Idx)
        >>> Indexed('A', i, j).rank
        2
        >>> q = Indexed('A', i, j, k, l, m)
        >>> q.rank
        5
        >>> q.rank == len(q.indices)
        True

        """
        n = 0
        for a in self.args[1:]:
            if not(isinstance(a, Slice)):
                n += 1
        return n

    @property
    def dtype(self):
        return self.base.dtype


class Concatinate(Basic):
    """Represents the String concatination operation.

    left : Symbol or string

    right : Symbol or string


    Examples

    >>> from sympy import symbols
    >>> from pyccel.ast.core import Concatinate
    >>> x = symbols('x')
    >>> Concatinate('some_string',x)
    some_string+x
    >>> Concatinate(None,x)
    x
    >>> Concatinate(x,None)
    x
    >>> Concatinate('some_string','another_string')
    'some_string' + 'another_string'
    """
    # TODO add step

    def __new__(cls, left, right):
        if isinstance(left,str):
           left = repr(left)
        if isinstance(right,str):
           right = repr(right)
        return Basic.__new__(cls, left, right)

    @property
    def left(self):
        return self._args[0]

    @property
    def right(self):
        return self._args[1]

    def _sympystr(self, printer):
        sstr = printer.doprint
        left = self.left
        right = self.right
        if left is None:
            return right

        if right is None:
            return left

        return '{0}+{1}'.format(left, right)

# TODO check that args are integers
class Slice(Basic):
    """Represents a slice in the code.

    start : Symbol or int
        starting index

    end : Symbol or int
        ending index

    Examples

    >>> from sympy import symbols
    >>> from pyccel.ast.core import Slice
    >>> m, n = symbols('m, n', integer=True)
    >>> Slice(m,n)
    m : n
    >>> Slice(None,n)
     : n
    >>> Slice(m,None)
    m :
    """
    # TODO add step

    def __new__(cls, start, end):
        return Basic.__new__(cls, start, end)

    @property
    def start(self):
        return self._args[0]

    @property
    def end(self):
        return self._args[1]

    def _sympystr(self, printer):
        sstr = printer.doprint
        if self.start is None:
            start = ''
        else:
            start = sstr(self.start)
        if self.end is None:
            end = ''
        else:
            end = sstr(self.end)
        return '{0} : {1}'.format(start, end)

class Assert(Basic):
    """Represents a assert statement in the code.

    test: Expr
        boolean expression to check

    Examples

    """
    def __new__(cls, test):
        if not isinstance(test, (bool, Relational, Boolean)):
            raise TypeError(
                "test %s is of type %s, but must be a Relational,"
                " Boolean, or a built-in bool." % (test, type(test)))

        return Basic.__new__(cls, test)

    @property
    def test(self):
        return self._args[0]

class Eval(Basic):
    """Basic class for eval instruction."""
    pass

class Pass(Basic):
    """Basic class for pass instruction."""
    pass

class Exit(Basic):
    """Basic class for exists."""
    pass

class ErrorExit(Exit):
    """Exist with error."""
    pass

class If(Basic):
    """Represents a if statement in the code.

    args :
        every argument is a tuple and
        is defined as (cond, expr) where expr is a valid ast element
        and cond is a boolean test.

    Examples

    >>> from sympy import Symbol
    >>> from pyccel.ast.core import Assign, If
    >>> n = Symbol('n')
    >>> If(((n>1), [Assign(n,n-1)]), (True, [Assign(n,n+1)]))
    If(((n>1), [Assign(n,n-1)]), (True, [Assign(n,n+1)]))
    """
    # TODO add step
    def __new__(cls, *args):
        # (Try to) sympify args first
        newargs = []
        for ce in args:
            cond = ce[0]
            if not isinstance(cond, (bool, Relational, Boolean, Is)):
                raise TypeError(
                    "Cond %s is of type %s, but must be a Relational,"
                    " Boolean, Is, or a built-in bool." % (cond, type(cond)))
            newargs.append(ce)

        return Basic.__new__(cls, *newargs)

# TODO: to improve
class Vector(Basic):
    """Represents variable assignment using a vector for code generation.

    lhs : Expr
        Sympy object representing the lhs of the expression. These should be
        singular objects, such as one would use in writing code. Notable types
        include Symbol, MatrixSymbol, MatrixElement, and Indexed. Types that
        subclass these types are also supported.

    starts : int or list of integers

    stops : int or list of integers

    Examples

    >>> from pyccel.ast.core import Vector
    """

    def __new__(cls, lhs, starts, stops):
        # ...
        lhs = sympify(lhs)
        # ...

        # Tuple of things that can be on the lhs of an assignment
        assignable = (Symbol, MatrixSymbol, MatrixElement, Indexed, Idx)
        if not isinstance(lhs, assignable):
            raise TypeError("Cannot assign to lhs of type %s." % type(lhs))

        return Basic.__new__(cls, lhs, starts, stops)

    @property
    def lhs(self):
        return self._args[0]

    @property
    def starts(self):
        return self._args[1]

    @property
    def stops(self):
        return self._args[2]

    @property
    def name(self):
        return str(self.lhs)

    @property
    def dtype(self):
        return NativeDouble()

# TODO: to improve
class Stencil(Basic):
    """Represents variable assignment using a stencil for code generation.

    lhs : Expr
        Sympy object representing the lhs of the expression. These should be
        singular objects, such as one would use in writing code. Notable types
        include Symbol, MatrixSymbol, MatrixElement, and Indexed. Types that
        subclass these types are also supported.

    starts : int or list of integers

    stops : int or list of integers

    pads : int or list of integers

    Examples

    >>> from pyccel.ast.core import Vector
    """

    def __new__(cls, lhs, starts, stops, pads):
        # ...
        lhs = sympify(lhs)
        # ...

        # Tuple of things that can be on the lhs of an assignment
        assignable = (Symbol, MatrixSymbol, MatrixElement, Indexed, Idx)
        if not isinstance(lhs, assignable):
            raise TypeError("Cannot assign to lhs of type %s." % type(lhs))

        return Basic.__new__(cls, lhs, starts, stops, pads)

    @property
    def lhs(self):
        return self._args[0]

    @property
    def starts(self):
        return self._args[1]

    @property
    def stops(self):
        return self._args[2]

    @property
    def pads(self):
        return self._args[3]

    @property
    def name(self):
        return str(self.lhs)

    @property
    def dtype(self):
        return NativeDouble()

class Header(Basic):
    pass

# TODO rename dtypes to arguments
class VariableHeader(Header):
    """Represents a variable header in the code.

    name: str
        variable name

    dtypes: tuple/list
        a list of datatypes. an element of this list can be str/DataType of a
        tuple (str/DataType, attr, allocatable)

    Examples

    """

    # TODO dtypes should be a dictionary (useful in syntax)
    def __new__(cls, name, dtypes):
        if not(iterable(dtypes)):
            raise TypeError("Expecting dtypes to be iterable.")

#        if isinstance(dtypes, str):
#            types.append((datatype(dtypes), []))
#        elif isinstance(dtypes, DataType):
#            types.append((dtypes, []))
#        elif isinstance(dtypes, (tuple, list)):
#            if not(len(dtypes) in [2, 3]):
#                raise ValueError("Expecting exactly 2 or 3 entries.")
#        else:
#            raise TypeError("Wrong element in dtypes.")

        return Basic.__new__(cls, name, dtypes)

    @property
    def name(self):
        return self._args[0]

    @property
    def dtypes(self):
        return self._args[1]

    def create_definition(self):
        """Returns a Variable."""
        raise NotImplementedError('TODO')

# TODO rename dtypes to arguments
class FunctionHeader(Header):
    """Represents function/subroutine header in the code.

    func: str
        function/subroutine name

    dtypes: tuple/list
        a list of datatypes. an element of this list can be str/DataType of a
        tuple (str/DataType, attr, allocatable)

    results: tuple/list
        a list of datatypes. an element of this list can be str/DataType of a
        tuple (str/DataType, attr, allocatable)

    kind: str
        'function' or 'procedure'. default value: 'function'

    is_static: bool
        True if we want to pass arrays in f2py mode. every argument of type
        array will be preceeded by its shape, the later will appear in the
        argument declaration. default value: False

    Examples

    >>> from pyccel.ast.core import FunctionHeader
    >>> FunctionHeader('f', ['double'])
    FunctionHeader(f, [(NativeDouble(), [])])
    """

    # TODO dtypes should be a dictionary (useful in syntax)
    def __new__(cls, func, dtypes,
                results=None,
                kind='function',
                is_static=False):

        func = str(func)

        if not(iterable(dtypes)):
            raise TypeError("Expecting dtypes to be iterable.")

        types = []
        for d in dtypes:
            if isinstance(d, str):
                types.append((datatype(d), []))
            elif isinstance(d, DataType):
                types.append((d, []))
            elif isinstance(d, (tuple, list)):
                if not(len(d) in [2, 3]):
                    raise ValueError("Expecting exactly 2 or 3 entries.")
                types.append(d)
            else:
                raise TypeError("Wrong element in dtypes.")

        r_types = []
        if results:
            if not(iterable(results)):
                raise TypeError("Expecting results to be iterable.")

            r_types = []
            for d in results:
                if isinstance(d, str):
                    r_types.append((datatype(d), []))
                elif isinstance(d, DataType):
                    r_types.append((d, []))
                elif isinstance(d, (tuple, list)):
                    if not(len(d) in [2, 3]):
                        raise ValueError("Expecting exactly 2 or 3 entries.")
                    r_types.append(d)
                else:
                    raise TypeError("Wrong element in r_types.")

        if not isinstance(kind, str):
            raise TypeError("Expecting a string for kind.")

        if not (kind in ['function', 'procedure']):
            raise ValueError("kind must be one among {'function', 'procedure'}")

        if not isinstance(is_static, bool):
            raise TypeError('is_static must be a boolean')

        return Basic.__new__(cls, func, types, r_types, kind, is_static)

    @property
    def func(self):
        return self._args[0]

    @property
    def dtypes(self):
        return self._args[1]

    @property
    def results(self):
        return self._args[2]

    @property
    def kind(self):
        return self._args[3]

    @property
    def is_static(self):
        return self._args[4]

    def create_definition(self):
        """Returns a FunctionDef with empy body."""
        # TODO factorize what can be factorized

        name = str(self.func)

        body      = []
        cls_name  = None
        hide      = False
        kind      = self.kind
#        kind      = 'procedure'
        imports   = []

        # ... factorize the following 2 blocks
        args = []
        for i,d in enumerate(self.dtypes):
            datatype    = d[0]
            allocatable = d[2]
            # '' is converted to None
            if isinstance(allocatable, str):
                allocatable = None

            rank = 0
            for a in d[1]:
                if isinstance(a, Slice) or a == ':':
                    rank += 1

            shape  = None

            arg_name = 'arg_{0}'.format(str(i))
            arg = Variable(datatype, arg_name,
                           allocatable=allocatable,
                           rank=rank,
                           shape=shape)
            args.append(arg)

        results = []
        for i,d in enumerate(self.results):
            datatype    = d[0]
            allocatable = d[2]
            # '' is converted to None
            if isinstance(allocatable, str):
                allocatable = None

            rank = 0
            for a in d[1]:
                if isinstance(a, Slice) or a == ':':
                    rank += 1

            shape  = None

            result_name = 'result_{0}'.format(str(i))
            result = Variable(datatype, result_name,
                           allocatable=allocatable,
                           rank=rank,
                           shape=shape)
            results.append(result)
        # ...

        return FunctionDef(name, args, results, body,
                           local_vars=[],
                           global_vars=[],
                           cls_name=cls_name,
                           hide=hide,
                           kind=kind,
                           imports=imports)

    def to_static(self):
        """returns a static function header. needed for f2py"""
        return FunctionHeader(self.func,
                              self.dtypes,
                              self.results,
                              self.kind,
                              True)

# TODO to be improved => use FunctionHeader
class MethodHeader(FunctionHeader):
    """Represents method header in the code.

    name: iterable
        method name as a list/tuple

    dtypes: tuple/list
        a list of datatypes. an element of this list can be str/DataType of a
        tuple (str/DataType, attr)

    results: tuple/list
        a list of datatypes. an element of this list can be str/DataType of a
        tuple (str/DataType, attr)

    kind: str
        'function' or 'procedure'. default value: 'function'

    is_static: bool
        True if we want to pass arrays in f2py mode. every argument of type
        array will be preceeded by its shape, the later will appear in the
        argument declaration. default value: False

    Examples

    >>> from pyccel.ast.core import MethodHeader
    >>> m = MethodHeader(('point', 'rotate'), ['double'])
    >>> m
    MethodHeader((point, rotate), [(NativeDouble(), [])], [])
    >>> m.name
    'point.rotate'
    """

    def __new__(cls, name, dtypes, results=None, kind='function', is_static=False):
        if not isinstance(name, (list, tuple)):
            raise TypeError("Expecting a list/tuple of strings.")

        if not(iterable(dtypes)):
            raise TypeError("Expecting dtypes to be iterable.")

        types = []
        for d in dtypes:
            if isinstance(d, str):
                types.append((datatype(d), []))
            elif isinstance(d, DataType):
                types.append((d, []))
            elif isinstance(d, (tuple, list)):
                # commented because of 'star' attribut
                # TODO clean this later
#                if not(len(d) == 2):
#                    print '>> d = ', d
#                    raise ValueError("Expecting exactly two entries.")
                types.append(d)
            else:
                raise TypeError("Wrong element in dtypes.")

        r_types = []
        if results:
            if not(iterable(results)):
                raise TypeError("Expecting results to be iterable.")

            r_types = []
            for d in results:
                if isinstance(d, str):
                    r_types.append((datatype(d), []))
                elif isinstance(d, DataType):
                    r_types.append((d, []))
                elif isinstance(d, (tuple, list)):
                    if not(len(d) == 2):
                        raise ValueError("Expecting exactly two entries.")
                    r_types.append(d)
                else:
                    raise TypeError("Wrong element in r_types.")


        if not isinstance(kind, str):
            raise TypeError("Expecting a string for kind.")

        if not (kind in ['function', 'procedure']):
            raise ValueError("kind must be one among {'function', 'procedure'}")

        if not isinstance(is_static, bool):
            raise TypeError('is_static must be a boolean')

        return Basic.__new__(cls, name, types, r_types, kind, is_static)

    @property
    def name(self):
        _name = self._args[0]
        if isinstance(_name, str):
            return _name
        else:
            return '.'.join(str(n) for n in _name)

    @property
    def dtypes(self):
        return self._args[1]

    @property
    def results(self):
        return self._args[2]

    @property
    def kind(self):
        return self._args[3]

    @property
    def is_static(self):
        return self._args[4]

class ClassHeader(Header):
    """Represents class header in the code.

    name: str
        class name

    options: str, list, tuple
        a list of options

    Examples

    >>> from pyccel.ast.core import ClassHeader
    >>> ClassHeader('Matrix', ('abstract', 'public'))
    ClassHeader(Matrix, (abstract, public))
    """

    def __new__(cls, name, options):
        if not(iterable(options)):
            raise TypeError("Expecting options to be iterable.")

        return Basic.__new__(cls, name, options)

    @property
    def name(self):
        return self._args[0]

    @property
    def options(self):
        return self._args[1]

numbers = []

def is_simple_assign(expr):
    if not isinstance(expr, Assign):
        return False

    assignable  = [Variable, IndexedVariable, IndexedElement]
    assignable += [sp_Integer, sp_Float]
    assignable = tuple(assignable)
    if isinstance(expr.rhs, assignable):
        return True
    else:
        return False

def is_valid_module(expr):
    _module_stmt = (Comment, FunctionDef, ClassDef, \
                    FunctionHeader, ClassHeader, MethodHeader, Import)

    if isinstance(expr, (tuple, list, Tuple)):
        is_module = True
        for stmt in expr:
            if not is_valid_module(stmt):
                is_module = False
                break
        return is_module
    elif isinstance(expr, _module_stmt):
        return True
    elif isinstance(expr, Assign):
        return is_simple_assign(expr)
    else:
        return False
# ...

# ...
def get_initial_value(expr, var):
    """Returns the first assigned value to var in the Expression expr.

    expr: Expression
        any AST valid expression

    var: str, Variable, DottedName, list, tuple
        variable name
    """
    # ...
    def is_None(expr):
        """Returns True if expr is None or Nil()."""
        return isinstance(expr, Nil) or (expr is None)
    # ...

    # ...
    if isinstance(var, str):
        return get_initial_value(expr, [var])

    elif isinstance(var, DottedName):
        return get_initial_value(expr, [str(var)])

    elif isinstance(var, Variable):
        return get_initial_value(expr, [var.name])

    elif not isinstance(var, (list, tuple)):
        raise TypeError('Expecting var to be str, list, tuple or Variable, '
                        'given {0}'.format(type(var)))
    # ...

    # ...
    if isinstance(expr, ValuedVariable):
        if expr.variable.name in var:
            return expr.value

    elif isinstance(expr, Variable):
        # expr.cls_base if of type ClassDef
        if expr.cls_base:
            return get_initial_value(expr.cls_base, var)

    elif isinstance(expr, Assign):
        if str(expr.lhs) in var:
            return expr.rhs

    elif isinstance(expr, FunctionDef):
        value = get_initial_value(expr.body, var)
        if not is_None(value):
            r = get_initial_value(expr.arguments, value)
            if 'self._linear' in var:
                print('>>>> ', var, value, r)
            if not (r is None):
                return r
        return value

    elif isinstance(expr, FunctionCall):
        return get_initial_value(expr.func, var)

    elif isinstance(expr, ConstructorCall):
        return get_initial_value(expr.func, var)

    elif isinstance(expr, (list, tuple, Tuple)):
        for i in expr:
            value = get_initial_value(i, var)
            # here we make a difference between None and Nil,
            # since the output of our function can be None
            if not (value is None):
                return value

    elif isinstance(expr, ClassDef):
        methods     = expr.methods_as_dict
        init_method = methods['__init__']
        return get_initial_value(init_method, var)
    # ...

    return Nil()
# ...

# ... TODO: improve and make it recursive
def get_iterable_ranges(it, var_name=None):
    """Returns ranges of an iterable object."""
    if isinstance(it, Variable):
        if it.cls_base is None:
            raise TypeError('iterable must be an iterable Variable object')

        # ...
        def _construct_arg_Range(name):
            if not isinstance(name, DottedName):
                raise TypeError('Expecting a DottedName, given '
                                ' {0}'.format(type(name)))

            if not var_name:
                return DottedName(it.name.name[0], name.name[1])
            else:
                return DottedName(var_name, name.name[1])
        # ...

        cls_base = it.cls_base

        if isinstance(cls_base, Range):
            if not isinstance(it.name, DottedName):
                raise TypeError('Expecting a DottedName, given '
                                ' {0}'.format(type(it.name)))

            args = []
            for i in [cls_base.start, cls_base.stop, cls_base.step]:
                if isinstance(i, (Variable, IndexedVariable)):
                    arg_name = _construct_arg_Range(i.name)
                    arg = i.clone(arg_name)
                elif isinstance(i, IndexedElement):
                    arg_name = _construct_arg_Range(i.base.name)
                    base    = i.base.clone(arg_name)
                    indices = i.indices
                    arg = base[indices]
                else:
                    raise TypeError('Wrong type, given {0}'.format(type(i)))
                args += [arg]

            return [Range(*args)]

        elif isinstance(cls_base, Tensor):
            if not isinstance(it.name, DottedName):
                raise TypeError('Expecting a DottedName, given '
                                ' {0}'.format(type(it.name)))
            # ...
            ranges = []
            for r in cls_base.ranges:
                ranges += get_iterable_ranges(r, var_name=str(it.name.name[0]))
            # ...

            return ranges

        params   = [str(i) for i in it.cls_parameters]
    elif isinstance(it, ConstructorCall):
        cls_base = it.this.cls_base

        # arguments[0] is 'self'
        # TODO must be improved in syntax, so that a['value'] is a sympy object
        args   = []
        kwargs = {}
        for a in it.arguments[1:]:
            if isinstance(a, dict):
                # we add '_' tp be conform with the private variables convention
                kwargs['{0}'.format(a['key'])] = a['value']
            else:
                args.append(a)

        # TODO improve
        params = args

#        for k,v in kwargs:
#            params.append(k)

    methods     = cls_base.methods_as_dict
    init_method = methods['__init__']

    args   = init_method.arguments[1:]
    args   = [str(i) for i in args]

    # ...
    it_method = methods['__iter__']
    targets = []
    starts = []
    for stmt in it_method.body:
        if isinstance(stmt, Assign):
            targets.append(stmt.lhs)
            starts.append(stmt.lhs)

    names = []
    for i in starts:
        if isinstance(i, IndexedElement):
            names.append(str(i.base))
        else:
            names.append(str(i))
    names = list(set(names))

    inits = {}
    for stmt in init_method.body:
        if isinstance(stmt, Assign):
            if str(stmt.lhs) in names:
                expr = stmt.rhs
                for a_old, a_new in zip(args, params):
                    dtype = datatype(stmt.rhs)
                    v_old = Variable(dtype, a_old)
                    if isinstance(a_new, (IndexedVariable, IndexedElement,
                                          str, Variable)):
                        v_new = Variable(dtype, a_new)
                    else:
                        v_new = a_new
                    expr = subs(expr, v_old, v_new)
                    inits[str(stmt.lhs)] = expr

    _starts = []
    for i in starts:
        if isinstance(i, IndexedElement):
            _starts.append(i.base)
        else:
            _starts.append(i)
    starts = [inits[str(i)] for i in _starts]

    # ...
    def _find_stopping_criterium(stmts):
        for stmt in stmts:
            if isinstance(stmt, If):
                if not(len(stmt.args) == 2):
                    raise ValueError('Wrong __next__ pattern')

                ct, et = stmt.args[0]
                cf, ef = stmt.args[1]

                for i in et:
                    if isinstance(i, Raise):
                        return cf

                for i in ef:
                    if isinstance(i, Raise):
                        return ct

                raise TypeError('Wrong type for __next__ pattern')

        return None
    # ...

    # ...
    def doit(expr, targets):
        if isinstance(expr, Relational):
            if (str(expr.lhs) in targets) and (expr.rel_op in ['<', '<=']):
                return expr.rhs
            elif (str(expr.rhs) in targets) and (expr.rel_op in ['>', '>=']):
                return expr.lhs
            else:
                return None
        elif isinstance(expr, And):
            return [doit(a, targets) for a in expr.args]
        else:
            raise TypeError('Expecting And logical expression.')
    # ...

    # ...
    next_method = methods['__next__']
    ends = []
    cond = _find_stopping_criterium(next_method.body)
    # TODO treate case of cond with 'and' operation
    # TODO we should avoid using str
    #      must change target from DottedName to Variable
    targets = [str(i) for i in targets]
    ends    = doit(cond, targets)

    # TODO not use str
    if not isinstance(ends, (list, tuple)):
        ends = [ends]

    names = []
    for i in ends:
        if isinstance(i, IndexedElement):
            names.append(str(i.base))
        else:
            names.append(str(i))
    names = list(set(names))

    inits = {}
    for stmt in init_method.body:
        if isinstance(stmt, Assign):
            if str(stmt.lhs) in names:
                expr = stmt.rhs
                for a_old, a_new in zip(args, params):
                    dtype = datatype(stmt.rhs)
                    v_old = Variable(dtype, a_old)
                    if isinstance(a_new, (IndexedVariable, IndexedElement,
                                          str, Variable)):
                        v_new = Variable(dtype, a_new)
                    else:
                        v_new = a_new
                    expr = subs(expr, v_old, v_new)
                    inits[str(stmt.lhs)] = expr

    _ends = []
    for i in ends:
        if isinstance(i, IndexedElement):
            _ends.append(i.base)
        else:
            _ends.append(i)
    ends = [inits[str(i)] for i in _ends]
    # ...

    # ...
    if not(len(ends) == len(starts)):
        raise ValueError('wrong number of starts/ends')
    # ...

    return [Range(s, e, 1) for s,e in zip(starts, ends)]
# ...

def builtin_function(expr, args=None):
    """Returns a builtin-function call applied to given arguments."""
    if not(isinstance(expr, Function) or isinstance(expr, str)):
        raise TypeError('Expecting a string or a Function class')

    if isinstance(expr, Function):
        name = str(type(expr).__name__)

    if isinstance(expr, str):
        name = expr

    if name == 'range':
        return Range(*args)

    return None<|MERGE_RESOLUTION|>--- conflicted
+++ resolved
@@ -1067,11 +1067,7 @@
 
         if not isinstance(name, str):
             raise TypeError('name must be a string')
-<<<<<<< HEAD
-        
-=======
-
->>>>>>> 17f7811f
+
         if not iterable(variables):
             raise TypeError("variables must be an iterable")
         
