--- conflicted
+++ resolved
@@ -4782,11 +4782,8 @@
         self._dtype      = dtype
         self._precision  = prec
         self._rank       = rank
-<<<<<<< HEAD
         self._shape      = shape
-=======
         self._order      = order
->>>>>>> 74364782
         kw_args['order'] = order
         self._kw_args    = kw_args
         self._label      = label
