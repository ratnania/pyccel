--- conflicted
+++ resolved
@@ -2667,19 +2667,11 @@
         
         return Variable.__new__(cls, dtype, name, *args, **kwargs)
 
-<<<<<<< HEAD
-    def __init__(self, arg_vars, dtype, name, **kwargs):
-=======
     def __init__(self, arg_vars, dtype, name, *args, **kwargs):
->>>>>>> 40aab822
         self._vars = tuple(arg_vars)
         self._inconsistent_shape = not all(arg_vars[0].shape==a.shape   for a in arg_vars[1:])
         self._is_homogeneous = not dtype is NativeGeneric()
-<<<<<<< HEAD
-        Variable.__init__(self, dtype, name, **kwargs)
-=======
         Variable.__init__(self, dtype, name, *args, **kwargs)
->>>>>>> 40aab822
 
     def get_vars(self):
         return self._vars
@@ -2707,11 +2699,10 @@
     def is_homogeneous(self):
         return self._is_homogeneous
 
-<<<<<<< HEAD
     @is_homogeneous.setter
     def is_homogeneous(self, is_homogeneous):
         self._is_homogeneous = is_homogeneous
-=======
+
     @Variable.allocatable.setter
     def allocatable(self, allocatable):
         if not isinstance(allocatable, bool):
@@ -2735,7 +2726,6 @@
         self._is_target = is_target
         for var in self._vars:
             var.is_target = is_target
->>>>>>> 40aab822
 
 class Constant(ValuedVariable, PyccelAstNode):
 
