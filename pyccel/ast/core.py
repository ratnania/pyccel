#!/usr/bin/python
# -*- coding: utf-8 -*-

import importlib

from collections.abc import Iterable

from sympy import cache
from sympy import sympify
from sympy import Add as sp_Add, Mul as sp_Mul, Pow as sp_Pow
from sympy import Integral, Symbol, Tuple
from sympy import Lambda, preorder_traversal
from sympy import Integer as sp_Integer
from sympy import Float as sp_Float, Rational as sp_Rational
from sympy import preorder_traversal

from sympy.simplify.radsimp   import fraction
from sympy.core.compatibility import with_metaclass
from sympy.core.compatibility import is_sequence
from sympy.core.compatibility import string_types
from sympy.core.assumptions   import StdFactKB
from sympy.core.operations    import LatticeOp
from sympy.core.relational    import Relational
from sympy.core.relational    import Eq as sp_Eq, Ne as sp_Ne, Lt as sp_Lt, Gt as sp_Gt, Le as sp_Le, Ge as sp_Ge
from sympy.core.singleton     import Singleton, S
from sympy.core.function      import Function, Application
from sympy.core.function      import Derivative, UndefinedFunction as sp_UndefinedFunction
from sympy.core.function      import _coeff_isneg
from sympy.core.numbers       import ImaginaryUnit
from sympy.core.basic         import Atom
from sympy.core.expr          import Expr, AtomicExpr
from sympy.logic.boolalg      import And as sp_And, Not as sp_Not, Or as sp_Or
from sympy.logic.boolalg      import Boolean as sp_Boolean, BooleanTrue as sp_BooleanTrue, BooleanFalse as sp_BooleanFalse
from sympy.tensor             import Idx, Indexed, IndexedBase

from sympy.matrices.matrices            import MatrixBase
from sympy.matrices.expressions.matexpr import MatrixSymbol, MatrixElement
from sympy.tensor.array.ndim_array      import NDimArray
from sympy.utilities.iterables          import iterable
from sympy.utilities.misc               import filldedent


<<<<<<< HEAD
from .basic import Basic, PyccelAstNode
from .builtins import Enumerate, Len, List, Map, Range, Zip
=======
from .basic import Basic
from .builtins import Enumerate, Len, List, Map, Range, Zip, PythonTuple
>>>>>>> 0ed62979
from .datatypes import (datatype, DataType, CustomDataType, NativeSymbol,
                        NativeInteger, NativeBool, NativeReal,
                        NativeComplex, NativeRange, NativeTensor, NativeString,
                        NativeGeneric, NativeTuple, default_precision)

from .functionalexpr import GeneratorComprehension as GC
from .functionalexpr import FunctionalFor

# TODO [YG, 12.03.2020]: Move non-Python constructs to other modules
# TODO [YG, 12.03.2020]: Rename classes to avoid name clashes in pyccel/ast
# NOTE: commented-out symbols are never used in Pyccel
__all__ = (
    'Add','Mul','Pow',
    'And','Or','Not',
    'Eq', 'Ne', 'Lt', 'Le', 'Gt', 'Ge',
    'BooleanFalse', 'BooleanTrue',
    'Float', 'Integer',
    'AddOp',
    'AliasAssign',
    'AnnotatedComment',
    'Argument',
    'AsName',
    'Assert',
    'Assign',
    'AstError',
    'AstFunctionResultError',
    'AugAssign',
    'Block',
    'Break',
    'ClassDef',
    'CodeBlock',
    'Comment',
    'CommentBlock',
    'Concatenate',
    'ConstructorCall',
    'Continue',
    'Declare',
    'Del',
    'DivOp',
    'Dlist',
    'DoConcurrent',
    'DottedName',
    'DottedVariable',
    'EmptyLine',
    'ErrorExit',
    'Eval',
    'Exit',
    'F2PYFunctionDef',
    'For',
    'ForAll',
    'ForIterator',
    'FunctionCall',
    'FunctionDef',
    'GetDefaultFunctionArg',
    'If',
    'IfTernaryOperator',
    'Import',
    'IndexedElement',
    'IndexedVariable',
    'Interface',
    'Is',
    'IsNot',
    'Load',
    'ModOp',
    'Module',
    'MulOp',
    'NativeOp',
    'NewLine',
    'Nil',
    'ParallelBlock',
    'ParallelRange',
    'Pass',
    'Pow',
    'Product',
    'Program',
    'PythonFunction',
    'Random',
    'Return',
    'SeparatorComment',
    'Slice',
    'StarredArguments',
    'String',
    'SubOp',
    'Subroutine',
    'SumFunction',
    'SymbolicAssign',
    'SymbolicPrint',
    'SympyFunction',
    'Tensor',
    'Tile',
    'TupleImport',
    'TupleVariable',
    'ValuedArgument',
    'ValuedVariable',
    'Variable',
    'Void',
    'VoidFunction',
    'While',
    'With',
    '_atomic',
#    'allocatable_like',
    'collect_vars',
    'create_variable',
    'extract_subexpressions',
#    'float2int',
    'get_assigned_symbols',
    'get_initial_value',
    'get_iterable_ranges',
    'inline',
    'int2float',
#    'is_simple_assign',
    'local_sympify',
#    'operator',
#    'op_registry',
    'subs'
)

#==============================================================================
local_sympify = {
    'N'    : Symbol('N'),
    'S'    : Symbol('S'),
    'zeros': Symbol('zeros'),
    'ones' : Symbol('ones'),
    'Point': Symbol('Point')
}

#==============================================================================
class AstError(Exception):
    pass

class AstFunctionResultError(AstError):
    def __init__(self, var):
        if isinstance(var, (list, tuple, Tuple)):
            var = ', '.join(str(i) for i in var)

        msg = 'Found allocatable result(s) that is/are not inout [{}]'.format(var)

        # Call the base class constructor with the parameters it needs
        super(AstFunctionResultError, self).__init__(msg)

# Pow, Add, Mul need to inherite sympy.Boolean to be able to use them in a logical expression

class Pow(sp_Pow, sp_Boolean, PyccelAstNode):

    def _eval_subs(self, old, new):
        args = self.args
        args_ = [self.base._subs(old, new),self.exp._subs(old, new)]
        args  = [args_[i] if args_[i] else args[i] for i in range(len(args))]
        expr = Pow(args[0], args[1], evaluate=False)
        return expr

    def _eval_evalf(self,prec):
        return sp_Pow(self.base,self.exp).evalf(prec)

class Add(sp_Add, sp_Boolean, PyccelAstNode):
    pass
class Mul(sp_Mul, sp_Boolean, PyccelAstNode):
    pass
#TODO add Functioncall class and use it instead of UndefinedFunction of sympy
#because  And(f(x,y), expr) won't work
#class UndefinedFunction(sp_UndefinedFunction, PyccelAstNode):
#    pass
class BooleanTrue(sp_BooleanTrue, PyccelAstNode):
    pass
class BooleanFalse(sp_BooleanFalse, PyccelAstNode):
    pass
class Integer(sp_Integer, PyccelAstNode):
    pass
class Float(sp_Float, PyccelAstNode):
    pass
class Eq(sp_Eq, PyccelAstNode):
    pass
class Ne(sp_Ne, PyccelAstNode):
    pass
class Lt(sp_Lt, PyccelAstNode):
    pass
class Le(sp_Le, PyccelAstNode):
    pass
class Gt(sp_Gt, PyccelAstNode):
    pass
class Ge(sp_Ge, PyccelAstNode):
    pass

class And(sp_And, PyccelAstNode):
    def __new__(cls, *args, **options):
        args = [type(e).__mro__[1](*e.args, evaluate=False) if isinstance(e,(Eq,Ne,Lt,Le,Gt,Ge)) else e for e in args]
        return sp_And.__new__(cls, *args, **options)
class Or(sp_Or, PyccelAstNode):
    def __new__(cls, *args, **options):
        args = [type(e).__mro__[1](*e.args, evaluate=False) if isinstance(e,(Eq,Ne,Lt,Le,Gt,Ge)) else e for e in args]
        return sp_Or.__new__(cls, *args, **options)
class Not(sp_Not, PyccelAstNode):
    def __new__(cls, *args, **options):
        args = [type(e).__mro__[1](*e.args, evaluate=False) if isinstance(e,(Eq,Ne,Lt,Le,Gt,Ge)) else e for e in args]
        return sp_Not.__new__(cls, *args, **options)

# TODO - add EmptyStmt => empty lines
#      - update code examples
#      - add examples
#      - Function case
#      - AnnotatedComment case
#      - use Tuple after checking the object is iterable:'funcs=Tuple(*funcs)'
#      - add a new Idx that uses Variable instead of Symbol


def subs(expr, new_elements):
    """
    Substitutes old for new in an expression after sympifying args.

    Parameters
    ----------
    new_elements : list of tuples like [(x,2)(y,3)]
    """

    if len(list(new_elements)) == 0:
        return expr
    if isinstance(expr, (list, tuple, Tuple)):
        return [subs(i, new_elements) for i in expr]

    elif isinstance(expr, While):
        test = subs(expr.test, new_elements)
        body = subs(expr.body, new_elements)
        return While(test, body)

    elif isinstance(expr, For):
        target = subs(expr.target, new_elements)
        it = subs(expr.iterable, new_elements)
        target = expr.target
        it = expr.iterable
        body = subs(expr.body, new_elements)
        return For(target, it, body)

    elif isinstance(expr, If):
        args = []
        for block in expr.args:
            test = block[0]
            stmts = block[1]
            t = subs(test, new_elements)
            s = subs(stmts, new_elements)
            args.append((t, s))
        return If(*args)

    elif isinstance(expr, Return):

        for i in new_elements:
            expr = expr.subs(i[0],i[1])
        return expr

    elif isinstance(expr, Assign):
        new_expr = expr.subs(new_elements)
        new_expr.set_fst(expr.fst)
        return new_expr
    elif isinstance(expr, Expr):
        return expr.subs(new_elements)

    else:
        return expr


def allocatable_like(expr, verbose=False):
    """
    finds attributs of an expression

    Parameters
    ----------
    expr: Expr
        a pyccel expression

    verbose: bool
        talk more
    """

    if isinstance(expr, (Variable, IndexedVariable, IndexedElement)):
        return expr
    elif isinstance(expr, str):
        # if the rhs is a string
        return expr
    elif isinstance(expr, Expr):
        args = [expr]
        while args:
            a = args.pop()
            # XXX: This is a hack to support non-Basic args
            if isinstance(a, string_types):
                continue

            if a.is_Mul:
                if _coeff_isneg(a):
                    if a.args[0] is S.NegativeOne:
                        a = a.as_two_terms()[1]
                    else:
                        a = -a
                (n, d) = fraction(a)
                if n.is_Integer:
                    args.append(d)
                    continue  # won't be -Mul but could be Add
                elif d is not S.One:
                    if not d.is_Integer:
                        args.append(d)
                    args.append(n)
                    continue  # could be -Mul
            elif a.is_Add:
                aargs = list(a.args)
                negs = 0
                for (i, ai) in enumerate(aargs):
                    if _coeff_isneg(ai):
                        negs += 1
                        args.append(-ai)
                    else:
                        args.append(ai)
                continue
            if a.is_Pow and a.exp is S.NegativeOne:
                args.append(a.base)  # won't be -Mul but could be Add
                continue
            if a.is_Mul or a.is_Pow or a.is_Function or isinstance(a,
                    Derivative) or isinstance(a, Integral):

                o = Symbol(a.func.__name__.upper())
            if not a.is_Symbol and not isinstance(a, (IndexedElement,
                    Function)):
                args.extend(a.args)
            if isinstance(a, Function):
                if verbose:
                    print('Functions not yet available')
                return None
            elif isinstance(a, (Variable, IndexedVariable,
                            IndexedElement)):
                return a
            elif a.is_Symbol:
                raise TypeError('Found an unknown symbol {0}'.format(str(a)))
    else:
        raise TypeError('Unexpected type {0}'.format(type(expr)))



def _atomic(e, cls=None,ignore=()):

    """Return atom-like quantities as far as substitution is
    concerned: Functions and DottedVarviables, Variables. we don't
    return atoms that are inside such quantities too
    """

    pot = preorder_traversal(e)
    seen = []
    atoms_ = []
    if cls is None:
        cls = (Application, DottedVariable, Variable,
               IndexedVariable,IndexedElement)

    for p in pot:
        if p in seen or isinstance(p, ignore):
            pot.skip()
            continue
        seen.append(p)
        if isinstance(p, cls):
            pot.skip()
            atoms_.append(p)

    return atoms_



def extract_subexpressions(expr):
    """this function takes an expression and returns a list
      of statements if this expression contains sub expressions that need
      to be evaluated outside of the expression


      Parameters
      ----------
      expr : Add, Mul, Pow, Application

    """

    stmts = []
    cls   = (sp_Add, sp_Mul, sp_Pow, sp_And,
             sp_Or, sp_Eq, sp_Ne, sp_Lt, sp_Gt,
             sp_Le, sp_Ge)

    id_cls = (Symbol, Indexed, IndexedBase,
              DottedVariable, sp_Float, sp_Integer,
              sp_Rational, ImaginaryUnit,sp_Boolean,
              BooleanTrue, BooleanFalse, String,
              ValuedArgument, Nil, List, PythonTuple,
              StarredArguments)

    func_names = ('diag', 'empty', 'zip', 'enumerate')
    #TODO put only imported functions
    def substitute(expr):
        if isinstance(expr, id_cls):
            return expr
        if isinstance(expr, cls):
            args = expr.args
            args = [substitute(arg) for arg in args]
            return expr.func(*args, evaluate=False)
        elif isinstance(expr, Application):
            args = substitute(expr.args)

            if str(expr.func) in func_names:
                var = create_variable(expr)
                expr = expr.func(*args, evaluate=False)
                expr = Assign(var, expr)
                stmts.append(expr)

                return var
            else:
                expr = expr.func(*args, evaluate=False)
                return expr
        elif isinstance(expr, GC):
            stmts.append(expr)
            return expr.lhs
        elif isinstance(expr,IfTernaryOperator):
            var = create_variable(expr)
            new = Assign(var, expr)
            new.set_fst(expr.fst)
            stmts.append(new)
            return var
        elif isinstance(expr, List):
            args = []
            for i in expr:
                args.append(substitute(i))

            return List(*args, sympify=False)

        elif isinstance(expr, (Tuple, tuple, list)):
            args = []

            for i in expr:
                args.append(substitute(i))
            return args

        else:
            raise TypeError('statment {} not supported yet'.format(type(expr)))


    new_expr  = substitute(expr)
    return stmts, new_expr



def collect_vars(ast):
    """ collect variables in order to be declared"""
    #TODO use the namespace to get the declared variables
    variables = {}
    def collect(stmt):

        if isinstance(stmt, Variable):
            if not isinstance(stmt.name, DottedName):
                variables[stmt.name] = stmt
        elif isinstance(stmt, (tuple, Tuple, list)):
            for i in stmt:
                collect(i)
        if isinstance(stmt, For):
            collect(stmt.target)
            collect(stmt.body)
        elif isinstance(stmt, FunctionalFor):
            collect(stmt.lhs)
            collect(stmt.loops)
        elif isinstance(stmt, If):
            collect(stmt.bodies)
        elif isinstance(stmt, (While, CodeBlock)):
            collect(stmt.body)
        elif isinstance(stmt, (Assign, AliasAssign, AugAssign)):
            collect(stmt.lhs)
            if isinstance(stmt.rhs, (Linspace, Diag, Where)):
                collect(stmt.rhs.index)



    collect(ast)
    return variables.values()

def inline(func, args):
        local_vars = func.local_vars
        body = func.body
        body = subs(body, zip(func.arguments, args))
        return Block(str(func.name), local_vars, body)


def int2float(expr):
    return expr

def float2int(expr):
    return expr

def create_variable(expr):
    """."""

    import numpy as np
    try:
        name = 'Dummy_' + str(abs(hash(expr)
                                  + np.random.randint(500)))[-4:]
    except:
        name = 'Dymmy_' + str(abs(np.random.randint(500)))[-4:]

    return Symbol(name)

class DottedName(Basic):

    """
    Represents a dotted variable.

    Examples
    --------
    >>> from pyccel.ast.core import DottedName
    >>> DottedName('matrix', 'n_rows')
    matrix.n_rows
    >>> DottedName('pyccel', 'stdlib', 'parallel')
    pyccel.stdlib.parallel
    """

    def __new__(cls, *args):
        return Basic.__new__(cls, *args)

    @property
    def name(self):
        return self._args

    def __str__(self):
        return """.""".join(str(n) for n in self.name)

    def _sympystr(self, printer):
        sstr = printer.doprint
        return """.""".join(sstr(n) for n in self.name)


class AsName(Basic):

    """
    Represents a renaming of a variable, used with Import.

    Examples
    --------
    >>> from pyccel.ast.core import AsName
    >>> AsName('new', 'old')
    new as old
    """

    def __new__(cls, name, target):

        # TODO check

        return Basic.__new__(cls, name, target)

    @property
    def name(self):
        return self._args[0]

    @property
    def target(self):
        return self._args[1]

    def _sympystr(self, printer):
        sstr = printer.doprint
        return '{0} as {1}'.format(sstr(self.name), sstr(self.target))


class Dlist(Basic, PyccelAstNode):

    """ this is equivalent to the zeros function of numpy arrays for the python list.

    Parameters
    ----------
    value : Expr
           a sympy expression which represents the initilized value of the list

    shape : the shape of the array
    """

    def __new__(cls, val, length):
        return Basic.__new__(cls, val, length)

    @property
    def val(self):
        return self._args[0]

    @property
    def length(self):
        return self._args[1]


class Assign(Basic):

    """Represents variable assignment for code generation.

    Parameters
    ----------
    lhs : Expr
        Sympy object representing the lhs of the expression. These should be
        singular objects, such as one would use in writing code. Notable types
        include Symbol, MatrixSymbol, MatrixElement, and Indexed. Types that
        subclass these types are also supported.

    rhs : Expr
        Sympy object representing the rhs of the expression. This can be any
        type, provided its shape corresponds to that of the lhs. For example,
        a Matrix type can be assigned to MatrixSymbol, but not to Symbol, as
        the dimensions will not align.

    strict: bool
        if True, we do some verifications. In general, this can be more
        complicated and is treated in pyccel.syntax.

    status: None, str
        if lhs is not allocatable, then status is None.
        otherwise, status is {'allocated', 'unallocated'}

    like: None, Variable
        contains the name of the variable from which the lhs will be cloned.

    Examples
    --------
    >>> from sympy import symbols, MatrixSymbol, Matrix
    >>> from pyccel.ast.core import Assign
    >>> x, y, z = symbols('x, y, z')
    >>> Assign(x, y)
    x := y
    >>> Assign(x, 0)
    x := 0
    >>> A = MatrixSymbol('A', 1, 3)
    >>> mat = Matrix([x, y, z]).T
    >>> Assign(A, mat)
    A := Matrix([[x, y, z]])
    >>> Assign(A[0, 1], x)
    A[0, 1] := x

    """

    def __new__(
        cls,
        lhs,
        rhs,
        strict=False,
        status=None,
        like=None,
        ):
        cls._strict = strict

        if strict:
            lhs = sympify(lhs, locals=local_sympify)
            rhs = sympify(rhs, locals=local_sympify)

            # Tuple of things that can be on the lhs of an assignment

            assignable = (Symbol, MatrixSymbol, MatrixElement, Indexed,
                          Idx)

            # if not isinstance(lhs, assignable):
            #    raise TypeError("Cannot assign to lhs of type %s." % type(lhs))
            # Indexed types implement shape, but don't define it until later. This
            # causes issues in assignment validation. For now, matrices are defined
            # as anything with a shape that is not an Indexed

            lhs_is_mat = hasattr(lhs, 'shape') and not isinstance(lhs,
                    Indexed)
            rhs_is_mat = hasattr(rhs, 'shape') and not isinstance(rhs,
                    Indexed)

            # If lhs and rhs have same structure, then this assignment is ok

            if lhs_is_mat:
                if not rhs_is_mat:
                    raise ValueError('Cannot assign a scalar to a matrix.')
                elif lhs.shape != rhs.shape:
                    raise ValueError("Dimensions of lhs and rhs don't align.")
            elif rhs_is_mat and not lhs_is_mat:
                raise ValueError('Cannot assign a matrix to a scalar.')
        return Basic.__new__(cls, lhs, rhs, status, like)

    def _sympystr(self, printer):
        sstr = printer.doprint
        return '{0} := {1}'.format(sstr(self.lhs), sstr(self.rhs))

    @property
    def lhs(self):
        return self._args[0]

    @property
    def rhs(self):
        return self._args[1]

    # TODO : remove

    @property
    def expr(self):
        return self.rhs

    @property
    def status(self):
        return self._args[2]

    @property
    def like(self):
        return self._args[3]

    @property
    def strict(self):
        return self._strict

    @property
    def is_alias(self):
        """Returns True if the assignment is an alias."""

        # TODO to be improved when handling classes

        lhs = self.lhs
        rhs = self.rhs
        cond = isinstance(rhs, Variable) and rhs.rank > 0
        cond = cond or isinstance(rhs, IndexedElement)
        cond = cond or isinstance(rhs, IndexedVariable)
        cond = cond and isinstance(lhs, Symbol)
        cond = cond or isinstance(rhs, Variable) and rhs.is_pointer
        return cond

    @property
    def is_symbolic_alias(self):
        """Returns True if the assignment is a symbolic alias."""

        # TODO to be improved when handling classes

        lhs = self.lhs
        rhs = self.rhs
        if isinstance(lhs, Variable):
            return isinstance(lhs.dtype, NativeSymbol)
        elif isinstance(lhs, Symbol):
            if isinstance(rhs, Range):
                return True
            elif isinstance(rhs, Variable):
                return isinstance(rhs.dtype, NativeSymbol)
            elif isinstance(rhs, Symbol):
                return True

        return False


class CodeBlock(Basic):

    """Represents a list of stmt for code generation.
       we use it when a single statement in python
       produce multiple statement in the targeted language
    """

    def __new__(cls, body):
        ls = []
        for i in body:
            if isinstance(i, CodeBlock):
                ls += i.body
            else:
                ls.append(i)

        obj = Basic.__new__(cls, ls)
        if len(ls)>0 and isinstance(ls[-1], (Assign, AugAssign)):
            obj.set_fst(ls[-1].fst)
        return obj

    @property
    def body(self):
        return self._args[0]

    @property
    def lhs(self):
        return self.body[-1].lhs


class AliasAssign(Basic):

    """Represents aliasing for code generation. An alias is any statement of the
    form `lhs := rhs` where

    Parameters
    ----------
    lhs : Symbol
        at this point we don't know yet all information about lhs, this is why a
        Symbol is the appropriate type.

    rhs : Variable, IndexedVariable, IndexedElement
        an assignable variable can be of any rank and any datatype, however its
        shape must be known (not None)

    Examples
    --------
    >>> from sympy import Symbol
    >>> from pyccel.ast.core import AliasAssign
    >>> from pyccel.ast.core import Variable
    >>> n = Variable('int', 'n')
    >>> x = Variable('int', 'x', rank=1, shape=[n])
    >>> y = Symbol('y')
    >>> AliasAssign(y, x)

    """

    def __new__(cls, lhs, rhs):
        return Basic.__new__(cls, lhs, rhs)

    def _sympystr(self, printer):
        sstr = printer.doprint
        return '{0} := {1}'.format(sstr(self.lhs), sstr(self.rhs))

    @property
    def lhs(self):
        return self._args[0]

    @property
    def rhs(self):
        return self._args[1]


class SymbolicAssign(Basic):

    """Represents symbolic aliasing for code generation. An alias is any statement of the
    form `lhs := rhs` where

    Parameters
    ----------
    lhs : Symbol

    rhs : Range

    Examples
    --------
    >>> from sympy import Symbol
    >>> from pyccel.ast.core import SymbolicAssign
    >>> from pyccel.ast.core import Range
    >>> r = Range(0, 3)
    >>> y = Symbol('y')
    >>> SymbolicAssign(y, r)

    """

    def __new__(cls, lhs, rhs):
        return Basic.__new__(cls, lhs, rhs)

    def _sympystr(self, printer):
        sstr = printer.doprint
        return '{0} := {1}'.format(sstr(self.lhs), sstr(self.rhs))

    @property
    def lhs(self):
        return self._args[0]

    @property
    def rhs(self):
        return self._args[1]


# The following are defined to be sympy approved nodes. If there is something
# smaller that could be used, that would be preferable. We only use them as
# tokens.

class NativeOp(with_metaclass(Singleton, Basic)):

    """Base type for native operands."""

    pass


class AddOp(NativeOp):

    _symbol = '+'


class SubOp(NativeOp):

    _symbol = '-'


class MulOp(NativeOp):

    _symbol = '*'


class DivOp(NativeOp):

    _symbol = '/'


class ModOp(NativeOp):

    _symbol = '%'


op_registry = {
    '+': AddOp(),
    '-': SubOp(),
    '*': MulOp(),
    '/': DivOp(),
    '%': ModOp(),
    }


def operator(op):
    """Returns the operator singleton for the given operator"""

    if op.lower() not in op_registry:
        raise ValueError('Unrecognized operator ' + op)
    return op_registry[op]


class AugAssign(Assign):

    """
    Represents augmented variable assignment for code generation.

    Parameters
    ----------
    lhs : Expr
        Sympy object representing the lhs of the expression. These should be
        singular objects, such as one would use in writing code. Notable types
        include Symbol, MatrixSymbol, MatrixElement, and Indexed. Types that
        subclass these types are also supported.

    op : NativeOp
        Operator (+, -, /, \*, %).

    rhs : Expr
        Sympy object representing the rhs of the expression. This can be any
        type, provided its shape corresponds to that of the lhs. For example,
        a Matrix type can be assigned to MatrixSymbol, but not to Symbol, as
        the dimensions will not align.

    strict: bool
        if True, we do some verifications. In general, this can be more
        complicated and is treated in pyccel.syntax.

    status: None, str
        if lhs is not allocatable, then status is None.
        otherwise, status is {'allocated', 'unallocated'}

    like: None, Variable
        contains the name of the variable from which the lhs will be cloned.

    Examples
    --------
    >>> from pyccel.ast.core import Variable
    >>> from pyccel.ast.core import AugAssign
    >>> s = Variable('int', 's')
    >>> t = Variable('int', 't')
    >>> AugAssign(s, '+', 2 * t + 1)
    s += 1 + 2*t
    """

    def __new__(
        cls,
        lhs,
        op,
        rhs,
        strict=False,
        status=None,
        like=None,
        ):
        cls._strict = strict
        if strict:
            lhs = sympify(lhs, locals=local_sympify)
            rhs = sympify(rhs, locals=local_sympify)

            # Tuple of things that can be on the lhs of an assignment

            assignable = (Symbol, MatrixSymbol, MatrixElement, Indexed)
            if not isinstance(lhs, assignable):
                raise TypeError('Cannot assign to lhs of type %s.'
                                % type(lhs))

            # Indexed types implement shape, but don't define it until later. This
            # causes issues in assignment validation. For now, matrices are defined
            # as anything with a shape that is not an Indexed

            lhs_is_mat = hasattr(lhs, 'shape') and not isinstance(lhs,
                    Indexed)
            rhs_is_mat = hasattr(rhs, 'shape') and not isinstance(rhs,
                    Indexed)

            # If lhs and rhs have same structure, then this assignment is ok

            if lhs_is_mat:
                if not rhs_is_mat:
                    raise ValueError('Cannot assign a scalar to a matrix.'
                            )
                elif lhs.shape != rhs.shape:
                    raise ValueError("Dimensions of lhs and rhs don't align."
                            )
            elif rhs_is_mat and not lhs_is_mat:
                raise ValueError('Cannot assign a matrix to a scalar.')

        if isinstance(op, str):
            op = operator(op)
        elif op not in list(op_registry.values()):
            raise TypeError('Unrecognized Operator')

        return Basic.__new__(
            cls,
            lhs,
            op,
            rhs,
            status,
            like,
            )

    def _sympystr(self, printer):
        sstr = printer.doprint
        return '{0} {1}= {2}'.format(sstr(self.lhs), self.op._symbol,
                sstr(self.rhs))

    @property
    def lhs(self):
        return self._args[0]

    @property
    def op(self):
        return self._args[1]

    @property
    def rhs(self):
        return self._args[2]

    @property
    def status(self):
        return self._args[3]

    @property
    def like(self):
        return self._args[4]

    @property
    def strict(self):
        return self._strict


class While(Basic):

    """Represents a 'while' statement in the code.

    Expressions are of the form:
        "while test:
            body..."

    Parameters
    ----------
    test : expression
        test condition given as a sympy expression
    body : sympy expr
        list of statements representing the body of the While statement.

    Examples
    --------
    >>> from sympy import Symbol
    >>> from pyccel.ast.core import Assign, While
    >>> n = Symbol('n')
    >>> While((n>1), [Assign(n,n-1)])
    While(n > 1, (n := n - 1,))
    """

    def __new__(cls, test, body, local_vars=[]):
        test = sympify(test, locals=local_sympify)

        if iterable(body):
            body = CodeBlock((sympify(i, locals=local_sympify) for i in body))
        elif not isinstance(body,CodeBlock):
            raise TypeError('body must be an iterable or a CodeBlock')
        return Basic.__new__(cls, test, body, local_vars)

    @property
    def test(self):
        return self._args[0]

    @property
    def body(self):
        return self._args[1]

    @property
    def local_vars(self):
        return self._args[2]


class With(Basic):

    """Represents a 'with' statement in the code.

    Expressions are of the form:
        "while test:
            body..."

    Parameters
    ----------
    test : expression
        test condition given as a sympy expression
    body : sympy expr
        list of statements representing the body of the With statement.

    Examples
    --------

    """

    # TODO check prelude and epilog

    def __new__(
        cls,
        test,
        body,
        settings,
        ):
        test = sympify(test, locals=local_sympify)

        if iterable(body):
            body = CodeBlock((sympify(i, locals=local_sympify) for i in body))
        elif not isinstance(body,CodeBlock):
            raise TypeError('body must be an iterable')

        return Basic.__new__(cls, test, body, settings)

    @property
    def test(self):
        return self._args[0]

    @property
    def body(self):
        return self._args[1]

    @property
    def settings(self):
        return self._args[2]

    @property
    def block(self):
        methods = self.test.cls_base.methods
        for i in methods:
            if str(i.name) == '__enter__':
                enter = i
            elif str(i.name) == '__exit__':
                exit = i
        enter = inline(enter,[])
        exit =  inline(exit, [])

        # TODO check if enter is empty or not first

        body = enter.body.body
        body += self.body.body
        body += exit.body.body
        return Block('with', [], body)


class Product(Basic):

    """
    Represents a Product stmt.

    """

    def __new__(cls, *args):
        if not isinstance(args, (tuple, list, Tuple)):
            raise TypeError('args must be an iterable')
        elif len(args) < 2:
            return args[0]
        return Basic.__new__(cls, *args)

    @property
    def elements(self):
        return self._args


class Tile(Range):

    """
    Representes a tile.

    Examples
    --------
    >>> from pyccel.ast.core import Variable
    >>> from pyccel.ast.core import Tile
    >>> from sympy import Symbol
    >>> s = Variable('int', 's')
    >>> e = Symbol('e')
    >>> Tile(s, e, 1)
    Tile(0, n, 1)
    """

    def __new__(cls, start, stop):
        step = 1
        return Range.__new__(cls, start, stop, step)

    @property
    def start(self):
        return self._args[0]

    @property
    def stop(self):
        return self._args[1]

    @property
    def size(self):
        return self.stop - self.start


class ParallelRange(Range):

    """
    Representes a parallel range using OpenMP/OpenACC.

    Examples
    --------
    >>> from pyccel.ast.core import Variable
    """

    pass


# TODO: implement it as an extension of sympy Tensor?

class Tensor(Basic):

    """
    Base class for tensor.

    Examples
    --------
    >>> from pyccel.ast.core import Variable
    >>> from pyccel.ast.core import Range, Tensor
    >>> from sympy import Symbol
    >>> s1 = Variable('int', 's1')
    >>> s2 = Variable('int', 's2')
    >>> e1 = Variable('int', 'e1')
    >>> e2 = Variable('int', 'e2')
    >>> r1 = Range(s1, e1, 1)
    >>> r2 = Range(s2, e2, 1)
    >>> Tensor(r1, r2)
    Tensor(Range(s1, e1, 1), Range(s2, e2, 1), name=tensor)
    """

    def __new__(cls, *args, **kwargs):
        for r in args:
            cond = isinstance(r, Variable) and isinstance(r.dtype,
                    (NativeRange, NativeTensor))
            cond = cond or isinstance(r, (Range, Tensor))

            if not cond:
                raise TypeError('non valid argument, given {0}'.format(type(r)))

        try:
            name = kwargs['name']
        except:
            name = 'tensor'

        args = list(args) + [name]

        return Basic.__new__(cls, *args)

    @property
    def name(self):
        return self._args[-1]

    @property
    def ranges(self):
        return self._args[:-1]

    @property
    def dim(self):
        return len(self.ranges)

    def _sympystr(self, printer):
        sstr = printer.doprint
        txt = ', '.join(sstr(n) for n in self.ranges)
        txt = 'Tensor({0}, name={1})'.format(txt, sstr(self.name))
        return txt


# TODO add a name to a block?

class Block(Basic):

    """Represents a block in the code. A block consists of the following inputs

    Parameters
    ----------
    variables: list
        list of the variables that appear in the block.

    declarations: list
        list of declarations of the variables that appear in the block.

    body: list
        a list of statements

    Examples
    --------
    >>> from pyccel.ast.core import Variable, Assign, Block
    >>> n = Variable('int', 'n')
    >>> x = Variable('int', 'x')
    >>> Block([n, x], [Assign(x,2.*n + 1.), Assign(n, n + 1)])
    Block([n, x], [x := 1.0 + 2.0*n, n := 1 + n])
    """

    def __new__(
        cls,
        name,
        variables,
        body):
        if not isinstance(name, str):
            raise TypeError('name must be of type str')
        if not iterable(variables):
            raise TypeError('variables must be an iterable')
        for var in variables:
            if not isinstance(var, Variable):
                raise TypeError('Only a Variable instance is allowed.')
        if iterable(body):
            body = CodeBlock(body)
        elif not isinstance(body, CodeBlock):
            raise TypeError('body must be an iterable or a CodeBlock')
        return Basic.__new__(cls, name, variables, body)

    @property
    def name(self):
        return self._args[0]

    @property
    def variables(self):
        return self._args[1]

    @property
    def body(self):
        return self._args[2]

    @property
    def declarations(self):
        return [Declare(i.dtype, i) for i in self.variables]


class ParallelBlock(Block):

    """
    Represents a parallel block in the code.
    In addition to block inputs, there is

    Parameters
    ----------
    clauses: list
        a list of clauses

    Examples
    --------
    >>> from pyccel.ast.core import ParallelBlock
    >>> from pyccel.ast.core import Variable, Assign, Block
    >>> n = Variable('int', 'n')
    >>> x = Variable('int', 'x')
    >>> body = [Assign(x,2.*n + 1.), Assign(n, n + 1)]
    >>> variables = [x,n]
    >>> clauses = []
    >>> ParallelBlock(clauses, variables, body)
    # parallel
    x := 1.0 + 2.0*n
    n := 1 + n
    """

    _prefix = '#'

    def __new__(
        cls,
        clauses,
        variables,
        body,
        ):
        if not iterable(clauses):
            raise TypeError('Expecting an iterable for clauses')

        cls._clauses = clauses

        return Block.__new__(cls, variables, body)

    @property
    def clauses(self):
        return self._clauses

    @property
    def prefix(self):
        return self._prefix

    def _sympystr(self, printer):
        sstr = printer.doprint

        prefix = sstr(self.prefix)
        clauses = ' '.join('{0}'.format(sstr(i)) for i in self.clauses)
        body = '\n'.join('{0}'.format(sstr(i)) for i in self.body)

        code = '{0} parallel {1}\n{2}'.format(prefix, clauses, body)
        return code


class Module(Basic):

    """Represents a module in the code. A block consists of the following inputs

    Parameters
    ----------
    variables: list
        list of the variables that appear in the block.

    declarations: list
        list of declarations of the variables that appear in the block.

    funcs: list
        a list of FunctionDef instances

    classes: list
        a list of ClassDef instances

    imports: list, tuple
        list of needed imports

    Examples
    --------
    >>> from pyccel.ast.core import Variable, Assign
    >>> from pyccel.ast.core import ClassDef, FunctionDef, Module
    >>> x = Variable('real', 'x')
    >>> y = Variable('real', 'y')
    >>> z = Variable('real', 'z')
    >>> t = Variable('real', 't')
    >>> a = Variable('real', 'a')
    >>> b = Variable('real', 'b')
    >>> body = [Assign(y,x+a)]
    >>> translate = FunctionDef('translate', [x,y,a,b], [z,t], body)
    >>> attributs   = [x,y]
    >>> methods     = [translate]
    >>> Point = ClassDef('Point', attributs, methods)
    >>> incr = FunctionDef('incr', [x], [y], [Assign(y,x+1)])
    >>> decr = FunctionDef('decr', [x], [y], [Assign(y,x-1)])
    >>> Module('my_module', [], [incr, decr], [Point])
    Module(my_module, [], [FunctionDef(incr, (x,), (y,), [y := 1 + x], [], [], None, False, function), FunctionDef(decr, (x,), (y,), [y := -1 + x], [], [], None, False, function)], [ClassDef(Point, (x, y), (FunctionDef(translate, (x, y, a, b), (z, t), [y := a + x], [], [], None, False, function),), [public])])
    """

    def __new__(
        cls,
        name,
        variables,
        funcs,
        interfaces=[],
        classes=[],
        imports=[],
        ):
        if not isinstance(name, str):
            raise TypeError('name must be a string')

        if not iterable(variables):
            raise TypeError('variables must be an iterable')
        for i in variables:
            if not isinstance(i, Variable):
                raise TypeError('Only a Variable instance is allowed.')

        if not iterable(funcs):
            raise TypeError('funcs must be an iterable')

        for i in funcs:
            if not isinstance(i, FunctionDef):
                raise TypeError('Only a FunctionDef instance is allowed.'
                                )

        if not iterable(classes):
            raise TypeError('classes must be an iterable')
        for i in classes:
            if not isinstance(i, ClassDef):
                raise TypeError('Only a ClassDef instance is allowed.')

        if not iterable(interfaces):
            raise TypeError('interfaces must be an iterable')
        for i in interfaces:
            if not isinstance(i, Interface):
                raise TypeError('Only a Inteface instance is allowed.')

        if not iterable(imports):
            raise TypeError('imports must be an iterable')
        imports = list(imports)
        for i in classes:
            imports += i.imports
        imports = set(imports)  # for unicity
        imports = Tuple(*imports, sympify=False)

        return Basic.__new__(
            cls,
            name,
            variables,
            funcs,
            interfaces,
            classes,
            imports,
            )

    @property
    def name(self):
        return self._args[0]

    @property
    def variables(self):
        return self._args[1]

    @property
    def funcs(self):
        return self._args[2]

    @property
    def interfaces(self):
        return self._args[3]

    @property
    def classes(self):
        return self._args[4]

    @property
    def imports(self):
        return self._args[5]

    @property
    def declarations(self):
        return [Declare(i.dtype, i) for i in self.variables]

    @property
    def body(self):
        return self.interfaces + self.funcs + self.classes


class Program(Basic):

    """Represents a Program in the code. A block consists of the following inputs

    Parameters
    ----------
    variables: list
        list of the variables that appear in the block.

    declarations: list
        list of declarations of the variables that appear in the block.

    funcs: list
        a list of FunctionDef instances

    classes: list
        a list of ClassDef instances

    body: list
        a list of statements

    imports: list, tuple
        list of needed imports

    modules: list, tuple
        list of needed modules

    Examples
    --------
    >>> from pyccel.ast.core import Variable, Assign
    >>> from pyccel.ast.core import ClassDef, FunctionDef, Module
    >>> x = Variable('real', 'x')
    >>> y = Variable('real', 'y')
    >>> z = Variable('real', 'z')
    >>> t = Variable('real', 't')
    >>> a = Variable('real', 'a')
    >>> b = Variable('real', 'b')
    >>> body = [Assign(y,x+a)]
    >>> translate = FunctionDef('translate', [x,y,a,b], [z,t], body)
    >>> attributs   = [x,y]
    >>> methods     = [translate]
    >>> Point = ClassDef('Point', attributs, methods)
    >>> incr = FunctionDef('incr', [x], [y], [Assign(y,x+1)])
    >>> decr = FunctionDef('decr', [x], [y], [Assign(y,x-1)])
    >>> Module('my_module', [], [incr, decr], [Point])
    Module(my_module, [], [FunctionDef(incr, (x,), (y,), [y := 1 + x], [], [], None, False, function), FunctionDef(decr, (x,), (y,), [y := -1 + x], [], [], None, False, function)], [ClassDef(Point, (x, y), (FunctionDef(translate, (x, y, a, b), (z, t), [y := a + x], [], [], None, False, function),), [public])])
    """

    def __new__(
        cls,
        name,
        variables,
        funcs,
        interfaces,
        classes,
        body,
        imports=[],
        modules=[],
        ):

        if not isinstance(name, str):
            raise TypeError('name must be a string')

        if not iterable(variables):
            raise TypeError('variables must be an iterable')

        for i in variables:
            if not isinstance(i, Variable):
                raise TypeError('Only a Variable instance is allowed.')

        if not iterable(funcs):
            raise TypeError('funcs must be an iterable')
        for i in funcs:
            if not isinstance(i, FunctionDef):
                raise TypeError('Only a FunctionDef instance is allowed.'
                                )

        if not iterable(interfaces):
            raise TypeError('interfaces must be an iterable')
        for i in interfaces:
            if not isinstance(i, Interface):
                raise TypeError('Only a Interface instance is allowed.')

        if not iterable(body):
            raise TypeError('body must be an iterable')
        body = CodeBlock(body)

        if not iterable(classes):
            raise TypeError('classes must be an iterable')
        for i in classes:
            if not isinstance(i, ClassDef):
                raise TypeError('Only a ClassDef instance is allowed.')

        if not iterable(imports):
            raise TypeError('imports must be an iterable')

        for i in funcs:
            imports += i.imports
        for i in classes:
            imports += i.imports
        imports = set(imports)  # for unicity
        imports = Tuple(*imports, sympify=False)

        if not iterable(modules):
            raise TypeError('modules must be an iterable')

        # TODO
#        elif isinstance(stmt, list):
#            for s in stmt:
#                body += printer(s) + "\n"

        return Basic.__new__(
            cls,
            name,
            variables,
            funcs,
            interfaces,
            classes,
            body,
            imports,
            modules,
            )

    @property
    def name(self):
        return self._args[0]

    @property
    def variables(self):
        return self._args[1]

    @property
    def funcs(self):
        return self._args[2]

    @property
    def interfaces(self):
        return self._args[3]

    @property
    def classes(self):
        return self._args[4]

    @property
    def body(self):
        return self._args[5]

    @property
    def imports(self):
        return self._args[6]

    @property
    def modules(self):
        return self._args[7]

    @property
    def declarations(self):
        return [Declare(i.dtype, i) for i in self.variables]


class For(Basic):

    """Represents a 'for-loop' in the code.

    Expressions are of the form:
        "for target in iter:
            body..."

    Parameters
    ----------
    target : symbol
        symbol representing the iterator
    iter : iterable
        iterable object. for the moment only Range is used
    body : sympy expr
        list of statements representing the body of the For statement.

    Examples
    --------
    >>> from sympy import symbols, MatrixSymbol
    >>> from pyccel.ast.core import Assign, For
    >>> i,b,e,s,x = symbols('i,b,e,s,x')
    >>> A = MatrixSymbol('A', 1, 3)
    >>> For(i, (b,e,s), [Assign(x,x-1), Assign(A[0, 1], x)])
    For(i, Range(b, e, s), (x := x - 1, A[0, 1] := x))
    """

    def __new__(
        cls,
        target,
        iter,
        body,
        local_vars = [],
        strict=True,
        ):
        if strict:
            target = sympify(target, locals=local_sympify)

            cond_iter = iterable(iter)
            cond_iter = cond_iter or isinstance(iter, (Range, Product,
                    Enumerate, Zip, Map))
            cond_iter = cond_iter or isinstance(iter, Variable) \
                and is_iterable_datatype(iter.dtype)
          #  cond_iter = cond_iter or isinstance(iter, ConstructorCall) \
          #      and is_iterable_datatype(iter.arguments[0].dtype)
            if not cond_iter:
                raise TypeError('iter must be an iterable')

            if iterable(body):
                body = CodeBlock((sympify(i, locals=local_sympify) for i in
                             body))
            elif not isinstance(body,CodeBlock):
                raise TypeError('body must be an iterable or a Codeblock')

        return Basic.__new__(cls, target, iter, body, local_vars)

    @property
    def target(self):
        return self._args[0]

    @property
    def iterable(self):
        return self._args[1]

    @property
    def body(self):
        return self._args[2]

    @property
    def local_vars(self):
        return self._args[3]

    def insert2body(self, stmt):
        self.body.append(stmt)



class DoConcurrent(For):
    pass


class ForAll(Basic):
    """ class that represents the forall statement in fortran"""
    def __new__(cls, iter, target, mask, body):

        if not isinstance(iter, Range):
            raise TypeError('iter must be of type Range')

        return Basic.__new__(cls, iter, target, mask, body)


    @property
    def iter(self):
        return self._args[0]

    @property
    def target(self):
        return self._args[1]

    @property
    def mask(self):
        return self._args[2]

    @property
    def body(self):
        return self._args[3]



class ForIterator(For):

    """Class that describes iterable classes defined by the user."""

    def __new__(
        cls,
        target,
        iter,
        body,
        strict=True,
        ):

        if isinstance(iter, Symbol):
            iter = Range(Len(iter))
        return For.__new__(cls, target, iter, body, strict)

    # TODO uncomment later when we intriduce iterators
    # @property
    # def target(self):
    #    ts = super(ForIterator, self).target

    #    if not(len(ts) == self.depth):
    #        raise ValueError('wrong number of targets')

    #    return ts

    @property
    def depth(self):
        it = self.iterable
        if isinstance(it, Variable):
            if isinstance(it.dtype, NativeRange):
                return 1
            if isinstance(it.dtype, NativeTensor):

                # TODO must be computed

                return 2

            cls_base = it.cls_base
            if not cls_base:
                raise TypeError('cls_base undefined')

            methods = cls_base.methods_as_dict

            it_method = methods['__iter__']

            it_vars = []
            for stmt in it_method.body:
                if isinstance(stmt, Assign):
                    it_vars.append(stmt.lhs)

            n = len(set([str(var.name) for var in it_vars]))
            return n
        else:

            return 1

    @property
    def ranges(self):
        return get_iterable_ranges(self.iterable)


# The following are defined to be sympy approved nodes. If there is something
# smaller that could be used, that would be preferable. We only use them as
# tokens.

class Is(Basic):

    """Represents a is expression in the code.

    Examples
    --------
    >>> from pyccel.ast import Is
    >>> from pyccel.ast import Nil
    >>> from sympy.abc import x
    >>> Is(x, Nil())
    Is(x, None)
    """

    def __new__(cls, lhs, rhs):
        return Basic.__new__(cls, lhs, rhs)

    @property
    def lhs(self):
        return self._args[0]

    @property
    def rhs(self):
        return self._args[1]


class IsNot(Basic):

    """Represents a is expression in the code.

    Examples
    --------
    >>> from pyccel.ast import IsNot
    >>> from pyccel.ast import Nil
    >>> from sympy.abc import x
    >>> IsNot(x, Nil())
    IsNot(x, None)
    """

    def __new__(cls, lhs, rhs):
        return Basic.__new__(cls, lhs, rhs)

    @property
    def lhs(self):
        return self._args[0]

    @property
    def rhs(self):
        return self._args[1]



class ConstructorCall(AtomicExpr):

    """
    It  serves as a constructor for undefined function classes.

    Parameters
    ----------
    func: FunctionDef, str
        an instance of FunctionDef or function name

    arguments: list, tuple, None
        a list of arguments.

    kind: str
        'function' or 'procedure'. default value: 'function'
    """

    is_commutative = True

    # TODO improve

    def __new__(
        cls,
        func,
        arguments,
        cls_variable=None,
        kind='function',
        ):
        if not isinstance(func, (FunctionDef, Interface, str)):
            raise TypeError('Expecting func to be a FunctionDef or str')

        if isinstance(func, FunctionDef):
            kind = func.kind

        f_name = func.name

        obj = Basic.__new__(cls, f_name)
        obj._cls_variable = cls_variable

        obj._kind = kind
        obj._func = func
        obj._arguments = arguments

        return obj

    def _sympystr(self, printer):
        sstr = printer.doprint
        name = sstr(self.name)
        args = ''
        if not self.arguments is None:
            args = ', '.join(sstr(i) for i in self.arguments)
        return '{0}({1})'.format(name, args)

    @property
    def func(self):
        return self._func

    @property
    def kind(self):
        return self._kind

    @property
    def arguments(self):
        return self._arguments

    @property
    def cls_variable(self):
        return self._cls_variable

    @property
    def name(self):
        if isinstance(self.func, FunctionDef):
            return self.func.name
        else:
            return self.func



class Nil(Basic):

    """
    class for None object in the code.
    """

    def _sympystr(self, printer):
        sstr = printer.doprint
        return sstr('None')


class Void(Basic):

    pass

class VoidFunction(Basic):
    #this class is used in order to eliminate certain atoms
    # in an arithmitic expression so that we dont take them into
    # consideration
    def __new__(*args):
        return Symbol("""x9846548484665
                      494794564465165161561""")

class Variable(Symbol, PyccelAstNode):

    """Represents a typed variable.

    Parameters
    ----------
    dtype : str, DataType
        The type of the variable. Can be either a DataType,
        or a str (bool, int, real).

    name : str, list, DottedName
        The sympy object the variable represents. This can be either a string
        or a dotted name, when using a Class attribut.

    rank : int
        used for arrays. [Default value: 0]

    allocatable: False
        used for arrays, if we need to allocate memory [Default value: False]

    shape: int or list
        shape of the array. [Default value: None]

    cls_base: class
        class base if variable is an object or an object member

    Examples
    --------
    >>> from sympy import symbols
    >>> from pyccel.ast.core import Variable
    >>> Variable('int', 'n')
    n
    >>> Variable('real', x, rank=2, shape=(n,2), allocatable=True)
    x
    >>> Variable('int', ('matrix', 'n_rows'))
    matrix.n_rows
    """

    def __new__(
        cls,
        dtype,
        name,
        rank=0,
        allocatable=False,
        is_stack_array = False,
        is_pointer=False,
        is_target=False,
        is_polymorphic=None,
        is_optional=None,
        shape=None,
        cls_base=None,
        cls_parameters=None,
        order='C',
        precision=0
        ):

        if isinstance(dtype, str) or str(dtype) == '*':

            dtype = datatype(str(dtype))
        elif not isinstance(dtype, DataType):
            raise TypeError('datatype must be an instance of DataType.')

        if allocatable is None:
            allocatable = False
        elif not isinstance(allocatable, bool):
            raise TypeError('allocatable must be a boolean.')

        if is_pointer is None:
            is_pointer = False
        elif not isinstance(is_pointer, bool):
            raise TypeError('is_pointer must be a boolean.')

        if is_target is None:
            is_target = False
        elif not isinstance(is_target, bool):
            raise TypeError('is_target must be a boolean.')

        if is_stack_array is None:
            is_stack_array = False
        elif not isinstance(is_stack_array, bool):
            raise TypeError('is_stack_array must be a boolean.')

        if is_polymorphic is None:
            if isinstance(dtype, CustomDataType):
                is_polymorphic = dtype.is_polymorphic
            else:
                is_polymorphic = False
        elif not isinstance(is_polymorphic, bool):
            raise TypeError('is_polymorphic must be a boolean.')

        if is_optional is None:
            is_optional = False
        elif not isinstance(is_optional, bool):
            raise TypeError('is_optional must be a boolean.')

        if not isinstance(precision,int):
            raise TypeError('precision must be an integer.')

        # if class attribut

        if isinstance(name, str):
            name = name.split(""".""")
            if len(name) == 1:
                name = name[0]
            else:
                name = DottedName(*name)

        if not isinstance(name, (str, DottedName)):
            raise TypeError('Expecting a string or DottedName, given {0}'.format(type(name)))

        if not isinstance(rank, int):
            raise TypeError('rank must be an instance of int.')

        if rank == 0:
            shape = ()

        if not precision:
            if isinstance(dtype, NativeInteger):
                precision = default_precision['int']
            elif isinstance(dtype, NativeReal):
                precision = default_precision['real']
            elif isinstance(dtype, NativeComplex):
                precision = default_precision['complex']
            elif isinstance(dtype, NativeBool):
                precision = default_precision['bool']

        # TODO improve order of arguments

        obj = Basic.__new__(
            cls,
            dtype,
            name,
            rank,
            allocatable,
            shape,
            cls_base,
            cls_parameters,
            is_pointer,
            is_target,
            is_polymorphic,
            is_optional,
            order,
            precision,
            is_stack_array,
            )

        assumptions = {}
        class_type = cls_base \
            or dtype.__class__.__name__.startswith('Pyccel')
        alloweddtypes = (NativeRange, NativeString,
                         NativeSymbol, NativeGeneric, NativeTuple)

        if isinstance(dtype, NativeInteger):
            assumptions['integer'] = True
        elif isinstance(dtype, NativeReal):
            assumptions['real'] = True
        elif isinstance(dtype, NativeComplex):
            assumptions['complex'] = True
        elif isinstance(dtype, NativeBool):
            obj.is_Boolean = True
        elif isinstance(dtype, alloweddtypes) or class_type:
            # No assumptions can be deduced for these types
            pass
        else:
            raise TypeError('Undefined datatype')

        ass_copy = assumptions.copy()
        obj._assumptions = StdFactKB(assumptions)
        obj._assumptions._generator = ass_copy
        return obj

    @property
    def dtype(self):
        return self._args[0]

    @property
    def name(self):
        return self._args[1]

    @property
    def rank(self):
        return self._args[2]

    @property
    def allocatable(self):
        return self._args[3]

    @property
    def shape(self):
        return self._args[4]

    @property
    def cls_base(self):
        return self._args[5]

    @property
    def cls_parameters(self):
        return self._args[6]

    @property
    def is_pointer(self):
        return self._args[7]

    @property
    def is_target(self):
        return self._args[8]

    @property
    def is_polymorphic(self):
        return self._args[9]

    @property
    def is_optional(self):
        return self._args[10]

    @property
    def order(self):
        return self._args[11]

    @property
    def precision(self):
        return self._args[12]

    @property
    def is_stack_array(self):
        return self._args[13]

    @property
    def is_ndarray(self):
        """user friendly method to check if the variable is an ndarray:
            1. have a rank > 0
            2. dtype is one among {int, bool, real, complex}
        """

        if self.rank == 0:
            return False
        return isinstance(self.dtype, (NativeInteger, NativeBool,
                          NativeReal, NativeComplex))

    def __str__(self):
        if isinstance(self.name, (str, DottedName)):
            return str(self.name)
        elif self.name is iterable:
            return """.""".join(str(n) for n in self.name)

    def _sympystr(self, printer):
        sstr = printer.doprint
        if isinstance(self.name, (str, DottedName)):
            return '{}'.format(sstr(self.name))
        elif self.name is iterable:
            return """.""".join(sstr(n) for n in self.name)

    def inspect(self):
        """inspects the variable."""

        print('>>> Variable')
        print( '  name           = {}'.format(self.name))
        print( '  dtype          = {}'.format(self.dtype))
        print( '  rank           = {}'.format(self.rank))
        print( '  allocatable    = {}'.format(self.allocatable))
        print( '  shape          = {}'.format(self.shape))
        print( '  cls_base       = {}'.format(self.cls_base))
        print( '  cls_parameters = {}'.format(self.cls_parameters))
        print( '  is_pointer     = {}'.format(self.is_pointer))
        print( '  is_target      = {}'.format(self.is_target))
        print( '  is_polymorphic = {}'.format(self.is_polymorphic))
        print( '  is_optional    = {}'.format(self.is_optional))
        print( '<<<')

    def clone(self, name, new_class = None, **kwargs):

        # TODO check it is up to date

        if (new_class is None):
            cls = eval(self.__class__.__name__)
        else:
            cls = new_class

        return cls(
            self.dtype,
            name,
            rank=kwargs.pop('rank',self.rank),
            allocatable=kwargs.pop('allocatable',self.allocatable),
            shape=kwargs.pop('shape',self.shape),
            is_pointer=kwargs.pop('is_pointer',self.is_pointer),
            is_target=kwargs.pop('is_target',self.is_target),
            is_polymorphic=kwargs.pop('is_polymorphic',self.is_polymorphic),
            is_optional=kwargs.pop('is_optional',self.is_optional),
            cls_base=kwargs.pop('cls_base',self.cls_base),
            cls_parameters=kwargs.pop('cls_parameters',self.cls_parameters),
            )

    def __getnewargs__(self):
        """used for Pickling self."""

        args = (
            self.dtype,
            self.name,
            self.rank,
            self.allocatable,
            self.is_pointer,
            self.is_polymorphic,
            self.is_optional,
            self.shape,
            self.cls_base,
            self.cls_parameters,
            )
        return args

    def _eval_subs(self, old, new):
        return self

    def _eval_is_positive(self):
        #we do this inorder to infere the type of Pow expression correctly
        return self.is_real


class DottedVariable(AtomicExpr, sp_Boolean, PyccelAstNode):

    """
    Represents a dotted variable.
    """

    def __new__(cls, *args):

        if not isinstance(args[0], (
            Variable,
            Symbol,
            IndexedVariable,
            IndexedElement,
            IndexedBase,
            Indexed,
            Function,
            DottedVariable,
            )):
            raise TypeError('Expecting a Variable or a function call, got instead {0} of type {1}'.format(str(args[0]),
                            type(args[0])))

        if not isinstance(args[1], (
            Variable,
            Symbol,
            IndexedVariable,
            IndexedElement,
            IndexedBase,
            Indexed,
            Function,
            )):
            raise TypeError('Expecting a Variable or a function call, got instead {0} of type {1}'.format(str(args[1]),
                            type(args[1])))

        obj = Basic.__new__(cls, args[0], args[1])
        assumptions = {}

        if args[1].is_integer:
            assumptions['integer'] = True
        elif args[1].is_real:
            assumptions['real'] = True
        elif args[1].is_complex:
            assumptions['complex'] = True

        ass_copy = assumptions.copy()
        obj._assumptions = StdFactKB(assumptions)
        obj._assumptions._generator = ass_copy
        return obj

    @property
    def lhs(self):
        return self._args[0]

    @property
    def rhs(self):
        return self._args[1]

    @property
    def rank(self):
        return self._args[1].rank

    @property
    def dtype(self):
        return self._args[1].dtype

    @property
    def allocatable(self):
        return self._args[1].allocatable

    @property
    def is_pointer(self):
        return self._args[1].is_pointer

    @property
    def is_target(self):
        return self._args[1].is_target

    @property
    def name(self):
        if isinstance(self.lhs, DottedVariable):
            name_0 = self.lhs.name
        else:
            name_0 = str(self.lhs)
        if isinstance(self.rhs, Function):
            name_1 = str(type(self.rhs).__name__)
        elif isinstance(self.rhs, Symbol):
            name_1 = self.rhs.name
        else:
            name_1 = str(self.rhs)
        return name_0 + """.""" + name_1

    def __str__(self):
        return self.name

    def _sympystr(self, Printer):
        return self.name

    @property
    def cls_base(self):
        return self._args[1].cls_base

    @property
    def names(self):
        """Return list of names as strings."""

        ls = []
        for i in [self.lhs, self.rhs]:
            if not isinstance(i, DottedVariable):
                ls.append(str(i))
            else:
                ls += i.names
        return ls

    def _eval_subs(self, old, new):
        return self

    def inspect(self):
        self._args[1].inspect()



class ValuedVariable(Variable):

    """Represents a valued variable in the code.

    Parameters
    ----------
    variable: Variable
        A single variable
    value: Variable, or instance of Native types
        value associated to the variable

    Examples
    --------
    >>> from pyccel.ast.core import ValuedVariable
    >>> n  = ValuedVariable('int', 'n', value=4)
    >>> n
    n := 4
    """

    def __new__(cls, *args, **kwargs):

        # if value is not given, we set it to Nil
        # we also remove value from kwargs,
        # since it is not a valid argument for Variable

        value = kwargs.pop('value', Nil())

        obj = Variable.__new__(cls, *args, **kwargs)

        obj._value = value

        return obj

    @property
    def value(self):
        return self._value

    def _sympystr(self, printer):
        sstr = printer.doprint

        name = sstr(self.name)
        value = sstr(self.value)
        return '{0}={1}'.format(name, value)

class TupleVariable(Variable):

    """Represents a tuple variable in the code.

    Parameters
    ----------
    arg_vars: Iterable
        Multiple variables contained within the tuple

    Examples
    --------
    >>> from pyccel.ast.core import TupleVariable, Variable
    >>> from pyccel.ast.datatypes import NativeTuple
    >>> v1 = Variable('int','v1')
    >>> v2 = Variable('bool','v2')
    >>> n  = TupleVariable([v1, v2],NativeTuple(),'n')
    >>> n
    n
    """

    def __new__(cls, arg_vars, *args, **kwargs):

        # if value is not given, we set it to Nil
        # we also remove value from kwargs,
        # since it is not a valid argument for Variable

        obj = Variable.__new__(cls, *args, **kwargs)

        obj._vars = tuple(arg_vars)

        dtypes = [str(v.dtype) for v in obj._vars]
        obj._is_homogeneous = len(set(dtypes))==1

        return obj

    def get_var(self, variable_idx):
        return self._vars[variable_idx]

    def rename_var(self, variable_idx, new_name):
        self._vars[variable_idx] = self._vars[variable_idx].clone(new_name)

    def __getitem__(self,idx):
        return self.get_var(idx)

    def __iter__(self):
        return self._vars.__iter__()

    def __len__(self):
        return len(self._vars)

    @property
    def is_homogeneous(self):
        return self._is_homogeneous

class Constant(ValuedVariable, PyccelAstNode):

    """

    Examples
    --------

    """

    pass


class Argument(Symbol, PyccelAstNode):

    """An abstract Argument data structure.

    Examples
    --------
    >>> from pyccel.ast.core import Argument
    >>> n = Argument('n')
    >>> n
    n
    """

    pass


class ValuedArgument(Basic):

    """Represents a valued argument in the code.

    Examples
    --------
    >>> from pyccel.ast.core import ValuedArgument
    >>> n = ValuedArgument('n', 4)
    >>> n
    n=4
    """

    def __new__(cls, expr, value):
        if isinstance(expr, str):
            expr = Symbol(expr)

        # TODO should we turn back to Argument

        if not isinstance(expr, Symbol):
            raise TypeError('Expecting an argument')

        return Basic.__new__(cls, expr, value)

    @property
    def argument(self):
        return self._args[0]

    @property
    def value(self):
        return self._args[1]

    @property
    def name(self):
        return self.argument.name

    def _sympystr(self, printer):
        sstr = printer.doprint

        argument = sstr(self.argument)
        value = sstr(self.value)
        return '{0}={1}'.format(argument, value)


class FunctionCall(Basic, PyccelAstNode):

    """Represents a function call in the code.
    """

    def __new__(cls, func, args):

        # ...
        if not isinstance(func, (str, FunctionDef, Function)):
            raise TypeError('> expecting a str, FunctionDef, Function')

        funcdef = None
        if isinstance(func, FunctionDef):
            funcdef = func
            func = func.name
        # ...

        # ...
        if not isinstance(args, (tuple, list, Tuple)):
            raise TypeError('> expecting an iterable')

        args = Tuple(*args, sympify=False)
        # ...

        obj = Basic.__new__(cls, func, args)

        obj._funcdef = funcdef

        return obj

    @property
    def func(self):
        return self._args[0]

    @property
    def arguments(self):
        return self._args[1]

    @property
    def funcdef(self):
        return self._funcdef

class Return(Basic):

    """Represents a function return in the code.

    Parameters
    ----------
    expr : sympy expr
        The expression to return.

    stmts :represent assign stmts in the case of expression return
    """

    def __new__(cls, expr, stmt=None):

        if stmt and not isinstance(stmt, (Assign, CodeBlock)):
            raise TypeError('stmt should only be of type Assign')

        return Basic.__new__(cls, expr, stmt)

    @property
    def expr(self):
        return self._args[0]

    @property
    def stmt(self):
        return self._args[1]

    def __getnewargs__(self):
        """used for Pickling self."""

        args = (self.expr, self.stmt)
        return args


class Interface(Basic):

    """Represent an Interface"""

    def __new__(
        cls,
        name,
        functions,
        hide=False,
        ):
        if not isinstance(name, str):
            raise TypeError('Expecting an str')
        if not isinstance(functions, list):
            raise TypeError('Expecting a list')
        return Basic.__new__(cls, name, functions, hide)

    @property
    def name(self):
        return self._args[0]

    @property
    def functions(self):
        return self._args[1]

    @property
    def hide(self):
        return self.functions[0].hide or self._args[2]

    @property
    def global_vars(self):
        return self.functions[0].global_vars

    @property
    def cls_name(self):
        return self.functions[0].cls_name

    @property
    def kind(self):
        return self.functions[0].kind

    @property
    def imports(self):
        return self.functions[0].imports

    @property
    def decorators(self):
        return self.functions[0].decorators

    @property
    def is_procedure(self):
        return self.functions[0].is_procedure

    def rename(self, newname):
        return Interface(newname, self.functions)


class FunctionDef(Basic):

    """Represents a function definition.

    Parameters
    ----------
    name : str
        The name of the function.

    arguments : iterable
        The arguments to the function.

    results : iterable
        The direct outputs of the function.

    body : iterable
        The body of the function.

    local_vars : list of Symbols
        These are used internally by the routine.

    global_vars : list of Symbols
        Variables which will not be passed into the function.

    cls_name: str
        Class name if the function is a method of cls_name

    hide: bool
        if True, the function definition will not be generated.

    kind: str
        'function' or 'procedure'. default value: 'function'

    is_pure: bool
        True for a function without side effect

    is_elemental: bool
        True for a function is elemental

    is_private: bool
        True for a function is private

    is_static: bool
        True for static functions. Needed for f2py

    is_external: bool
        True for a function will be visible with f2py

    is_external_call: bool
        True for a function call will be visible with f2py

    imports: list, tuple
        a list of needed imports

    decorators: list, tuple
        a list of proporties

    Examples
    --------
    >>> from pyccel.ast.core import Assign, Variable, FunctionDef
    >>> x = Variable('real', 'x')
    >>> y = Variable('real', 'y')
    >>> args        = [x]
    >>> results     = [y]
    >>> body        = [Assign(y,x+1)]
    >>> FunctionDef('incr', args, results, body)
    FunctionDef(incr, (x,), (y,), [y := 1 + x], [], [], None, False, function)

    One can also use parametrized argument, using ValuedArgument

    >>> from pyccel.ast.core import Variable
    >>> from pyccel.ast.core import Assign
    >>> from pyccel.ast.core import FunctionDef
    >>> from pyccel.ast.core import ValuedArgument
    >>> from pyccel.ast.core import GetDefaultFunctionArg
    >>> n = ValuedArgument('n', 4)
    >>> x = Variable('real', 'x')
    >>> y = Variable('real', 'y')
    >>> args        = [x, n]
    >>> results     = [y]
    >>> body        = [Assign(y,x+n)]
    >>> FunctionDef('incr', args, results, body)
    FunctionDef(incr, (x, n=4), (y,), [y := 1 + x], [], [], None, False, function, [])
    """

    def __new__(
        cls,
        name,
        arguments,
        results,
        body,
        local_vars=[],
        global_vars=[],
        cls_name=None,
        hide=False,
        kind='function',
        is_static=False,
        imports=[],
        decorators={},
        header=None,
        is_recursive=False,
        is_pure=False,
        is_elemental=False,
        is_private=False,
        is_header=False,
        is_external=False,
        is_external_call=False,
        arguments_inout=[],
        functions = []):

        # name

        if isinstance(name, str):
            name = Symbol(name)
        elif isinstance(name, (tuple, list)):
            name_ = []
            for i in name:
                if isinstance(i, str):
                    name = name + Symbol(i)
                elif not isinstance(i, Symbol):
                    raise TypeError('Function name must be Symbol or string'
                                    )
            name = tuple(name_)
        elif not isinstance(name, Symbol):

            raise TypeError('Function name must be Symbol or string')

        # arguments

        if not iterable(arguments):
            raise TypeError('arguments must be an iterable')

        # TODO improve and uncomment
#        if not all(isinstance(a, Argument) for a in arguments):
#            raise TypeError("All arguments must be of type Argument")

        arguments = Tuple(*arguments, sympify=False)

        # body

        if iterable(body):
            body = CodeBlock(body)
        elif not isinstance(body,CodeBlock):
            raise TypeError('body must be an iterable or a CodeBlock')

#        body = Tuple(*(i for i in body))
        # results

        if not iterable(results):
            raise TypeError('results must be an iterable')
        results = Tuple(*results, sympify=False)

        # if method

        if cls_name:

            if not isinstance(cls_name, str):
                raise TypeError('cls_name must be a string')

            # if not cls_variable:
             #   raise TypeError('Expecting a instance of {0}'.format(cls_name))

        if kind is None:
            kind = 'function'

        if not isinstance(kind, str):
            raise TypeError('Expecting a string for kind.')

        if not isinstance(is_static, bool):
            raise TypeError('Expecting a boolean for is_static attribut'
                            )

        if not kind in ['function', 'procedure']:
            raise ValueError("kind must be one among {'function', 'procedure'}"
                             )

        if not iterable(imports):
            raise TypeError('imports must be an iterable')

        if not isinstance(decorators, dict):
            raise TypeError('decorators must be a dict')

        if not isinstance(is_pure, bool):
            raise TypeError('Expecting a boolean for pure')

        if not isinstance(is_elemental, bool):
            raise TypeError('Expecting a boolean for elemental')

        if not isinstance(is_private, bool):
            raise TypeError('Expecting a boolean for private')

        if not isinstance(is_header, bool):
            raise TypeError('Expecting a boolean for private')


        if not isinstance(is_external, bool):
            raise TypeError('Expecting a boolean for external')

        if not isinstance(is_external_call, bool):
            raise TypeError('Expecting a boolean for external_call')

        if arguments_inout:
            if not isinstance(arguments_inout, (list, tuple, Tuple)):
                raise TypeError('Expecting an iterable ')

            if not all([isinstance(i, bool) for i in arguments_inout]):
                raise ValueError('Expecting booleans')

        else:
            # TODO shall we keep this?
            arguments_inout = [False for a in arguments]

        if functions:
            for i in functions:
                if not isinstance(i, FunctionDef):
                    raise TypeError('Expecting a FunctionDef')

        return Basic.__new__(
            cls,
            name,
            arguments,
            results,
            body,
            local_vars,
            global_vars,
            cls_name,
            hide,
            kind,
            is_static,
            imports,
            decorators,
            header,
            is_recursive,
            is_pure,
            is_elemental,
            is_private,
            is_header,
            is_external,
            is_external_call,
            arguments_inout,
            functions,)

    @property
    def name(self):
        return self._args[0]

    @property
    def arguments(self):
        return self._args[1]

    @property
    def results(self):
        return self._args[2]

    @property
    def body(self):
        return self._args[3]

    @property
    def local_vars(self):
        return self._args[4]

    @property
    def global_vars(self):
        return self._args[5]

    @property
    def cls_name(self):
        return self._args[6]

    @property
    def hide(self):
        return self._args[7]

    @property
    def kind(self):
        return self._args[8]

    @property
    def is_static(self):
        return self._args[9]

    @property
    def imports(self):
        return self._args[10]

    @property
    def decorators(self):
        return self._args[11]

    @property
    def header(self):
        return self._args[12]

    @property
    def is_recursive(self):
        return self._args[13]

    @property
    def is_pure(self):
        return self._args[14]

    @property
    def is_elemental(self):
        return self._args[15]

    @property
    def is_private(self):
        return self._args[16]

    @property
    def is_header(self):
        return self._args[17]

    @property
    def is_external(self):
        return self._args[18]

    @property
    def is_external_call(self):
        return self._args[19]

    @property
    def arguments_inout(self):
        return self._args[20]

    @property
    def functions(self):
        return self._args[21]

    def print_body(self):
        for s in self.body:
            print(s)

    # TODO is there a better way to do this, avoiding copying args? => bad for
    # maintenance!
    #      must be done everywhere
    def set_recursive(self):
        return FunctionDef(
            self.name,
            self.arguments,
            self.results,
            self.body,
            local_vars=self.local_vars,
            global_vars=self.global_vars,
            cls_name=self.cls_name,
            hide=self.hide,
            kind=self.kind,
            is_static=self.is_static,
            header=self.header,
            imports = self.imports,
            decorators = self.decorators,
            is_recursive=True,
            functions=self.functions,
            )

    def rename(self, newname):
        """
        Rename the FunctionDef name by creating a new FunctionDef with
        newname.

        Parameters
        ----------
        newname: str
            new name for the FunctionDef
        """

        return FunctionDef(
            newname,
            self.arguments,
            self.results,
            self.body,
            local_vars=self.local_vars,
            global_vars=self.global_vars,
            cls_name=self.cls_name,
            hide=self.hide,
            kind=self.kind,
            is_static=self.is_static,
            header=self.header,
            imports = self.imports,
            decorators = self.decorators,
            is_recursive=self.is_recursive,
            functions=self.functions,)

    def vectorize(self, body , header):
        """ return vectorized FunctionDef """
        decorators = self.decorators
        decorators.pop('vectorize')
        return FunctionDef(
            'vec_'+str(self.name),
            self.arguments,
            [],
            body,
            local_vars=self.local_vars,
            global_vars=self.global_vars,
            cls_name=self.cls_name,
            hide=self.hide,
            kind='procedure',
            is_static=self.is_static,
            header=header,
            imports = self.imports,
            decorators = decorators,
            is_recursive=self.is_recursive)

    @property
    def is_procedure(self):
        """Returns True if a procedure."""

        flag = False
        if len(self.results) == 1 and isinstance(self.results[0], Expr):
            vars_ = [i for i in preorder_traversal(self.results)
                     if isinstance(i, Variable)]
            flag = flag or any([i.allocatable or i.rank > 0 for i in
                               vars_])
        else:
            flag = flag or len(self.results) == 1 \
                and self.results[0].allocatable
            flag = flag or len(self.results) == 1 \
                and self.results[0].rank > 0
        flag = flag or len(self.results) > 1
        flag = flag or len(self.results) == 0
        flag = flag or self.kind == 'procedure'
        flag = flag \
            or len(set(self.results).intersection(self.arguments)) > 0
        return flag

    def is_compatible_header(self, header):
        """
        Returns True if the header is compatible with the given FunctionDef.

        Parameters
        ----------
        header: Header
            a pyccel header suppose to describe the FunctionDef
        """

        cond_args = len(self.arguments) == len(header.dtypes)
        cond_results = len(self.results) == len(header.results)

        header_with_results = len(header.results) > 0

        if not cond_args:
            return False

        if header_with_results and not cond_results:
            return False

        return True

    def __getnewargs__(self):
        """used for Pickling self."""

        args = (
            self.name,
            self.arguments,
            self.results,
            self.body,
            self.local_vars,
            self.global_vars,
            self.cls_name,
            self.hide,
            self.kind,
            self.is_static,
            self.imports,
            self.decorators,
            self.header,
            self.is_recursive,
            )
        return args

    # TODO
    def check_pure(self):
        raise NotImplementedError('')

    # TODO
    def check_elemental(self):
        raise NotImplementedError('')


class SympyFunction(FunctionDef):

    """Represents a function definition."""

    def rename(self, newname):
        """
        Rename the SympyFunction name by creating a new SympyFunction with
        newname.

        Parameters
        ----------
        newname: str
            new name for the SympyFunction
        """

        return SympyFunction(newname, self.arguments, self.results,
                             self.body, cls_name=self.cls_name)


class PythonFunction(FunctionDef):

    """Represents a Python-Function definition."""

    def rename(self, newname):
        """
        Rename the PythonFunction name by creating a new PythonFunction with
        newname.

        Parameters
        ----------
        newname: str
            new name for the PythonFunction
        """

        return PythonFunction(newname, self.arguments, self.results,
                              self.body, cls_name=self.cls_name)


class F2PYFunctionDef(FunctionDef):
    pass


class GetDefaultFunctionArg(Basic):

    """Creates a FunctionDef for handling optional arguments in the code.

    Parameters
    ----------
    arg: ValuedArgument, ValuedVariable
        argument for which we want to create the function returning the default
        value

    func: FunctionDef
        the function/subroutine in which the optional arg is used

    Examples
    --------
    >>> from pyccel.ast.core import Variable
    >>> from pyccel.ast.core import Assign
    >>> from pyccel.ast.core import FunctionDef
    >>> from pyccel.ast.core import ValuedArgument
    >>> from pyccel.ast.core import GetDefaultFunctionArg
    >>> n = ValuedArgument('n', 4)
    >>> x = Variable('real', 'x')
    >>> y = Variable('real', 'y')
    >>> args        = [x, n]
    >>> results     = [y]
    >>> body        = [Assign(y,x+n)]
    >>> incr = FunctionDef('incr', args, results, body)
    >>> get_n = GetDefaultFunctionArg(n, incr)
    >>> get_n.name
    get_default_incr_n
    >>> get_n
    get_default_incr_n(n=4)

    You can also use **ValuedVariable** as in the following example

    >>> from pyccel.ast.core import ValuedVariable
    >>> n = ValuedVariable('int', 'n', value=4)
    >>> x = Variable('real', 'x')
    >>> y = Variable('real', 'y')
    >>> args        = [x, n]
    >>> results     = [y]
    >>> body        = [Assign(y,x+n)]
    >>> incr = FunctionDef('incr', args, results, body)
    >>> get_n = GetDefaultFunctionArg(n, incr)
    >>> get_n
    get_default_incr_n(n=4)
    """

    def __new__(cls, arg, func):

        if not isinstance(arg, (ValuedArgument, ValuedVariable)):
            raise TypeError('Expecting a ValuedArgument or ValuedVariable'
                            )

        if not isinstance(func, FunctionDef):
            raise TypeError('Expecting a FunctionDef')

        return Basic.__new__(cls, arg, func)

    @property
    def argument(self):
        return self._args[0]

    @property
    def func(self):
        return self._args[1]

    @property
    def name(self):
        text = \
            'get_default_{func}_{arg}'.format(arg=self.argument.name,
                func=self.func.name)
        return text

    def _sympystr(self, printer):
        sstr = printer.doprint

        name = sstr(self.name)
        argument = sstr(self.argument)
        return '{0}({1})'.format(name, argument)


class ClassDef(Basic):

    """Represents a class definition.

    Parameters
    ----------
    name : str
        The name of the class.

    attributs: iterable
        The attributs to the class.

    methods: iterable
        Class methods

    options: list, tuple
        list of options ('public', 'private', 'abstract')

    imports: list, tuple
        list of needed imports

    parent : str
        parent's class name

    Examples
    --------
    >>> from pyccel.ast.core import Variable, Assign
    >>> from pyccel.ast.core import ClassDef, FunctionDef
    >>> x = Variable('real', 'x')
    >>> y = Variable('real', 'y')
    >>> z = Variable('real', 'z')
    >>> t = Variable('real', 't')
    >>> a = Variable('real', 'a')
    >>> b = Variable('real', 'b')
    >>> body = [Assign(y,x+a)]
    >>> translate = FunctionDef('translate', [x,y,a,b], [z,t], body)
    >>> attributs   = [x,y]
    >>> methods     = [translate]
    >>> ClassDef('Point', attributs, methods)
    ClassDef(Point, (x, y), (FunctionDef(translate, (x, y, a, b), (z, t), [y := a + x], [], [], None, False, function),), [public])
    """

    def __new__(
        cls,
        name,
        attributes=[],
        methods=[],
        options=['public'],
        imports=[],
        parent=[],
        interfaces=[],
        ):

        # name

        if isinstance(name, str):
            name = Symbol(name)
        elif not isinstance(name, Symbol):
            raise TypeError('Function name must be Symbol or string')

        # attributs

        if not iterable(attributes):
            raise TypeError('attributs must be an iterable')
        attributes = Tuple(*attributes, sympify=False)

        # methods

        if not iterable(methods):
            raise TypeError('methods must be an iterable')

        # options

        if not iterable(options):
            raise TypeError('options must be an iterable')

        # imports

        if not iterable(imports):
            raise TypeError('imports must be an iterable')

        if not iterable(parent):
            raise TypeError('parent must be iterable')

        if not iterable(interfaces):
            raise TypeError('interfaces must be iterable')

        imports = list(imports)
        for i in methods:
            imports += list(i.imports)

        imports = set(imports)  # for unicity
        imports = Tuple(*imports, sympify=False)

        # ...
        # look if the class has the method __del__
        # d_methods = {}
        # for i in methods:
        #    d_methods[str(i.name).replace('\'','')] = i
        # if not ('__del__' in d_methods):
        #    dtype = DataTypeFactory(str(name), ("_name"), prefix='Custom')
        #    this  = Variable(dtype(), 'self')

            # constructs the __del__ method if not provided
         #   args = []
         #   for a in attributs:
         #       if isinstance(a, Variable):
         #           if a.allocatable:
         #              args.append(a)

         #   args = [Variable(a.dtype, DottedName(str(this), str(a.name))) for a in args]
         #   body = [Del(a) for a in args]

         #   free = FunctionDef('__del__', [this], [], \
         #                      body, local_vars=[], global_vars=[], \
         #                      cls_name='__UNDEFINED__', kind='procedure', imports=[])

         #  methods = list(methods) + [free]
         # TODO move this somewhere else

        methods = Tuple(*methods, sympify=False)

        # ...

        return Basic.__new__(
            cls,
            name,
            attributes,
            methods,
            options,
            imports,
            parent,
            interfaces,
            )

    @property
    def name(self):
        return self._args[0]

    @property
    def attributes(self):
        return self._args[1]

    @property
    def methods(self):
        return self._args[2]

    @property
    def options(self):
        return self._args[3]

    @property
    def imports(self):
        return self._args[4]

    @property
    def parent(self):
        return self._args[5]

    @property
    def interfaces(self):
        return self._args[6]

    @property
    def methods_as_dict(self):
        """Returns a dictionary that contains all methods, where the key is the
        method's name."""

        d_methods = {}
        for i in self.methods:
            d_methods[str(i.name)] = i
        return d_methods

    @property
    def attributes_as_dict(self):
        """Returns a dictionary that contains all attributs, where the key is the
        attribut's name."""

        d_attributes = {}
        for i in self.attributes:
            d_attributes[str(i.name)] = i
        return d_attributes

    # TODO add other attributes?


    def get_attribute(self, O, attr):
        """Returns the attribute attr of the class O of instance self."""

        if not isinstance(attr, str):
            raise TypeError('Expecting attribute to be a string')

        if isinstance(O, Variable):
            cls_name = str(O.name)
        else:
            cls_name = str(O)

        attributes = {}
        for i in self.attributes:
            attributes[str(i.name)] = i

        if not attr in attributes:
            raise ValueError('{0} is not an attribut of {1}'.format(attr,
                             str(self)))

        var = attributes[attr]
        name = DottedName(cls_name, str(var.name))
        return Variable(
            var.dtype,
            name,
            rank=var.rank,
            allocatable=var.allocatable,
            shape=var.shape,
            cls_base=var.cls_base,
            )

    @property
    def is_iterable(self):
        """Returns True if the class has an iterator."""

        names = [str(m.name) for m in self.methods]
        if '__next__' in names and '__iter__' in names:
            return True
        elif '__next__' in names:
            raise ValueError('ClassDef does not contain __iter__ method')
        elif '__iter__' in names:
            raise ValueError('ClassDef does not contain __next__ method')
        else:
            return False

    @property
    def is_with_construct(self):
        """Returns True if the class is a with construct."""

        names = [str(m.name) for m in self.methods]
        if '__enter__' in names and '__exit__' in names:
            return True
        elif '__enter__' in names:
            raise ValueError('ClassDef does not contain __exit__ method')
        elif '__exit__' in names:
            raise ValueError('ClassDef does not contain __enter__ method')
        else:
            return False

    @property
    def hide(self):
        if 'hide' in self.options:
            return True
        else:
            return self.is_iterable or self.is_with_construct

    def _eval_subs(self, old , new):
        return self


class Import(Basic):

    """Represents inclusion of dependencies in the code.

    Parameters
    ----------
    target : str, list, tuple, Tuple
        targets to import

    Examples
    --------
    >>> from pyccel.ast.core import Import
    >>> from pyccel.ast.core import DottedName
    >>> Import('foo')
    import foo

    >>> abc = DottedName('foo', 'bar', 'baz')
    >>> Import(abc)
    import foo.bar.baz

    >>> Import(['foo', abc])
    import foo, foo.bar.baz
    """

    def __new__(cls, target, source=None):

        def _format(i):
            if isinstance(i, str):
                if '.' in i:
                    return DottedName(*i.split('.'))
                else:
                    return Symbol(i)
            if isinstance(i, (DottedName, AsName)):
                return i
            elif isinstance(i, Symbol):
                return i
            else:
                raise TypeError('Expecting a string, Symbol DottedName, given {}'.format(type(i)))

        _target = []
        if isinstance(target, (str, Symbol, DottedName, AsName)):
            _target = [_format(target)]
        elif iterable(target):
            for i in target:
                _target.append(_format(i))
        target = Tuple(*_target, sympify=False)

        if not source is None:
            source = _format(source)

        return Basic.__new__(cls, target, source)

    @property
    def target(self):
        return self._args[0]

    @property
    def source(self):
        return self._args[1]

    def _sympystr(self, printer):
        sstr = printer.doprint
        target = ', '.join([sstr(i) for i in self.target])
        if self.source is None:
            return 'import {target}'.format(target=target)
        else:
            source = sstr(self.source)
            return 'from {source} import {target}'.format(source=source,
                    target=target)


class TupleImport(Basic):

    def __new__(cls, *args):
        for a in args:
            if not isinstance(a, Import):
                raise TypeError('Expecting an Import statement')
        return Basic.__new__(cls, *args)

    @property
    def imports(self):
        return self._args

    def _sympystr(self, printer):
        sstr = printer.doprint
        return '\n'.join(sstr(n) for n in self.imports)


class Load(Basic):

    """Similar to 'importlib' in python. In addition, we can also provide the
    functions we want to import.

    Parameters
    ----------
    module: str, DottedName
        name of the module to load.

    funcs: str, list, tuple, Tuple
        a string representing the function to load, or a list of strings.

    as_lambda: bool
        load as a Lambda expression, if True

    nargs: int
        number of arguments of the function to load. (default = 1)

    Examples
    --------
    >>> from pyccel.ast.core import Load
    """

    def __new__(
        cls,
        module,
        funcs=None,
        as_lambda=False,
        nargs=1,
        ):
        if not isinstance(module, (str, DottedName, list, tuple,
                          Tuple)):
            raise TypeError('Expecting a string or DottedName, given {0}'.format(type(module)))

        # see syntax

        if isinstance(module, str):
            module = module.replace('__', """.""")

        if isinstance(module, (list, tuple, Tuple)):
            module = DottedName(*module)

        if funcs:
            if not isinstance(funcs, (str, DottedName, list, tuple,
                              Tuple)):
                raise TypeError('Expecting a string or DottedName')

            if isinstance(funcs, str):
                funcs = [funcs]
            elif not isinstance(funcs, (list, tuple, Tuple)):
                raise TypeError('Expecting a string, list, tuple, Tuple')

        if not isinstance(as_lambda, (BooleanTrue, BooleanFalse, bool)):
            raise TypeError('Expecting a boolean, given {0}'.format(as_lambda))

        return Basic.__new__(cls, module, funcs, as_lambda, nargs)

    @property
    def module(self):
        return self._args[0]

    @property
    def funcs(self):
        return self._args[1]

    @property
    def as_lambda(self):
        return self._args[2]

    @property
    def nargs(self):
        return self._args[3]

    def execute(self):
        module = str(self.module)
        try:
            package = importlib.import_module(module)
        except:
            raise ImportError('could not import {0}'.format(module))

        ls = []
        for f in self.funcs:
            try:
                m = getattr(package, '{0}'.format(str(f)))
            except:
                raise ImportError('could not import {0}'.format(f))

            # TODO improve

            if self.as_lambda:
                args = []
                for i in range(0, self.nargs):
                    fi = Symbol('f{0}'.format(i))
                    args.append(fi)
                if len(args) == 1:
                    arg = args[0]
                    m = Lambda(arg, m(arg, evaluate=False))
                else:
                    m = Lambda(args, m(evaluate=False, *args))

            ls.append(m)

        return ls


# TODO: Should Declare have an optional init value for each var?

class Declare(Basic):

    """Represents a variable declaration in the code.

    Parameters
    ----------
    dtype : DataType
        The type for the declaration.
    variable(s)
        A single variable or an iterable of Variables. If iterable, all
        Variables must be of the same type.
    intent: None, str
        one among {'in', 'out', 'inout'}
    value: Expr
        variable value
    static: bool
        True for a static declaration of an array.

    Examples
    --------
    >>> from pyccel.ast.core import Declare, Variable
    >>> Declare('int', Variable('int', 'n'))
    Declare(NativeInteger(), (n,), None)
    >>> Declare('real', Variable('real', 'x'), intent='out')
    Declare(NativeReal(), (x,), out)
    """

    def __new__(
        cls,
        dtype,
        variable,
        intent=None,
        value=None,
        static=False,
        ):
        if isinstance(dtype, str):
            dtype = datatype(dtype)
        elif not isinstance(dtype, DataType):
            raise TypeError('datatype must be an instance of DataType.')

        if not isinstance(variable, Variable):
            raise TypeError('var must be of type Variable, given {0}'.format(variable))
        if variable.dtype != dtype:
            raise ValueError('All variables must have the same dtype')

        if intent:
            if not intent in ['in', 'out', 'inout']:
                raise ValueError("intent must be one among {'in', 'out', 'inout'}")

        if not isinstance(static, bool):
            raise TypeError('Expecting a boolean for static attribut')

        return Basic.__new__(
            cls,
            dtype,
            variable,
            intent,
            value,
            static,
            )

    @property
    def dtype(self):
        return self._args[0]

    @property
    def variable(self):
        return self._args[1]

    @property
    def intent(self):
        return self._args[2]

    @property
    def value(self):
        return self._args[3]

    @property
    def static(self):
        return self._args[4]


class Subroutine(sp_UndefinedFunction):
    pass


class Break(Basic):

    """Represents a break in the code."""

    pass


class Continue(Basic):

    """Represents a continue in the code."""

    pass


class Raise(Basic):

    """Represents a raise in the code."""

    pass


# TODO: improve with __new__ from Function and add example

class Random(Function, PyccelAstNode):

    """
    Represents a 'random' number in the code.
    """

    # TODO : remove later

    def __str__(self):
        return 'random'

    def __new__(cls, seed):
        return Basic.__new__(cls, seed)

    @property
    def seed(self):
        return self._args[0]


# TODO: improve with __new__ from Function and add example

class SumFunction(Basic, PyccelAstNode):

    """Represents a Sympy Sum Function.

       Parameters
       ----------
       body: Expr
       Sympy Expr in which the sum will be performed.

       iterator:
       a tuple  that containts the index of the sum and it's range.
    """

    def __new__(
        cls,
        body,
        iterator,
        stmts=None,
        ):
        if not isinstance(iterator, (tuple, Tuple)):
            raise TypeError('iterator must be a tuple')
        if not len(iterator) == 3:
            raise ValueError('iterator must be of lenght 3')
        return Basic.__new__(cls, body, iterator, stmts)

    @property
    def body(self):
        return self._args[0]

    @property
    def iterator(self):
        return self._args[1]

    @property
    def stmts(self):
        return self._args[2]


class SymbolicPrint(Basic):

    """Represents a print function of symbolic expressions in the code.

    Parameters
    ----------
    expr : sympy expr
        The expression to return.

    Examples
    --------
    >>> from sympy import symbols
    >>> from pyccel.ast.core import Print
    >>> n,m = symbols('n,m')
    >>> Print(('results', n,m))
    Print((results, n, m))
    """

    def __new__(cls, expr):
        if not iterable(expr):
            raise TypeError('Expecting an iterable')

        for i in expr:
            if not isinstance(i, (Lambda, SymbolicAssign,
                              SympyFunction)):
                raise TypeError('Expecting Lambda, SymbolicAssign, SympyFunction for {}'.format(i))

        return Basic.__new__(cls, expr)

    @property
    def expr(self):
        return self._args[0]


class Del(Basic):

    """Represents a memory deallocation in the code.

    Parameters
    ----------
    variables : list, tuple
        a list of pyccel variables

    Examples
    --------
    >>> from pyccel.ast.core import Del, Variable
    >>> x = Variable('real', 'x', rank=2, shape=(10,2), allocatable=True)
    >>> Del([x])
    Del([x])
    """

    def __new__(cls, expr):

        # TODO: check that the variable is allocatable

        if not iterable(expr):
            expr = Tuple(expr, sympify=False)
        return Basic.__new__(cls, expr)

    @property
    def variables(self):
        return self._args[0]


class EmptyLine(Basic):

    """Represents a EmptyLine in the code.

    Parameters
    ----------
    text : str
       the comment line

    Examples
    --------
    >>> from pyccel.ast.core import EmptyLine
    >>> EmptyLine()

    """

    def __new__(cls):
        return Basic.__new__(cls)

    def _sympystr(self, printer):
        return ''


class NewLine(Basic):

    """Represents a NewLine in the code.

    Parameters
    ----------
    text : str
       the comment line

    Examples
    --------
    >>> from pyccel.ast.core import NewLine
    >>> NewLine()

    """

    def __new__(cls):
        return Basic.__new__(cls)

    def _sympystr(self, printer):
        return '\n'


class Comment(Basic):

    """Represents a Comment in the code.

    Parameters
    ----------
    text : str
       the comment line

    Examples
    --------
    >>> from pyccel.ast.core import Comment
    >>> Comment('this is a comment')
    # this is a comment
    """

    def __new__(cls, text):
        return Basic.__new__(cls, text)

    @property
    def text(self):
        return self._args[0]

    def _sympystr(self, printer):
        sstr = printer.doprint
        return '# {0}'.format(sstr(self.text))


class SeparatorComment(Comment):

    """Represents a Separator Comment in the code.

    Parameters
    ----------
    mark : str
        marker

    Examples
    --------
    >>> from pyccel.ast.core import SeparatorComment
    >>> SeparatorComment(n=40)
    # ........................................
    """

    def __new__(cls, n):
        text = """.""" * n
        return Comment.__new__(cls, text)


class AnnotatedComment(Basic):

    """Represents a Annotated Comment in the code.

    Parameters
    ----------
    accel : str
       accelerator id. One among {'omp', 'acc'}

    txt: str
        statement to print

    Examples
    --------
    >>> from pyccel.ast.core import AnnotatedComment
    >>> AnnotatedComment('omp', 'parallel')
    AnnotatedComment(omp, parallel)
    """

    def __new__(cls, accel, txt):
        return Basic.__new__(cls, accel, txt)

    @property
    def accel(self):
        return self._args[0]

    @property
    def txt(self):
        return self._args[1]

    def __getnewargs__(self):
        """used for Pickling self."""

        args = (self.accel, self.txt)
        return args

class CommentBlock(Basic):

    """ Represents a Block of Comments

    Parameters
    ----------
    txt : str

    """
    def __new__(cls, txt):
        if not isinstance(txt, str):
            raise TypeError('txt must be of type str')
        txt = txt.replace('"','')
        txts = txt.split('\n')

        return Basic.__new__(cls, txts)

    @property
    def comments(self):
        return self._args[0]

class IndexedVariable(IndexedBase, PyccelAstNode):

    """
    Represents an indexed variable, like x in x[i], in the code.

    Examples
    --------
    >>> from sympy import symbols, Idx
    >>> from pyccel.ast.core import IndexedVariable
    >>> A = IndexedVariable('A'); A
    A
    >>> type(A)
    <class 'pyccel.ast.core.IndexedVariable'>

    When an IndexedVariable object receives indices, it returns an array with named
    axes, represented by an IndexedElement object:

    >>> i, j = symbols('i j', integer=True)
    >>> A[i, j, 2]
    A[i, j, 2]
    >>> type(A[i, j, 2])
    <class 'pyccel.ast.core.IndexedElement'>

    The IndexedVariable constructor takes an optional shape argument.  If given,
    it overrides any shape information in the indices. (But not the index
    ranges!)

    >>> m, n, o, p = symbols('m n o p', integer=True)
    >>> i = Idx('i', m)
    >>> j = Idx('j', n)
    >>> A[i, j].shape
    (m, n)
    >>> B = IndexedVariable('B', shape=(o, p))
    >>> B[i, j].shape
    (m, n)

    **todo:** fix bug. the last result must be : (o,p)
    """

    def __new__(
        cls,
        label,
        shape=None,
        dtype=None,
        prec=0,
        order=None,
        rank = 0,
        **kw_args
        ):
        if dtype is None:
            raise TypeError('datatype must be provided')
        if isinstance(dtype, str):
            dtype = datatype(dtype)
        elif not isinstance(dtype, DataType):
            raise TypeError('datatype must be an instance of DataType.')

        obj = IndexedBase.__new__(cls, label, shape=shape)
        kw_args['dtype']     = dtype
        kw_args['precision'] = prec
        kw_args['order']     = order
        kw_args['rank']      = rank
        obj._kw_args         = kw_args

        return obj

    def __getitem__(self, *args):

        if self.shape and len(self.shape) != len(args):
            raise IndexException('Rank mismatch.')
        assumptions = {}
        obj = IndexedElement(self, *args)
        return obj

    @property
    def dtype(self):
        return self.kw_args['dtype']

    @property
    def precision(self):
        return self.kw_args['precision']

    @property
    def order(self):
        return self.kw_args['order']

    @property
    def rank(self):
        return self.kw_args['rank']

    @property
    def kw_args(self):
        return self._kw_args

    @property
    def name(self):
        return self._args[0]



    def clone(self, name):
        cls = eval(self.__class__.__name__)
        # TODO what about kw_args in __new__?
        return cls(name, shape=self.shape, dtype=self.dtype,
                   prec=self.precision, order=self.order, rank=self.rank)

    def _eval_subs(self, old, new):
        return self

    def __str__(self):
        return str(self.name)


class IndexedElement(Indexed, PyccelAstNode):

    """
    Represents a mathematical object with indices.

    Examples
    --------
    >>> from sympy import symbols, Idx
    >>> from pyccel.ast.core import IndexedVariable
    >>> i, j = symbols('i j', cls=Idx)
    >>> IndexedElement('A', i, j)
    A[i, j]

    It is recommended that ``IndexedElement`` objects be created via ``IndexedVariable``:

    >>> from pyccel.ast.core import IndexedElement
    >>> A = IndexedVariable('A')
    >>> IndexedElement('A', i, j) == A[i, j]
    False

    **todo:** fix bug. the last result must be : True
    """

    def __new__(
        cls,
        base,
        *args,
        **kw_args
        ):

        if not args:
            raise IndexException('Indexed needs at least one index.')
        if isinstance(base, (string_types, Symbol)):
            base = IndexedBase(base)
        elif not hasattr(base, '__getitem__') and not isinstance(base,
                IndexedBase):
            raise TypeError(filldedent("""
                Indexed expects string, Symbol, or IndexedBase as base."""))

        args_ = []

        for arg in args:
            args_.append(sympify(arg, locals=local_sympify))
        args = args_

        if isinstance(base, (NDimArray, Iterable, Tuple,
                      MatrixBase)) and all([i.is_number for i in args]):
            if len(args) == 1:
                return base[args[0]]
            else:
                return base[args]
        obj = Expr.__new__(cls, base, *args, **kw_args)
        alloweddtypes = (NativeBool, NativeRange, NativeString)
        dtype = obj.base.dtype
        assumptions = {}
        if isinstance(dtype, NativeInteger):
            assumptions['integer'] = True
        elif isinstance(dtype, NativeReal):
            assumptions['real'] = True
        elif isinstance(dtype, NativeComplex):
            assumptions['complex'] = True
        elif not isinstance(dtype, alloweddtypes):
            raise TypeError('Undefined datatype')
        ass_copy = assumptions.copy()
        obj._assumptions = StdFactKB(assumptions)
        obj._assumptions._generator = ass_copy

        return obj

    @property
    def rank(self):
        """
        Returns the rank of the ``IndexedElement`` object.

        Examples
        --------
        >>> from sympy import Indexed, Idx, symbols
        >>> i, j, k, l, m = symbols('i:m', cls=Idx)
        >>> Indexed('A', i, j).rank
        2
        >>> q = Indexed('A', i, j, k, l, m)
        >>> q.rank
        5
        >>> q.rank == len(q.indices)
        True

        """

        n = 0
        for a in self.args[1:]:
            if not isinstance(a, Slice):
                n += 1
        return n

    @property
    def dtype(self):
        return self.base.dtype

    @property
    def precision(self):
        return self.base.precision

    @property
    def order(self):
        return self.base.order

    def _eval_subs(self, old, new):
        return self



class String(Basic, PyccelAstNode):

    """Represents the String"""

    def __new__(cls, arg):
        if not isinstance(arg, str):
            raise TypeError('arg must be of type str')
        return Basic.__new__(cls, arg)

    @property
    def arg(self):
        return self._args[0]

    def __str__(self):
        return self.arg


class Concatenate(Basic, PyccelAstNode):

    """Represents the String concatination operation.

    Parameters
    ----------
    left : Symbol or string or List

    right : Symbol or string or List


    Examples
    --------
    >>> from sympy import symbols
    >>> from pyccel.ast.core import Concatenate
    >>> x = symbols('x')
    >>> Concatenate('some_string',x)
    some_string+x
    >>> Concatenate('some_string','another_string')
    'some_string' + 'another_string'
    """

    # TODO add step

    def __new__(cls, args, is_list):
        args = list(args)

        args = [ repr(arg) if isinstance(arg, str) else arg for arg in args]

        return Basic.__new__(cls, args, is_list)

    @property
    def args(self):
        return self._args[0]

    @property
    def is_list(self):
        return self._args[1]

    def _sympystr(self, printer):
        sstr = printer.doprint

        args = '+'.join(sstr(arg) for arg in self.args)

        return args




class Slice(Basic):

    """Represents a slice in the code.

    Parameters
    ----------
    start : Symbol or int
        starting index

    end : Symbol or int
        ending index

    Examples
    --------
    >>> from sympy import symbols
    >>> from pyccel.ast.core import Slice
    >>> m, n = symbols('m, n', integer=True)
    >>> Slice(m,n)
    m : n
    >>> Slice(None,n)
     : n
    >>> Slice(m,None)
    m :
    """

    # TODO add step
    # TODO check that args are integers
    # TODO add negative indices
    def __new__(cls, start, end):
        return Basic.__new__(cls, start, end)

    @property
    def start(self):
        return self._args[0]

    @property
    def end(self):
        return self._args[1]

    def _sympystr(self, printer):
        sstr = printer.doprint
        if self.start is None:
            start = ''
        else:
            start = sstr(self.start)
        if self.end is None:
            end = ''
        else:
            end = sstr(self.end)
        return '{0} : {1}'.format(start, end)

    def __str__(self):
        if self.start is None:
            start = ''
        else:
            start = str(self.start)
        if self.end is None:
            end = ''
        else:
            end = str(self.end)
        return '{0} : {1}'.format(start, end)


class Assert(Basic):

    """Represents a assert statement in the code.

    Parameters
    ----------
    test: Expr
        boolean expression to check

    Examples
    --------
    """

    def __new__(cls, test):
        if not isinstance(test, (bool, Relational, sp_Boolean)):
            raise TypeError('test %s is of type %s, but must be a Relational, Boolean, or a built-in bool.'
                             % (test, type(test)))

        return Basic.__new__(cls, test)

    @property
    def test(self):
        return self._args[0]


class Eval(Basic):

    """Basic class for eval instruction."""

    pass


class Pass(Basic):

    """Basic class for pass instruction."""

    pass


class Exit(Basic):

    """Basic class for exists."""

    pass


class ErrorExit(Exit):

    """Exist with error."""

    pass


class If(Basic):

    """Represents a if statement in the code.

    Parameters
    ----------
    args :
        every argument is a tuple and
        is defined as (cond, expr) where expr is a valid ast element
        and cond is a boolean test.

    Examples
    --------
    >>> from sympy import Symbol
    >>> from pyccel.ast.core import Assign, If
    >>> n = Symbol('n')
    >>> If(((n>1), [Assign(n,n-1)]), (True, [Assign(n,n+1)]))
    If(((n>1), [Assign(n,n-1)]), (True, [Assign(n,n+1)]))
    """

    # TODO add step

    def __new__(cls, *args):

        # (Try to) sympify args first

        newargs = []
        for ce in args:
            cond = ce[0]
            if not isinstance(cond, (bool, Relational, sp_Boolean, Is, IsNot)):
                raise TypeError('Cond %s is of type %s, but must be a Relational, Boolean, Is, IsNot, or a built-in bool.'
                                 % (cond, type(cond)))
            if isinstance(ce[1], (list, Tuple, tuple)):
                body = CodeBlock(ce[1])
            elif isinstance(ce[1], CodeBlock):
                body = ce[1]
            else:
                raise TypeError('body is not iterable or CodeBlock')
            newargs.append((cond,body))

        return Basic.__new__(cls, *newargs)

    @property
    def bodies(self):
        b = []
        for i in self._args:
            b.append( i[1])
        return b


class IfTernaryOperator(If):

    """class for the Ternery operator"""

    pass

class StarredArguments(Basic):
    def __new__(cls, args):
        return Basic.__new__(cls, args)

    @property
    def args_var(self):
        return self._args[0]


def is_simple_assign(expr):
    if not isinstance(expr, Assign):
        return False

    assignable = [Variable, IndexedVariable, IndexedElement]
    assignable += [sp_Integer, sp_Float]
    assignable = tuple(assignable)
    if isinstance(expr.rhs, assignable):
        return True
    else:
        return False


# ...

# ...

def get_initial_value(expr, var):
    """Returns the first assigned value to var in the Expression expr.

    Parameters
    ----------
    expr: Expression
        any AST valid expression

    var: str, Variable, DottedName, list, tuple
        variable name
    """

    # ...

    def is_None(expr):
        """Returns True if expr is None or Nil()."""

        return isinstance(expr, Nil) or expr is None

    # ...

    # ...

    if isinstance(var, str):
        return get_initial_value(expr, [var])
    elif isinstance(var, DottedName):

        return get_initial_value(expr, [str(var)])
    elif isinstance(var, Variable):

        return get_initial_value(expr, [var.name])
    elif not isinstance(var, (list, tuple)):

        raise TypeError('Expecting var to be str, list, tuple or Variable, given {0}'.format(type(var)))

    # ...

    # ...

    if isinstance(expr, ValuedVariable):
        if expr.variable.name in var:
            return expr.value
    elif isinstance(expr, Variable):

        # expr.cls_base if of type ClassDef

        if expr.cls_base:
            return get_initial_value(expr.cls_base, var)
    elif isinstance(expr, Assign):

        if str(expr.lhs) in var:
            return expr.rhs
    elif isinstance(expr, FunctionDef):

        value = get_initial_value(expr.body, var)
        if not is_None(value):
            r = get_initial_value(expr.arguments, value)
            if 'self._linear' in var:
                print ('>>>> ', var, value, r)
            if not r is None:
                return r
        return value

    elif isinstance(expr, ConstructorCall):

        return get_initial_value(expr.func, var)
    elif isinstance(expr, (list, tuple, Tuple)):

        for i in expr:
            value = get_initial_value(i, var)

            # here we make a difference between None and Nil,
            # since the output of our function can be None

            if not value is None:
                return value
    elif isinstance(expr, ClassDef):

        methods = expr.methods_as_dict
        init_method = methods['__init__']
        return get_initial_value(init_method, var)

    # ...

    return Nil()


# ...

# ... TODO treat other statements

def get_assigned_symbols(expr):
    """Returns all assigned symbols (as sympy Symbol) in the AST.

    Parameters
    ----------
    expr: Expression
        any AST valid expression
    """

    if isinstance(expr, (CodeBlock, FunctionDef, For, While)):
        return get_assigned_symbols(expr.body)
    elif isinstance(expr, FunctionalFor):
        return get_assigned_symbols(expr.loops)
    elif isinstance(expr, If):

        return get_assigned_symbols(expr.bodies)

    elif iterable(expr):
        symbols = []

        for a in expr:
            symbols += get_assigned_symbols(a)
        symbols = set(symbols)
        symbols = list(symbols)
        return symbols
    elif isinstance(expr, (Assign, AugAssign)):


        if expr.lhs is None:
            raise TypeError('Found None lhs')

        try:
            var = expr.lhs
            symbols = []
            if isinstance(var, DottedVariable):
                var = expr.lhs.lhs
                while isinstance(var, DottedVariable):
                    var = var.lhs
                symbols.append(var)
            elif isinstance(var, IndexedElement):
                var = var.base
                symbols.append(var)
            return symbols
        except:
            #TODO should we keep the try/except clause ?

            # TODO must raise an Exception here
            #      this occurs only when parsing lapack.pyh
            raise ValueError('Unable to extract assigned variable')
#            print(type(expr.lhs), expr.lhs)
#            print(expr)
#            raise SystemExit('ERROR')

    return []


# ...

# ... TODO: improve and make it recursive

def get_iterable_ranges(it, var_name=None):
    """Returns ranges of an iterable object."""

    if isinstance(it, Variable):
        if it.cls_base is None:
            raise TypeError('iterable must be an iterable Variable object'
                            )

        # ...

        def _construct_arg_Range(name):
            if not isinstance(name, DottedName):
                raise TypeError('Expecting a DottedName, given  {0}'.format(type(name)))

            if not var_name:
                return DottedName(it.name.name[0], name.name[1])
            else:
                return DottedName(var_name, name.name[1])

        # ...

        cls_base = it.cls_base

        if isinstance(cls_base, Range):
            if not isinstance(it.name, DottedName):
                raise TypeError('Expecting a DottedName, given  {0}'.format(type(it.name)))

            args = []
            for i in [cls_base.start, cls_base.stop, cls_base.step]:
                if isinstance(i, (Variable, IndexedVariable)):
                    arg_name = _construct_arg_Range(i.name)
                    arg = i.clone(arg_name)
                elif isinstance(i, IndexedElement):
                    arg_name = _construct_arg_Range(i.base.name)
                    base = i.base.clone(arg_name)
                    indices = i.indices
                    arg = base[indices]
                else:
                    raise TypeError('Wrong type, given {0}'.format(type(i)))
                args += [arg]

            return [Range(*args)]
        elif isinstance(cls_base, Tensor):

            if not isinstance(it.name, DottedName):
                raise TypeError('Expecting a DottedName, given  {0}'.format(type(it.name)))

            # ...

            ranges = []
            for r in cls_base.ranges:
                ranges += get_iterable_ranges(r,
                        var_name=str(it.name.name[0]))

            # ...

            return ranges

        params = [str(i) for i in it.cls_parameters]
    elif isinstance(it, ConstructorCall):
        cls_base = it.this.cls_base

        # arguments[0] is 'self'
        # TODO must be improved in syntax, so that a['value'] is a sympy object

        args = []
        kwargs = {}
        for a in it.arguments[1:]:
            if isinstance(a, dict):

                # we add '_' tp be conform with the private variables convention

                kwargs['{0}'.format(a['key'])] = a['value']
            else:
                args.append(a)

        # TODO improve

        params = args

#        for k,v in kwargs:
#            params.append(k)

    methods = cls_base.methods_as_dict
    init_method = methods['__init__']

    args = init_method.arguments[1:]
    args = [str(i) for i in args]

    # ...

    it_method = methods['__iter__']
    targets = []
    starts = []
    for stmt in it_method.body:
        if isinstance(stmt, Assign):
            targets.append(stmt.lhs)
            starts.append(stmt.lhs)

    names = []
    for i in starts:
        if isinstance(i, IndexedElement):
            names.append(str(i.base))
        else:
            names.append(str(i))
    names = list(set(names))

    inits = {}
    for stmt in init_method.body:
        if isinstance(stmt, Assign):
            if str(stmt.lhs) in names:
                expr = stmt.rhs
                for (a_old, a_new) in zip(args, params):
                    dtype = datatype(stmt.rhs.dtype)
                    v_old = Variable(dtype, a_old)
                    if isinstance(a_new, (IndexedVariable,
                                  IndexedElement, str, Variable)):
                        v_new = Variable(dtype, a_new)
                    else:
                        v_new = a_new
                    expr = subs(expr, v_old, v_new)
                    inits[str(stmt.lhs)] = expr

    _starts = []
    for i in starts:
        if isinstance(i, IndexedElement):
            _starts.append(i.base)
        else:
            _starts.append(i)
    starts = [inits[str(i)] for i in _starts]

    # ...

    def _find_stopping_criterium(stmts):
        for stmt in stmts:
            if isinstance(stmt, If):
                if not len(stmt.args) == 2:
                    raise ValueError('Wrong __next__ pattern')

                (ct, et) = stmt.args[0]
                (cf, ef) = stmt.args[1]

                for i in et:
                    if isinstance(i, Raise):
                        return cf

                for i in ef:
                    if isinstance(i, Raise):
                        return ct

                raise TypeError('Wrong type for __next__ pattern')

        return None

    # ...

    # ...

    def doit(expr, targets):
        if isinstance(expr, Relational):
            if str(expr.lhs) in targets and expr.rel_op in ['<', '<=']:
                return expr.rhs
            elif str(expr.rhs) in targets and expr.rel_op in ['>', '>='
                    ]:
                return expr.lhs
            else:
                return None
        elif isinstance(expr, And):
            return [doit(a, targets) for a in expr.args]
        else:
            raise TypeError('Expecting And logical expression.')

    # ...

    # ...

    next_method = methods['__next__']
    ends = []
    cond = _find_stopping_criterium(next_method.body)

    # TODO treate case of cond with 'and' operation
    # TODO we should avoid using str
    #      must change target from DottedName to Variable

    targets = [str(i) for i in targets]
    ends = doit(cond, targets)

    # TODO not use str

    if not isinstance(ends, (list, tuple)):
        ends = [ends]

    names = []
    for i in ends:
        if isinstance(i, IndexedElement):
            names.append(str(i.base))
        else:
            names.append(str(i))
    names = list(set(names))

    inits = {}
    for stmt in init_method.body:
        if isinstance(stmt, Assign):
            if str(stmt.lhs) in names:
                expr = stmt.rhs
                for (a_old, a_new) in zip(args, params):
                    dtype = datatype(stmt.rhs.dtype)
                    v_old = Variable(dtype, a_old)
                    if isinstance(a_new, (IndexedVariable,
                                  IndexedElement, str, Variable)):
                        v_new = Variable(dtype, a_new)
                    else:
                        v_new = a_new
                    expr = subs(expr, v_old, v_new)
                    inits[str(stmt.lhs)] = expr

    _ends = []
    for i in ends:
        if isinstance(i, IndexedElement):
            _ends.append(i.base)
        else:
            _ends.append(i)
    ends = [inits[str(i)] for i in _ends]

    # ...

    # ...

    if not len(ends) == len(starts):
        raise ValueError('wrong number of starts/ends')

    # ...

    return [Range(s, e, 1) for (s, e) in zip(starts, ends)]


# ...
from .numpyext import Linspace, Diag, Where<|MERGE_RESOLUTION|>--- conflicted
+++ resolved
@@ -40,13 +40,8 @@
 from sympy.utilities.misc               import filldedent
 
 
-<<<<<<< HEAD
 from .basic import Basic, PyccelAstNode
-from .builtins import Enumerate, Len, List, Map, Range, Zip
-=======
-from .basic import Basic
 from .builtins import Enumerate, Len, List, Map, Range, Zip, PythonTuple
->>>>>>> 0ed62979
 from .datatypes import (datatype, DataType, CustomDataType, NativeSymbol,
                         NativeInteger, NativeBool, NativeReal,
                         NativeComplex, NativeRange, NativeTensor, NativeString,
