#!/usr/bin/python
# -*- coding: utf-8 -*-
#------------------------------------------------------------------------------------------#
# This file is part of Pyccel which is released under MIT License. See the LICENSE file or #
# go to https://github.com/pyccel/pyccel/blob/master/LICENSE for full license details.     #
#------------------------------------------------------------------------------------------#

import importlib
from collections.abc import Iterable
from collections     import OrderedDict

from pyccel.ast.datatypes  import str_dtype
from sympy import sympify
from sympy import Add as sp_Add, Mul as sp_Mul, Pow as sp_Pow
from sympy import Eq as sp_Eq, Ne as sp_Ne, Lt as sp_Lt, Le as sp_Le, Gt as sp_Gt, Ge as sp_Ge
from sympy import Integral, Symbol, Tuple
from sympy import Lambda
from sympy import Integer as sp_Integer
from sympy import Float as sp_Float, Rational as sp_Rational
from sympy import preorder_traversal

from sympy.simplify.radsimp   import fraction
from sympy.core.compatibility import with_metaclass
from sympy.core.singleton     import Singleton, S
from sympy.core.function      import Function, Application
from sympy.core.function      import Derivative, UndefinedFunction as sp_UndefinedFunction
from sympy.core.function      import _coeff_isneg
from sympy.core.expr          import Expr, AtomicExpr
from sympy.logic.boolalg      import And as sp_And, Or as sp_Or
from sympy.logic.boolalg      import Boolean as sp_Boolean
from sympy.tensor             import Idx, Indexed, IndexedBase

from sympy.matrices.matrices            import MatrixBase
from sympy.matrices.expressions.matexpr import MatrixSymbol, MatrixElement
from sympy.tensor.array.ndim_array      import NDimArray
from sympy.utilities.iterables          import iterable
from sympy.utilities.misc               import filldedent


from .basic     import Basic, PyccelAstNode
from .builtins  import (PythonEnumerate, PythonLen, PythonList, PythonMap,
                        PythonRange, PythonZip, PythonTuple, PythonBool,
                        PythonInt)
from .datatypes import (datatype, DataType, CustomDataType, NativeSymbol,
                        NativeInteger, NativeBool, NativeReal,
                        NativeComplex, NativeRange, NativeTensor, NativeString,
                        NativeGeneric, NativeTuple, default_precision, is_iterable_datatype)

from .literals       import LiteralTrue, LiteralFalse, LiteralInteger
from .literals       import LiteralImaginaryUnit, LiteralString, Literal
from .itertoolsext   import Product
from .functionalexpr import GeneratorComprehension as GC
from .functionalexpr import FunctionalFor

from .operators import PyccelMinus, PyccelMul, PyccelDiv, PyccelOperator

from pyccel.errors.errors import Errors
from pyccel.errors.messages import *

errors = Errors()

# TODO [YG, 12.03.2020]: Move non-Python constructs to other modules
# TODO [YG, 12.03.2020]: Rename classes to avoid name clashes in pyccel/ast
# NOTE: commented-out symbols are never used in Pyccel
__all__ = (
    'AddOp',
    'AliasAssign',
    'Allocate',
    'AnnotatedComment',
    'Argument',
    'AsName',
    'Assert',
    'Assign',
    'AugAssign',
    'Block',
    'Break',
    'ClassDef',
    'CodeBlock',
    'Comment',
    'CommentBlock',
    'Concatenate',
    'ConstructorCall',
    'Continue',
    'Declare',
    'Del',
    'DivOp',
    'Dlist',
    'DoConcurrent',
    'DottedName',
    'DottedVariable',
    'EmptyNode',
    'ErrorExit',
    'Eval',
    'Exit',
    'BindCFunctionDef',
    'For',
    'ForAll',
    'ForIterator',
    'FunctionCall',
    'FunctionDef',
    'GetDefaultFunctionArg',
    'If',
    'IfTernaryOperator',
    'Import',
    'IndexedElement',
    'IndexedVariable',
    'Interface',
    'Load',
    'ModOp',
    'Module',
    'ModuleHeader',
    'MulOp',
    'NativeOp',
    'NewLine',
    'Nil',
    'ParallelBlock',
    'ParallelRange',
    'ParserResult',
    'Pass',
    'Program',
    'PyccelArraySize',
    'PythonFunction',
    'Random',
    'Return',
    'SeparatorComment',
    'Slice',
    'StarredArguments',
    'SubOp',
    'Subroutine',
    'SumFunction',
    'SymbolicAssign',
    'SymbolicPrint',
    'SympyFunction',
    'Tensor',
    'Tile',
    'TupleImport',
    'TupleVariable',
    'ValuedArgument',
    'ValuedVariable',
    'Variable',
    'VariableAddress',
    'Void',
    'VoidFunction',
    'While',
    'With',
    '_atomic',
#    'allocatable_like',
    'create_variable',
    'create_incremented_string',
    'extract_subexpressions',
#    'float2int',
    'get_assigned_symbols',
    'get_initial_value',
    'get_iterable_ranges',
    'inline',
    'int2float',
#    'is_simple_assign',
    'local_sympify',
#    'operator',
#    'op_registry',
    'process_shape',
    'subs',
    'OMP_For_Loop',
    'OMP_Parallel_Construct',
    'OMP_Single_Construct',
    'Omp_End_Clause'
)

#==============================================================================
local_sympify = {
    'N'    : Symbol('N'),
    'S'    : Symbol('S'),
    'zeros': Symbol('zeros'),
    'ones' : Symbol('ones'),
    'Point': Symbol('Point')
}

# TODO - add EmptyStmt => empty lines
#      - update code examples
#      - add examples
#      - Function case
#      - AnnotatedComment case
#      - use Tuple after checking the object is iterable:'funcs=Tuple(*funcs)'
#      - add a new Idx that uses Variable instead of Symbol

#==============================================================================
def apply(func, args, kwargs):return func(*args, **kwargs)

#==============================================================================
def subs(expr, new_elements):
    """
    Substitutes old for new in an expression after sympifying args.

    Parameters
    ----------
    new_elements : list of tuples like [(x,2)(y,3)]
    """

    if len(list(new_elements)) == 0:
        return expr
    if isinstance(expr, (list, tuple, Tuple)):
        return [subs(i, new_elements) for i in expr]

    elif isinstance(expr, While):
        test = subs(expr.test, new_elements)
        body = subs(expr.body, new_elements)
        return While(test, body)

    elif isinstance(expr, For):
        target = subs(expr.target, new_elements)
        it = subs(expr.iterable, new_elements)
        target = expr.target
        it = expr.iterable
        body = subs(expr.body, new_elements)
        return For(target, it, body)

    elif isinstance(expr, If):
        args = []
        for block in expr.args:
            test = block[0]
            stmts = block[1]
            t = subs(test, new_elements)
            s = subs(stmts, new_elements)
            args.append((t, s))
        return If(*args)

    elif isinstance(expr, Return):

        for i in new_elements:
            expr = expr.subs(i[0],i[1])
        return expr

    elif isinstance(expr, Assign):
        new_expr = expr.subs(new_elements)
        new_expr.set_fst(expr.fst)
        return new_expr
    elif isinstance(expr, Expr):
        return expr.subs(new_elements)

    else:
        return expr


def allocatable_like(expr, verbose=False):
    """
    finds attributes of an expression

    Parameters
    ----------
    expr: Expr
        a pyccel expression

    verbose: bool
        talk more
    """

    if isinstance(expr, (Variable, IndexedVariable, IndexedElement)):
        return expr
    elif isinstance(expr, str):
        # if the rhs is a string
        return expr
    elif isinstance(expr, Expr):
        args = [expr]
        while args:
            a = args.pop()
            # XXX: This is a hack to support non-Basic args
            if isinstance(a, str):
                continue

            if a.is_Mul:
                if _coeff_isneg(a):
                    if a.args[0] is S.NegativeOne:
                        a = a.as_two_terms()[1]
                    else:
                        a = -a
                (n, d) = fraction(a)
                if n.is_Integer:
                    args.append(d)
                    continue  # won't be -Mul but could be Add
                elif d is not S.One:
                    if not d.is_Integer:
                        args.append(d)
                    args.append(n)
                    continue  # could be -Mul
            elif a.is_Add:
                aargs = list(a.args)
                negs = 0
                for ai in aargs:
                    if _coeff_isneg(ai):
                        negs += 1
                        args.append(-ai)
                    else:
                        args.append(ai)
                continue
            if a.is_Pow and a.exp is S.NegativeOne:
                args.append(a.base)  # won't be -Mul but could be Add
                continue
            if a.is_Mul or a.is_Pow or a.is_Function or \
                    isinstance(a, (Derivative, Integral)):

                o = Symbol(a.func.__name__.upper())
            if not a.is_Symbol and not isinstance(a, (IndexedElement,
                    Function)):
                args.extend(a.args)
            if isinstance(a, Function):
                if verbose:
                    print('Functions not yet available')
                return None
            elif isinstance(a, (Variable, IndexedVariable,
                            IndexedElement)):
                return a
            elif a.is_Symbol:
                raise TypeError('Found an unknown symbol {0}'.format(str(a)))
    else:
        raise TypeError('Unexpected type {0}'.format(type(expr)))



def _atomic(e, cls=None,ignore=()):

    """Return atom-like quantities as far as substitution is
    concerned: Functions and DottedVarviables, Variables. we don't
    return atoms that are inside such quantities too
    """

    pot = preorder_traversal(e)
    seen = []
    atoms_ = []
    if cls is None:
        cls = (Application, DottedVariable, Variable,
               IndexedVariable,IndexedElement)

    for p in pot:
        if p in seen or isinstance(p, ignore):
            pot.skip()
            continue
        seen.append(p)
        if isinstance(p, cls):
            pot.skip()
            atoms_.append(p)

    return atoms_



def extract_subexpressions(expr):
    """this function takes an expression and returns a list
      of statements if this expression contains sub expressions that need
      to be evaluated outside of the expression


      Parameters
      ----------
      expr : Add, Mul, Pow, Application

    """

    stmts = []
    cls   = (sp_Add, sp_Mul, sp_Pow, sp_And,
             sp_Or, sp_Eq, sp_Ne, sp_Lt, sp_Gt,
             sp_Le, sp_Ge)

    id_cls = (Symbol, Indexed, IndexedBase,
              DottedVariable, sp_Float, sp_Integer,
              sp_Rational, LiteralImaginaryUnit,sp_Boolean,
              LiteralTrue, LiteralFalse, LiteralString,
              ValuedArgument, Nil, PythonList, PythonTuple,
              StarredArguments)

    func_names = ('diag', 'empty', 'zip', 'enumerate')
    #TODO put only imported functions
    def substitute(expr):
        if isinstance(expr, id_cls):
            return expr
        if isinstance(expr, cls):
            args = expr.args
            args = [substitute(arg) for arg in args]
            return expr.func(*args, evaluate=False)
        elif isinstance(expr, Application):
            args = substitute(expr.args)

            if str(expr.func) in func_names:
                var = create_variable(expr)
                expr = expr.func(*args, evaluate=False)
                expr = Assign(var, expr)
                stmts.append(expr)

                return var
            else:
                expr = expr.func(*args, evaluate=False)
                return expr
        elif isinstance(expr, GC):
            stmts.append(expr)
            return expr.lhs
        elif isinstance(expr,IfTernaryOperator):
            var = create_variable(expr)
            new = Assign(var, expr)
            new.set_fst(expr.fst)
            stmts.append(new)
            return var
        elif isinstance(expr, PythonList):
            args = []
            for i in expr:
                args.append(substitute(i))

            return PythonList(*args, sympify=False)

        elif isinstance(expr, (Tuple, tuple, list)):
            args = []

            for i in expr:
                args.append(substitute(i))
            return args

        else:
            raise TypeError('statement {} not supported yet'.format(type(expr)))


    new_expr  = substitute(expr)
    return stmts, new_expr



#def collect_vars(ast):
#    """ collect variables in order to be declared"""
#    #TODO use the namespace to get the declared variables
#    variables = {}
#    def collect(stmt):
#
#        if isinstance(stmt, Variable):
#            if not isinstance(stmt.name, DottedName):
#                variables[stmt.name] = stmt
#        elif isinstance(stmt, (tuple, Tuple, list)):
#            for i in stmt:
#                collect(i)
#        if isinstance(stmt, For):
#            collect(stmt.target)
#            collect(stmt.body)
#        elif isinstance(stmt, FunctionalFor):
#            collect(stmt.lhs)
#            collect(stmt.loops)
#        elif isinstance(stmt, If):
#            collect(stmt.bodies)
#        elif isinstance(stmt, (While, CodeBlock)):
#            collect(stmt.body)
#        elif isinstance(stmt, (Assign, AliasAssign, AugAssign)):
#            collect(stmt.lhs)
#            if isinstance(stmt.rhs, (Linspace, Diag, Where)):
#                collect(stmt.rhs.index)
#
#
#    collect(ast)
#    return variables.values()

def inline(func, args):
    local_vars = func.local_vars
    body = func.body
    body = subs(body, zip(func.arguments, args))
    return Block(str(func.name), local_vars, body)


def int2float(expr):
    return expr

def float2int(expr):
    return expr

def create_incremented_string(forbidden_exprs, prefix = 'Dummy', counter = 1):
    """This function takes a prefix and a counter and uses them to construct
    a new name of the form:
            prefix_counter
    Where counter is formatted to fill 4 characters
    The new name is checked against a list of forbidden expressions. If the
    constructed name is forbidden then the counter is incremented until a valid
    name is found

      Parameters
      ----------
      forbidden_exprs : Set
                        A set of all the values which are not valid solutions to this problem
      prefix          : str
                        The prefix used to begin the string
      counter         : int
                        The expected value of the next name

      Returns
      ----------
      name            : str
                        The incremented string name
      counter         : int
                        The expected value of the next name

    """
    assert(isinstance(forbidden_exprs, set))
    nDigits = 4

    if prefix is None:
        prefix = 'Dummy'

    name_format = "{prefix}_{counter:0="+str(nDigits)+"d}"
    name = name_format.format(prefix=prefix, counter = counter)
    counter += 1
    while name in forbidden_exprs:
        name = name_format.format(prefix=prefix, counter = counter)
        counter += 1

    forbidden_exprs.add(name)

    return name, counter

def create_variable(forbidden_names, prefix = None, counter = 1):
    """This function takes a prefix and a counter and uses them to construct
    a Symbol with a name of the form:
            prefix_counter
    Where counter is formatted to fill 4 characters
    The new name is checked against a list of forbidden expressions. If the
    constructed name is forbidden then the counter is incremented until a valid
    name is found

      Parameters
      ----------
      forbidden_exprs : Set
                        A set of all the values which are not valid solutions to this problem
      prefix          : str
                        The prefix used to begin the string
      counter         : int
                        The expected value of the next name

      Returns
      ----------
      name            : sympy.Symbol
                        A sympy Symbol with the incremented string name
      counter         : int
                        The expected value of the next name

    """

    name, counter = create_incremented_string(forbidden_names, prefix, counter = counter)

    return Symbol(name), counter

class DottedName(Basic):

    """
    Represents a dotted variable.

    Examples
    --------
    >>> from pyccel.ast.core import DottedName
    >>> DottedName('matrix', 'n_rows')
    matrix.n_rows
    >>> DottedName('pyccel', 'stdlib', 'parallel')
    pyccel.stdlib.parallel
    """

    def __new__(cls, *args):
        return Basic.__new__(cls, *args)

    @property
    def name(self):
        return self._args

    def __str__(self):
        return """.""".join(str(n) for n in self.name)

    def _sympystr(self, printer):
        sstr = printer.doprint
        return """.""".join(sstr(n) for n in self.name)


class AsName(Basic):

    """
    Represents a renaming of a variable, used with Import.

    Examples
    --------
    >>> from pyccel.ast.core import AsName
    >>> AsName('old', 'new')
    old as new
    """

    def __new__(cls, name, target):

        # TODO check

        return Basic.__new__(cls, name, target)

    @property
    def name(self):
        return self._args[0]

    @property
    def target(self):
        return self._args[1]

    def _sympystr(self, printer):
        sstr = printer.doprint
        return '{0} as {1}'.format(sstr(self.name), sstr(self.target))

    def __eq__(self, string):
        if isinstance(string, (str, Symbol)):
            return string == self.target
        else:
            return self is string

    def __hash__(self):
        return hash(self.target)


class Dlist(Basic, PyccelAstNode):

    """ this is equivalent to the zeros function of numpy arrays for the python list.

    Parameters
    ----------
    value : Expr
           a sympy expression which represents the initilized value of the list

    shape : the shape of the array
    """

    def __new__(cls, val, length):
        return Basic.__new__(cls, val, length)

    def __init__(self, val, length):
        self._rank = val.rank
        self._shape = tuple(s if i!= 0 else PyccelMul(s, length) for i,s in enumerate(val.shape))
        self._order = val.order

    @property
    def val(self):
        return self._args[0]

    @property
    def length(self):
        return self._args[1]


class Assign(Basic):

    """Represents variable assignment for code generation.

    Parameters
    ----------
    lhs : Expr
        Sympy object representing the lhs of the expression. These should be
        singular objects, such as one would use in writing code. Notable types
        include Symbol, MatrixSymbol, MatrixElement, and Indexed. Types that
        subclass these types are also supported.

    rhs : Expr
        Sympy object representing the rhs of the expression. This can be any
        type, provided its shape corresponds to that of the lhs. For example,
        a Matrix type can be assigned to MatrixSymbol, but not to Symbol, as
        the dimensions will not align.

    strict: bool
        if True, we do some verifications. In general, this can be more
        complicated and is treated in pyccel.syntax.

    status: None, str
        if lhs is not allocatable, then status is None.
        otherwise, status is {'allocated', 'unallocated'}

    like: None, Variable
        contains the name of the variable from which the lhs will be cloned.

    Examples
    --------
    >>> from sympy import symbols, MatrixSymbol, Matrix
    >>> from pyccel.ast.core import Assign
    >>> x, y, z = symbols('x, y, z')
    >>> Assign(x, y)
    x := y
    >>> Assign(x, 0)
    x := 0
    >>> A = MatrixSymbol('A', 1, 3)
    >>> mat = Matrix([x, y, z]).T
    >>> Assign(A, mat)
    A := Matrix([[x, y, z]])
    >>> Assign(A[0, 1], x)
    A[0, 1] := x

    """

    def __new__(
        cls,
        lhs,
        rhs,
        strict=False,
        status=None,
        like=None,
        ):
        cls._strict = strict

        if strict:
            lhs = sympify(lhs, locals=local_sympify)
            rhs = sympify(rhs, locals=local_sympify)

            # Tuple of things that can be on the lhs of an assignment

            assignable = (Symbol, MatrixSymbol, MatrixElement, Indexed,
                          Idx)

            # if not isinstance(lhs, assignable):
            #    raise TypeError("Cannot assign to lhs of type %s." % type(lhs))
            # Indexed types implement shape, but don't define it until later. This
            # causes issues in assignment validation. For now, matrices are defined
            # as anything with a shape that is not an Indexed

            lhs_is_mat = hasattr(lhs, 'shape') and not isinstance(lhs,
                    Indexed)
            rhs_is_mat = hasattr(rhs, 'shape') and not isinstance(rhs,
                    Indexed)

            # If lhs and rhs have same structure, then this assignment is ok

            if lhs_is_mat:
                if not rhs_is_mat:
                    raise ValueError('Cannot assign a scalar to a matrix.')
                elif lhs.shape != rhs.shape:
                    raise ValueError("Dimensions of lhs and rhs don't align.")
            elif rhs_is_mat and not lhs_is_mat:
                raise ValueError('Cannot assign a matrix to a scalar.')
        return Basic.__new__(cls, lhs, rhs, status, like)

    def _sympystr(self, printer):
        sstr = printer.doprint
        return '{0} := {1}'.format(sstr(self.lhs), sstr(self.rhs))

    @property
    def lhs(self):
        return self._args[0]

    @property
    def rhs(self):
        return self._args[1]

    # TODO : remove

    @property
    def expr(self):
        return self.rhs

    @property
    def status(self):
        return self._args[2]

    @property
    def like(self):
        return self._args[3]

    @property
    def strict(self):
        return self._strict

    @property
    def is_alias(self):
        """Returns True if the assignment is an alias."""

        # TODO to be improved when handling classes

        lhs = self.lhs
        rhs = self.rhs
        cond = isinstance(rhs, Variable) and rhs.rank > 0
        cond = cond or isinstance(rhs, IndexedElement)
        cond = cond or isinstance(rhs, IndexedVariable)
        cond = cond and isinstance(lhs, Symbol)
        cond = cond or isinstance(rhs, Variable) and rhs.is_pointer
        return cond

    @property
    def is_symbolic_alias(self):
        """Returns True if the assignment is a symbolic alias."""

        # TODO to be improved when handling classes

        lhs = self.lhs
        rhs = self.rhs
        if isinstance(lhs, Variable):
            return isinstance(lhs.dtype, NativeSymbol)
        elif isinstance(lhs, Symbol):
            if isinstance(rhs, PythonRange):
                return True
            elif isinstance(rhs, Variable):
                return isinstance(rhs.dtype, NativeSymbol)
            elif isinstance(rhs, Symbol):
                return True

        return False

#------------------------------------------------------------------------------
class Allocate(Basic):
    """
    Represents memory allocation (usually of an array) for code generation.
    This is relevant to low-level target languages, such as C or Fortran,
    where the programmer must take care of heap memory allocation.

    Parameters
    ----------
    variable : pyccel.ast.core.Variable
        The typed variable (usually an array) that needs memory allocation.

    shape : int or iterable or None
        Shape of the array after allocation (None for scalars).

    order : str {'C'|'F'}
        Ordering of multi-dimensional array after allocation
        ('C' = row-major, 'F' = column-major).

    status : str {'allocated'|'unallocated'|'unknown'}
        Variable allocation status at object creation.

    Notes
    -----
    An object of this class is immutable, although it contains a reference to a
    mutable Variable object.

    """
    def __new__(cls, *args, **kwargs):

        return Basic.__new__(cls)

    # ...
    def __init__(self, variable, *, shape, order, status):

        if not isinstance(variable, Variable):
            raise TypeError("Can only allocate a 'Variable' object, got {} instead".format(type(variable)))

        if not variable.allocatable:
            raise ValueError("Variable must be allocatable")

        if shape and not isinstance(shape, (int, tuple, list)):
            raise TypeError("Cannot understand 'shape' parameter of type '{}'".format(type(shape)))

        if variable.rank != len(shape):
            raise ValueError("Incompatible rank in variable allocation")

        # rank is None for lambda functions
        if variable.rank is not None and variable.rank > 1 and variable.order != order:
            raise ValueError("Incompatible order in variable allocation")

        if not isinstance(status, str):
            raise TypeError("Cannot understand 'status' parameter of type '{}'".format(type(status)))

        if status not in ('allocated', 'unallocated', 'unknown'):
            raise ValueError("Value of 'status' not allowed: '{}'".format(status))

        self._variable = variable
        self._shape    = shape
        self._order    = order
        self._status   = status
    # ...

    @property
    def variable(self):
        return self._variable

    @property
    def shape(self):
        return self._shape

    @property
    def order(self):
        return self._order

    @property
    def status(self):
        return self._status

    def _sympystr(self, printer):
        sstr = printer.doprint
        return 'Allocate({}, shape={}, order={}, status={})'.format(
                sstr(self.variable), sstr(self.shape), sstr(self.order), sstr(self.status))

    def __eq__(self, other):
        return (self.variable is other.variable) and \
               (self.shape    == other.shape   ) and \
               (self.order    == other.order   ) and \
               (self.status   == other.status  )

    def __hash__(self):
        return hash((id(self.variable), self.shape, self.order, self.status))

#------------------------------------------------------------------------------
class Deallocate(Basic):
    """
    Represents memory deallocation (usually of an array) for code generation.
    This is relevant to low-level target languages, such as C or Fortran,
    where the programmer must take care of heap memory deallocation.

    Parameters
    ----------
    variable : pyccel.ast.core.Variable
        The typed variable (usually an array) that needs memory deallocation.

    Notes
    -----
    An object of this class is immutable, although it contains a reference to a
    mutable Variable object.

    """
    def __new__(cls, *args, **kwargs):

        return Basic.__new__(cls)

    # ...
    def __init__(self, variable):

        if not isinstance(variable, Variable):
            raise TypeError("Can only allocate a 'Variable' object, got {} instead".format(type(variable)))

        self._variable = variable

    # ...

    @property
    def variable(self):
        return self._variable

    def __eq__(self, other):
        return (self.variable is other.variable)

    def __hash__(self):
        return hash(id(self.variable))

#------------------------------------------------------------------------------
class CodeBlock(Basic):

    """Represents a list of stmt for code generation.
       we use it when a single statement in python
       produce multiple statement in the targeted language
    """

    def __new__(cls, body):
        ls = []
        for i in body:
            if isinstance(i, CodeBlock):
                ls += i.body
            elif i is not None and not isinstance(i, EmptyNode):
                ls.append(i)

        return Basic.__new__(cls, ls)

    def __init__(self, body):
        if len(self._args)>0 and isinstance(self._args[-1], (Assign, AugAssign)):
            self.set_fst(self._args[-1].fst)

    @property
    def body(self):
        return self._args[0]

    @property
    def lhs(self):
        return self.body[-1].lhs


class AliasAssign(Basic):

    """Represents aliasing for code generation. An alias is any statement of the
    form `lhs := rhs` where

    Parameters
    ----------
    lhs : Symbol
        at this point we don't know yet all information about lhs, this is why a
        Symbol is the appropriate type.

    rhs : Variable, IndexedVariable, IndexedElement
        an assignable variable can be of any rank and any datatype, however its
        shape must be known (not None)

    Examples
    --------
    >>> from sympy import Symbol
    >>> from pyccel.ast.core import AliasAssign
    >>> from pyccel.ast.core import Variable
    >>> n = Variable('int', 'n')
    >>> x = Variable('int', 'x', rank=1, shape=[n])
    >>> y = Symbol('y')
    >>> AliasAssign(y, x)

    """

    def __new__(cls, lhs, rhs):
        if PyccelAstNode.stage == 'semantic':
            if not lhs.is_pointer:
                raise TypeError('lhs must be a pointer')

            if isinstance(rhs, FunctionCall) and not rhs.funcdef.results[0].is_pointer:
                raise TypeError("A pointer cannot point to the address of a temporary variable")

        return Basic.__new__(cls, lhs, rhs)

    def _sympystr(self, printer):
        sstr = printer.doprint
        return '{0} := {1}'.format(sstr(self.lhs), sstr(self.rhs))

    @property
    def lhs(self):
        return self._args[0]

    @property
    def rhs(self):
        return self._args[1]


class SymbolicAssign(Basic):

    """Represents symbolic aliasing for code generation. An alias is any statement of the
    form `lhs := rhs` where

    Parameters
    ----------
    lhs : Symbol

    rhs : Range

    Examples
    --------
    >>> from sympy import Symbol
    >>> from pyccel.ast.core import SymbolicAssign
    >>> from pyccel.ast.core import Range
    >>> r = Range(0, 3)
    >>> y = Symbol('y')
    >>> SymbolicAssign(y, r)

    """

    def __new__(cls, lhs, rhs):
        return Basic.__new__(cls, lhs, rhs)

    def _sympystr(self, printer):
        sstr = printer.doprint
        return '{0} := {1}'.format(sstr(self.lhs), sstr(self.rhs))

    @property
    def lhs(self):
        return self._args[0]

    @property
    def rhs(self):
        return self._args[1]


# The following are defined to be sympy approved nodes. If there is something
# smaller that could be used, that would be preferable. We only use them as
# tokens.

class NativeOp(with_metaclass(Singleton, Basic)):

    """Base type for native operands."""

    pass


class AddOp(NativeOp):
    _symbol = '+'


class SubOp(NativeOp):
    _symbol = '-'


class MulOp(NativeOp):
    _symbol = '*'


class DivOp(NativeOp):
    _symbol = '/'


class ModOp(NativeOp):
    _symbol = '%'


op_registry = {
    '+': AddOp(),
    '-': SubOp(),
    '*': MulOp(),
    '/': DivOp(),
    '%': ModOp(),
    }


def operator(op):
    """Returns the operator singleton for the given operator"""

    if op.lower() not in op_registry:
        raise ValueError('Unrecognized operator ' + op)
    return op_registry[op]


class AugAssign(Assign):
    r"""
    Represents augmented variable assignment for code generation.

    Parameters
    ----------
    lhs : Expr
        Sympy object representing the lhs of the expression. These should be
        singular objects, such as one would use in writing code. Notable types
        include Symbol, MatrixSymbol, MatrixElement, and Indexed. Types that
        subclass these types are also supported.

    op : NativeOp
        Operator (+, -, /, \*, %).

    rhs : Expr
        Sympy object representing the rhs of the expression. This can be any
        type, provided its shape corresponds to that of the lhs. For example,
        a Matrix type can be assigned to MatrixSymbol, but not to Symbol, as
        the dimensions will not align.

    strict: bool
        if True, we do some verifications. In general, this can be more
        complicated and is treated in pyccel.syntax.

    status: None, str
        if lhs is not allocatable, then status is None.
        otherwise, status is {'allocated', 'unallocated'}

    like: None, Variable
        contains the name of the variable from which the lhs will be cloned.

    Examples
    --------
    >>> from pyccel.ast.core import Variable
    >>> from pyccel.ast.core import AugAssign
    >>> s = Variable('int', 's')
    >>> t = Variable('int', 't')
    >>> AugAssign(s, '+', 2 * t + 1)
    s += 1 + 2*t
    """

    def __new__(
        cls,
        lhs,
        op,
        rhs,
        strict=False,
        status=None,
        like=None,
        ):
        cls._strict = strict
        if strict:
            lhs = sympify(lhs, locals=local_sympify)
            rhs = sympify(rhs, locals=local_sympify)

            # Tuple of things that can be on the lhs of an assignment

            assignable = (Symbol, MatrixSymbol, MatrixElement, Indexed)
            if not isinstance(lhs, assignable):
                raise TypeError('Cannot assign to lhs of type %s.'
                                % type(lhs))

            # Indexed types implement shape, but don't define it until later. This
            # causes issues in assignment validation. For now, matrices are defined
            # as anything with a shape that is not an Indexed

            lhs_is_mat = hasattr(lhs, 'shape') and not isinstance(lhs,
                    Indexed)
            rhs_is_mat = hasattr(rhs, 'shape') and not isinstance(rhs,
                    Indexed)

            # If lhs and rhs have same structure, then this assignment is ok

            if lhs_is_mat:
                if not rhs_is_mat:
                    raise ValueError('Cannot assign a scalar to a matrix.'
                            )
                elif lhs.shape != rhs.shape:
                    raise ValueError("Dimensions of lhs and rhs don't align."
                            )
            elif rhs_is_mat and not lhs_is_mat:
                raise ValueError('Cannot assign a matrix to a scalar.')

        if isinstance(op, str):
            op = operator(op)
        elif op not in list(op_registry.values()):
            raise TypeError('Unrecognized Operator')

        return Basic.__new__(
            cls,
            lhs,
            op,
            rhs,
            status,
            like,
            )

    def _sympystr(self, printer):
        sstr = printer.doprint
        return '{0} {1}= {2}'.format(sstr(self.lhs), self.op._symbol,
                sstr(self.rhs))

    @property
    def lhs(self):
        return self._args[0]

    @property
    def op(self):
        return self._args[1]

    @property
    def rhs(self):
        return self._args[2]

    @property
    def status(self):
        return self._args[3]

    @property
    def like(self):
        return self._args[4]

    @property
    def strict(self):
        return self._strict


class While(Basic):

    """Represents a 'while' statement in the code.

    Expressions are of the form:
        "while test:
            body..."

    Parameters
    ----------
    test : expression
        test condition given as a sympy expression
    body : sympy expr
        list of statements representing the body of the While statement.

    Examples
    --------
    >>> from sympy import Symbol
    >>> from pyccel.ast.core import Assign, While
    >>> n = Symbol('n')
    >>> While((n>1), [Assign(n,n-1)])
    While(n > 1, (n := n - 1,))
    """

    def __new__(cls, test, body, local_vars=[]):
        test = sympify(test, locals=local_sympify)

        if PyccelAstNode.stage == 'semantic':
            if test.dtype is not NativeBool():
                test = PythonBool(test)

        if iterable(body):
            body = CodeBlock((sympify(i, locals=local_sympify) for i in body))
        elif not isinstance(body,CodeBlock):
            raise TypeError('body must be an iterable or a CodeBlock')
        return Basic.__new__(cls, test, body, local_vars)

    @property
    def test(self):
        return self._args[0]

    @property
    def body(self):
        return self._args[1]

    @property
    def local_vars(self):
        return self._args[2]


class With(Basic):

    """Represents a 'with' statement in the code.

    Expressions are of the form:
        "while test:
            body..."

    Parameters
    ----------
    test : expression
        test condition given as a sympy expression
    body : sympy expr
        list of statements representing the body of the With statement.

    Examples
    --------

    """

    # TODO check prelude and epilog

    def __new__(
        cls,
        test,
        body,
        settings,
        ):
        test = sympify(test, locals=local_sympify)

        if iterable(body):
            body = CodeBlock((sympify(i, locals=local_sympify) for i in body))
        elif not isinstance(body,CodeBlock):
            raise TypeError('body must be an iterable')

        return Basic.__new__(cls, test, body, settings)

    @property
    def test(self):
        return self._args[0]

    @property
    def body(self):
        return self._args[1]

    @property
    def settings(self):
        return self._args[2]

    @property
    def block(self):
        methods = self.test.cls_base.methods
        for i in methods:
            if str(i.name) == '__enter__':
                start = i
            elif str(i.name) == '__exit__':
                end   = i
        start = inline(start,[])
        end   = inline(end  ,[])

        # TODO check if enter is empty or not first

        body = start.body.body
        body += self.body.body
        body +=  end.body.body
        return Block('with', [], body)

class Tile(PythonRange):

    """
    Representes a tile.

    Examples
    --------
    >>> from pyccel.ast.core import Variable
    >>> from pyccel.ast.core import Tile
    >>> from sympy import Symbol
    >>> s = Variable('int', 's')
    >>> e = Symbol('e')
    >>> Tile(s, e, 1)
    Tile(0, n, 1)
    """

    def __new__(cls, start, stop):
        step = 1
        return PythonRange.__new__(cls, start, stop, step)

    @property
    def start(self):
        return self._args[0]

    @property
    def stop(self):
        return self._args[1]

    @property
    def size(self):
        return self.stop - self.start


class ParallelRange(PythonRange):

    """
    Representes a parallel range using OpenMP/OpenACC.

    Examples
    --------
    >>> from pyccel.ast.core import Variable
    """

    pass


# TODO: implement it as an extension of sympy Tensor?

class Tensor(Basic):

    """
    Base class for tensor.

    Examples
    --------
    >>> from pyccel.ast.core import Variable
    >>> from pyccel.ast.core import Range, Tensor
    >>> from sympy import Symbol
    >>> s1 = Variable('int', 's1')
    >>> s2 = Variable('int', 's2')
    >>> e1 = Variable('int', 'e1')
    >>> e2 = Variable('int', 'e2')
    >>> r1 = Range(s1, e1, 1)
    >>> r2 = Range(s2, e2, 1)
    >>> Tensor(r1, r2)
    Tensor(Range(s1, e1, 1), Range(s2, e2, 1), name=tensor)
    """

    def __new__(cls, *args, **kwargs):
        for r in args:
            cond = isinstance(r, Variable) and isinstance(r.dtype,
                    (NativeRange, NativeTensor))
            cond = cond or isinstance(r, (PythonRange, Tensor))

            if not cond:
                raise TypeError('non valid argument, given {0}'.format(type(r)))

        try:
            name = kwargs['name']
        except KeyError:
            name = 'tensor'

        args = list(args) + [name]

        return Basic.__new__(cls, *args)

    @property
    def name(self):
        return self._args[-1]

    @property
    def ranges(self):
        return self._args[:-1]

    @property
    def dim(self):
        return len(self.ranges)

    def _sympystr(self, printer):
        sstr = printer.doprint
        txt = ', '.join(sstr(n) for n in self.ranges)
        txt = 'Tensor({0}, name={1})'.format(txt, sstr(self.name))
        return txt


# TODO add a name to a block?

class Block(Basic):

    """Represents a block in the code. A block consists of the following inputs

    Parameters
    ----------
    variables: list
        list of the variables that appear in the block.

    declarations: list
        list of declarations of the variables that appear in the block.

    body: list
        a list of statements

    Examples
    --------
    >>> from pyccel.ast.core import Variable, Assign, Block
    >>> n = Variable('int', 'n')
    >>> x = Variable('int', 'x')
    >>> Block([n, x], [Assign(x,2.*n + 1.), Assign(n, n + 1)])
    Block([n, x], [x := 1.0 + 2.0*n, n := 1 + n])
    """

    def __new__(
        cls,
        name,
        variables,
        body):
        if not isinstance(name, str):
            raise TypeError('name must be of type str')
        if not iterable(variables):
            raise TypeError('variables must be an iterable')
        for var in variables:
            if not isinstance(var, Variable):
                raise TypeError('Only a Variable instance is allowed.')
        if iterable(body):
            body = CodeBlock(body)
        elif not isinstance(body, CodeBlock):
            raise TypeError('body must be an iterable or a CodeBlock')
        return Basic.__new__(cls, name, variables, body)

    @property
    def name(self):
        return self._args[0]

    @property
    def variables(self):
        return self._args[1]

    @property
    def body(self):
        return self._args[2]

    @property
    def declarations(self):
        return [Declare(i.dtype, i) for i in self.variables]


class ParallelBlock(Block):

    """
    Represents a parallel block in the code.
    In addition to block inputs, there is

    Parameters
    ----------
    clauses: list
        a list of clauses

    Examples
    --------
    >>> from pyccel.ast.core import ParallelBlock
    >>> from pyccel.ast.core import Variable, Assign, Block
    >>> n = Variable('int', 'n')
    >>> x = Variable('int', 'x')
    >>> body = [Assign(x,2.*n + 1.), Assign(n, n + 1)]
    >>> variables = [x,n]
    >>> clauses = []
    >>> ParallelBlock(clauses, variables, body)
    # parallel
    x := 1.0 + 2.0*n
    n := 1 + n
    """

    _prefix = '#'

    def __new__(
        cls,
        clauses,
        variables,
        body,
        ):
        if not iterable(clauses):
            raise TypeError('Expecting an iterable for clauses')

        cls._clauses = clauses

        return Block.__new__(cls, variables, body)

    @property
    def clauses(self):
        return self._clauses

    @property
    def prefix(self):
        return self._prefix

    def _sympystr(self, printer):
        sstr = printer.doprint

        prefix = sstr(self.prefix)
        clauses = ' '.join('{0}'.format(sstr(i)) for i in self.clauses)
        body = '\n'.join('{0}'.format(sstr(i)) for i in self.body)

        code = '{0} parallel {1}\n{2}'.format(prefix, clauses, body)
        return code


class Module(Basic):

    """Represents a module in the code. A block consists of the following inputs

    Parameters
    ----------
    name: str
        name of the module

    variables: list
        list of the variables that appear in the block.

    funcs: list
        a list of FunctionDef instances

    interfaces: list
        a list of Interface instances

    classes: list
        a list of ClassDef instances

    imports: list, tuple
        list of needed imports

    Examples
    --------
    >>> from pyccel.ast.core import Variable, Assign
    >>> from pyccel.ast.core import ClassDef, FunctionDef, Module
    >>> x = Variable('real', 'x')
    >>> y = Variable('real', 'y')
    >>> z = Variable('real', 'z')
    >>> t = Variable('real', 't')
    >>> a = Variable('real', 'a')
    >>> b = Variable('real', 'b')
    >>> body = [Assign(y,x+a)]
    >>> translate = FunctionDef('translate', [x,y,a,b], [z,t], body)
    >>> attributes   = [x,y]
    >>> methods     = [translate]
    >>> Point = ClassDef('Point', attributes, methods)
    >>> incr = FunctionDef('incr', [x], [y], [Assign(y,x+1)])
    >>> decr = FunctionDef('decr', [x], [y], [Assign(y,x-1)])
    >>> Module('my_module', [], [incr, decr], classes = [Point])
    Module(my_module, [], [FunctionDef(), FunctionDef()], [], [ClassDef(Point, (x, y), (FunctionDef(),), [public], (), [], [])], ())
    """

    def __new__(cls, *args, **kwargs):
        return Basic.__new__(cls)

    def __init__(
        self,
        name,
        variables,
        funcs,
        interfaces=[],
        classes=[],
        imports=[],
        ):
        if not isinstance(name, str):
            raise TypeError('name must be a string')

        if not iterable(variables):
            raise TypeError('variables must be an iterable')
        for i in variables:
            if not isinstance(i, Variable):
                raise TypeError('Only a Variable instance is allowed.')

        if not iterable(funcs):
            raise TypeError('funcs must be an iterable')

        for i in funcs:
            if not isinstance(i, FunctionDef):
                raise TypeError('Only a FunctionDef instance is allowed.'
                                )

        if not iterable(classes):
            raise TypeError('classes must be an iterable')
        for i in classes:
            if not isinstance(i, ClassDef):
                raise TypeError('Only a ClassDef instance is allowed.')

        if not iterable(interfaces):
            raise TypeError('interfaces must be an iterable')
        for i in interfaces:
            if not isinstance(i, Interface):
                raise TypeError('Only a Inteface instance is allowed.')

        if not iterable(imports):
            raise TypeError('imports must be an iterable')
        imports = list(imports)
        for i in classes:
            imports += i.imports
        imports = set(imports)  # for unicity
        imports = Tuple(*imports, sympify=False)

        self._name = name
        self._variables = variables
        self._funcs = funcs
        self._interfaces = interfaces
        self._classes = classes
        self._imports = imports

    @property
    def name(self):
        return self._name

    @property
    def variables(self):
        return self._variables

    @property
    def funcs(self):
        return self._funcs

    @property
    def interfaces(self):
        return self._interfaces

    @property
    def classes(self):
        return self._classes

    @property
    def imports(self):
        return self._imports

    @property
    def declarations(self):
        return [Declare(i.dtype, i) for i in self.variables]

    @property
    def body(self):
        return self.interfaces + self.funcs + self.classes

    def set_name(self, new_name):
        self._name = new_name

class ModuleHeader(Basic):

    """Represents the header file for a module

    Parameters
    ----------
    module: Module
        the module

    Examples
    --------
    >>> from pyccel.ast.core import Variable, Assign
    >>> from pyccel.ast.core import ClassDef, FunctionDef, Module
    >>> x = Variable('real', 'x')
    >>> y = Variable('real', 'y')
    >>> z = Variable('real', 'z')
    >>> t = Variable('real', 't')
    >>> a = Variable('real', 'a')
    >>> b = Variable('real', 'b')
    >>> body = [Assign(y,x+a)]
    >>> translate = FunctionDef('translate', [x,y,a,b], [z,t], body)
    >>> attributes   = [x,y]
    >>> methods     = [translate]
    >>> Point = ClassDef('Point', attributes, methods)
    >>> incr = FunctionDef('incr', [x], [y], [Assign(y,x+1)])
    >>> decr = FunctionDef('decr', [x], [y], [Assign(y,x-1)])
    >>> mod = Module('my_module', [], [incr, decr], classes = [Point])
    >>> ModuleHeader(mod)
    Module(my_module, [], [FunctionDef(), FunctionDef()], [], [ClassDef(Point, (x, y), (FunctionDef(),), [public], (), [], [])], ())
    """

    def __init__(self, module):
        if not isinstance(module, Module):
            raise TypeError('module must be a Module')

        self._module = module

    @property
    def module(self):
        return self._module

class Program(Basic):

    """Represents a Program in the code. A block consists of the following inputs

    Parameters
    ----------
    variables: list
        list of the variables that appear in the block.

    declarations: list
        list of declarations of the variables that appear in the block.

    body: list
        a list of statements

    imports: list, tuple
        list of needed imports

    """

    def __new__(
        cls,
        name,
        variables,
        body,
        imports=[],
        ):

        if not isinstance(name, str):
            raise TypeError('name must be a string')

        if not iterable(variables):
            raise TypeError('variables must be an iterable')

        for i in variables:
            if not isinstance(i, Variable):
                raise TypeError('Only a Variable instance is allowed.')

        if not iterable(body):
            raise TypeError('body must be an iterable')
        body = CodeBlock(body)

        if not iterable(imports):
            raise TypeError('imports must be an iterable')

        imports = set(imports)  # for unicity
        imports = Tuple(*imports, sympify=False)

        return Basic.__new__(
            cls,
            name,
            variables,
            body,
            imports,
            )

    @property
    def name(self):
        return self._args[0]

    @property
    def variables(self):
        return self._args[1]

    @property
    def body(self):
        return self._args[2]

    @property
    def imports(self):
        return self._args[3]

    @property
    def declarations(self):
        return [Declare(i.dtype, i) for i in self.variables]


class For(Basic):

    """Represents a 'for-loop' in the code.

    Expressions are of the form:
        "for target in iter:
            body..."

    Parameters
    ----------
    target : symbol
        symbol representing the iterator
    iter : iterable
        iterable object. for the moment only Range is used
    body : sympy expr
        list of statements representing the body of the For statement.

    Examples
    --------
    >>> from sympy import symbols, MatrixSymbol
    >>> from pyccel.ast.core import Assign, For
    >>> i,b,e,s,x = symbols('i,b,e,s,x')
    >>> A = MatrixSymbol('A', 1, 3)
    >>> For(i, (b,e,s), [Assign(x,x-1), Assign(A[0, 1], x)])
    For(i, Range(b, e, s), (x := x - 1, A[0, 1] := x))
    """

    def __new__(
        cls,
        target,
        iter_obj,
        body,
        local_vars = [],
        strict=True,
        ):
        if strict:
            target = sympify(target, locals=local_sympify)

            cond_iter = iterable(iter_obj)
            cond_iter = cond_iter or isinstance(iter_obj, (PythonRange, Product,
                    PythonEnumerate, PythonZip, PythonMap))
            cond_iter = cond_iter or isinstance(iter_obj, Variable) \
                and is_iterable_datatype(iter_obj.dtype)
          #  cond_iter = cond_iter or isinstance(iter_obj, ConstructorCall) \
          #      and is_iterable_datatype(iter_obj.arguments[0].dtype)
            if not cond_iter:
                raise TypeError('iter_obj must be an iterable')

            if iterable(body):
                body = CodeBlock((sympify(i, locals=local_sympify) for i in
                             body))
            elif not isinstance(body,CodeBlock):
                raise TypeError('body must be an iterable or a Codeblock')

        return Basic.__new__(cls, target, iter_obj, body, local_vars)

    @property
    def target(self):
        return self._args[0]

    @property
    def iterable(self):
        return self._args[1]

    @property
    def body(self):
        return self._args[2]

    @property
    def local_vars(self):
        return self._args[3]

    def insert2body(self, stmt):
        self.body.append(stmt)



class DoConcurrent(For):
    pass


class ForAll(Basic):
    """ class that represents the forall statement in fortran"""
    def __new__(cls, iter_obj, target, mask, body):

        if not isinstance(iter_obj, PythonRange):
            raise TypeError('iterable must be of type Range')

        return Basic.__new__(cls, iter_obj, target, mask, body)


    @property
    def iter(self):
        return self._args[0]

    @property
    def target(self):
        return self._args[1]

    @property
    def mask(self):
        return self._args[2]

    @property
    def body(self):
        return self._args[3]

class ForIterator(For):

    """Class that describes iterable classes defined by the user."""

    def __new__(
        cls,
        target,
        iterable,
        body,
        strict=True,
        ):

        if isinstance(iterable, Symbol):
            iterable = PythonRange(PythonLen(iterable))
        return For.__new__(cls, target, iterable, body, strict)

    # TODO uncomment later when we intriduce iterators
    # @property
    # def target(self):
    #    ts = super(ForIterator, self).target

    #    if not(len(ts) == self.depth):
    #        raise ValueError('wrong number of targets')

    #    return ts

    @property
    def depth(self):
        it = self.iterable
        if isinstance(it, Variable):
            if isinstance(it.dtype, NativeRange):
                return 1
            if isinstance(it.dtype, NativeTensor):

                # TODO must be computed

                return 2

            cls_base = it.cls_base
            if not cls_base:
                raise TypeError('cls_base undefined')

            methods = cls_base.methods_as_dict
            it_method = methods['__iter__']

            it_vars = []
            for stmt in it_method.body:
                if isinstance(stmt, Assign):
                    it_vars.append(stmt.lhs)

            n = len(set(str(var.name) for var in it_vars))
            return n
        else:

            return 1

    @property
    def ranges(self):
        return get_iterable_ranges(self.iterable)

class ConstructorCall(AtomicExpr):

    """
    It  serves as a constructor for undefined function classes.

    Parameters
    ----------
    func: FunctionDef, str
        an instance of FunctionDef or function name

    arguments: list, tuple, None
        a list of arguments.

    """

    is_commutative = True

    # TODO improve

    def __new__(
        cls,
        func,
        arguments,
        cls_variable=None,
        ):
        if not isinstance(func, (FunctionDef, Interface, str)):
            raise TypeError('Expecting func to be a FunctionDef or str')

        f_name = func.name

        return Basic.__new__(cls, f_name)

    def __init__(
        self,
        func,
        arguments,
        cls_variable=None,
        ):

        self._cls_variable = cls_variable
        self._func = func
        self._arguments = arguments

    def _sympystr(self, printer):
        sstr = printer.doprint
        name = sstr(self.name)
        args = ''
        if not self.arguments is None:
            args = ', '.join(sstr(i) for i in self.arguments)
        return '{0}({1})'.format(name, args)

    @property
    def func(self):
        return self._func

    @property
    def arguments(self):
        return self._arguments

    @property
    def cls_variable(self):
        return self._cls_variable

    @property
    def name(self):
        if isinstance(self.func, FunctionDef):
            return self.func.name
        else:
            return self.func



class Nil(Basic):

    """
    class for None object in the code.
    """

    def _sympystr(self, printer):
        sstr = printer.doprint
        return sstr('None')


class Void(Basic):

    pass

class VoidFunction(Basic):
    #this class is used in order to eliminate certain atoms
    # in an arithmitic expression so that we dont take them into
    # consideration
    def __new__(*args):
        return Symbol("""x9846548484665
                      494794564465165161561""")

class Variable(Symbol, PyccelAstNode):

    """Represents a typed variable.

    Parameters
    ----------
    dtype : str, DataType
        The type of the variable. Can be either a DataType,
        or a str (bool, int, real).

    name : str, list, DottedName
        The sympy object the variable represents. This can be either a string
        or a dotted name, when using a Class attribute.

    rank : int
        used for arrays. [Default value: 0]

    allocatable: bool
        used for arrays, if we need to allocate memory [Default value: False]

    is_stack_array: bool
        used for arrays, if memory should be allocated on the stack [Default value: False]

    is_pointer: bool
        if object is a pointer [Default value: False]

    is_target: bool
        if object is pointed to by another variable [Default value: False]

    is_polymorphic: bool
        if object can be instance of class or any inherited class [Default value: False]

    is_optional: bool
        if object is an optional argument of a function [Default value: False]

    shape: int or list
        shape of the array. [Default value: None]

    cls_base: class
        class base if variable is an object or an object member [Default value: None]

    order : str
        used for arrays. Indicates whether the data is stored in C or Fortran format in memory [Default value: 'C']

    precision : str
        Precision of the data type [Default value: depends on the datatype]

    is_argument: bool
        if object is the argument of a function [Default value: False]

    is_kwonly: bool
        if object is an argument which can only be specified using its keyword

    is_const: bool
        if object is a const argument of a function [Default value: False]

    Examples
    --------
    >>> from pyccel.ast.core import Variable
    >>> Variable('int', 'n')
    n
    >>> n = 4
    >>> Variable('real', 'x', rank=2, shape=(n,2), allocatable=True)
    x
    >>> Variable('int', DottedName('matrix', 'n_rows'))
    matrix.n_rows
    """

    def __new__( cls, *args, **kwargs ):
        return Basic.__new__(cls)

    def __init__(
        self,
        dtype,
        name,
        *,
        rank=0,
        allocatable=False,
        is_stack_array = False,
        is_pointer=False,
        is_const=False,
        is_target=False,
        is_polymorphic=None,
        is_optional=False,
        shape=None,
        cls_base=None,
        order='C',
        precision=0,
        is_argument=False,
        is_kwonly=False,
        allows_negative_indexes=False
        ):

        # ------------ PyccelAstNode Properties ---------------
        if isinstance(dtype, str) or str(dtype) == '*':

            dtype = datatype(str(dtype))
        elif not isinstance(dtype, DataType):
            raise TypeError('datatype must be an instance of DataType.')

        if not isinstance(rank, int):
            raise TypeError('rank must be an instance of int.')

        if rank == 0:
            shape = ()

        if shape is None:
            shape = tuple(None for i in range(rank))

        if not precision:
            if isinstance(dtype, NativeInteger):
                precision = default_precision['int']
            elif isinstance(dtype, NativeReal):
                precision = default_precision['real']
            elif isinstance(dtype, NativeComplex):
                precision = default_precision['complex']
            elif isinstance(dtype, NativeBool):
                precision = default_precision['bool']
        if not isinstance(precision,int) and precision is not None:
            raise TypeError('precision must be an integer or None.')

        self._alloc_shape = shape
        self._dtype = dtype
        self._shape = self.process_shape(shape)
        self._rank  = rank
        self._precision = precision

        # ------------ Variable Properties ---------------
        # if class attribute
        if isinstance(name, str):
            name = name.split(""".""")
            if len(name) == 1:
                name = name[0]
            else:
                name = DottedName(*name)

        if not isinstance(name, (str, DottedName)):
            raise TypeError('Expecting a string or DottedName, given {0}'.format(type(name)))
        self._name = name

        if not isinstance(allocatable, bool):
            raise TypeError('allocatable must be a boolean.')
        self.allocatable = allocatable

        if not isinstance(is_const, bool):
            raise TypeError('is_const must be a boolean.')
        self.is_const = is_const

        if not isinstance(is_stack_array, bool):
            raise TypeError('is_stack_array must be a boolean.')
        self._is_stack_array = is_stack_array

        if not isinstance(is_pointer, bool):
            raise TypeError('is_pointer must be a boolean.')
        self.is_pointer = is_pointer

        if not isinstance(is_target, bool):
            raise TypeError('is_target must be a boolean.')
        self.is_target = is_target

        if is_polymorphic is None:
            if isinstance(dtype, CustomDataType):
                is_polymorphic = dtype.is_polymorphic
            else:
                is_polymorphic = False
        elif not isinstance(is_polymorphic, bool):
            raise TypeError('is_polymorphic must be a boolean.')
        self._is_polymorphic = is_polymorphic

        if not isinstance(is_optional, bool):
            raise TypeError('is_optional must be a boolean.')
        self._is_optional = is_optional

        if not isinstance(allows_negative_indexes, bool):
            raise TypeError('allows_negative_indexes must be a boolean.')
        self._allows_negative_indexes = allows_negative_indexes

        self._cls_base       = cls_base
        self._order          = order
        self._is_argument    = is_argument
        self._is_kwonly      = is_kwonly

    def process_shape(self, shape):
        if not hasattr(shape,'__iter__'):
            shape = [shape]

        new_shape = []
        for i,s in enumerate(shape):
            if isinstance(s,(LiteralInteger, PyccelArraySize)):
                new_shape.append(s)
            elif isinstance(s, sp_Integer):
                new_shape.append(LiteralInteger(s.p))
            elif isinstance(s, int):
                new_shape.append(LiteralInteger(s))
            elif s is None or isinstance(s,(Variable, Slice, PyccelAstNode, Function)):
                new_shape.append(PyccelArraySize(self, i))
            else:
                raise TypeError('shape elements cannot be '+str(type(s))+'. They must be one of the following types: Integer(pyccel),'
                                'Variable, Slice, PyccelAstNode, Integer(sympy), int, Function')
        return tuple(new_shape)

    @property
    def name(self):
        return self._name

    @property
    def alloc_shape(self):
        return self._alloc_shape

    @property
    def allocatable(self):
        return self._allocatable

    @allocatable.setter
    def allocatable(self, allocatable):
        if not isinstance(allocatable, bool):
            raise TypeError('allocatable must be a boolean.')
        self._allocatable = allocatable

    @property
    def cls_base(self):
        return self._cls_base

    @property
    def is_pointer(self):
        return self._is_pointer

    @is_pointer.setter
    def is_pointer(self, is_pointer):
        if not isinstance(is_pointer, bool):
            raise TypeError('is_pointer must be a boolean.')
        self._is_pointer = is_pointer

    @property
    def is_target(self):
        return self._is_target

    @is_target.setter
    def is_target(self, is_target):
        if not isinstance(is_target, bool):
            raise TypeError('is_target must be a boolean.')
        self._is_target = is_target

    @property
    def is_polymorphic(self):
        return self._is_polymorphic

    @property
    def is_optional(self):
        return self._is_optional

    @property
    def order(self):
        return self._order

    @property
    def is_stack_array(self):
        return self._is_stack_array

    @is_stack_array.setter
    def is_stack_array(self, is_stack_array):
        self._is_stack_array = is_stack_array

    @property
    def allows_negative_indexes(self):
        return self._allows_negative_indexes

    @allows_negative_indexes.setter
    def allows_negative_indexes(self, allows_negative_indexes):
        self._allows_negative_indexes = allows_negative_indexes

    @property
    def is_argument(self):
        return self._is_argument

    @property
    def is_kwonly(self):
        return self._is_kwonly

    @property
    def is_ndarray(self):
        """user friendly method to check if the variable is an ndarray:
            1. have a rank > 0
            2. dtype is one among {int, bool, real, complex}
        """

        if self.rank == 0:
            return False
        return isinstance(self.dtype, (NativeInteger, NativeBool,
                          NativeReal, NativeComplex))

    def __str__(self):
        if isinstance(self.name, (str, DottedName)):
            return str(self.name)
        elif self.name is iterable:
            return """.""".join(str(n) for n in self.name)

    def _sympystr(self, printer):
        sstr = printer.doprint
        if isinstance(self.name, (str, DottedName)):
            return '{}'.format(sstr(self.name))
        elif self.name is iterable:
            return """.""".join(sstr(n) for n in self.name)

    def inspect(self):
        """inspects the variable."""

        print('>>> Variable')
        print( '  name           = {}'.format(self.name))
        print( '  dtype          = {}'.format(self.dtype))
        print( '  precision      = {}'.format(self.precision))
        print( '  rank           = {}'.format(self.rank))
        print( '  order          = {}'.format(self.order))
        print( '  allocatable    = {}'.format(self.allocatable))
        print( '  shape          = {}'.format(self.shape))
        print( '  cls_base       = {}'.format(self.cls_base))
        print( '  is_pointer     = {}'.format(self.is_pointer))
        print( '  is_target      = {}'.format(self.is_target))
        print( '  is_polymorphic = {}'.format(self.is_polymorphic))
        print( '  is_optional    = {}'.format(self.is_optional))
        print( '<<<')

    def clone(self, name, new_class = None, **kwargs):

        # TODO check it is up to date

        if (new_class is None):
            cls = eval(self.__class__.__name__)
        else:
            cls = new_class

        return cls(
            self.dtype,
            name,
            rank=kwargs.pop('rank',self.rank),
            allocatable=kwargs.pop('allocatable',self.allocatable),
            shape=kwargs.pop('shape',self.shape),
            is_pointer=kwargs.pop('is_pointer',self.is_pointer),
            is_target=kwargs.pop('is_target',self.is_target),
            is_polymorphic=kwargs.pop('is_polymorphic',self.is_polymorphic),
            is_optional=kwargs.pop('is_optional',self.is_optional),
            cls_base=kwargs.pop('cls_base',self.cls_base),
            )
    def rename(self, newname):
        """Change variable name."""

        self._name = newname

    def __reduce_ex__(self, i):
        """ Used by pickle to create an object of this class.

          Parameters
          ----------

          i : int
           protocol

          Results
          -------

          out : tuple
           A tuple of two elements
           a callable function that can be called
           to create the initial version of the object
           and its arguments.
        """
        args = (
            self.dtype,
            self.name)
        kwargs = {
            'rank' : self.rank,
            'allocatable': self.allocatable,
            'is_pointer':self.is_pointer,
            'is_polymorphic':self.is_polymorphic,
            'is_optional':self.is_optional,
            'shape':self.shape,
            'cls_base':self.cls_base,
            }

        out =  (apply, (Variable, args, kwargs))
        return out

    def _eval_subs(self, old, new):
        return self

    def _eval_is_positive(self):
        #we do this inorder to infere the type of Pow expression correctly
        return self.is_real

class DottedVariable(AtomicExpr, sp_Boolean, PyccelAstNode):

    """
    Represents a dotted variable.
    """

    def __new__(cls, lhs, rhs):

        if PyccelAstNode.stage != 'syntactic':
            if not isinstance(lhs, (
                Literal,
                Variable,
                Symbol,
                IndexedVariable,
                IndexedElement,
                IndexedBase,
                Indexed,
                Function,
                DottedVariable,
                )):
                raise TypeError('Expecting a Variable or a function call, got instead {0} of type {1}'.format(str(lhs),
                                str(type(lhs))))

            if not isinstance(rhs, (
                Variable,
                Symbol,
                IndexedVariable,
                IndexedElement,
                IndexedBase,
                Indexed,
                FunctionCall,
                Function,
                )):
                raise TypeError('Expecting a Variable or a function call, got instead {0} of type {1}'.format(str(rhs),
                                str(type(rhs))))

        return Basic.__new__(cls, lhs, rhs)

    def __init__(self, lhs, rhs):
        if self.stage == 'syntactic':
            return
        self._dtype     = rhs.dtype
        self._rank      = rhs.rank
        self._precision = rhs.precision
        self._shape     = rhs.shape
        self._order     = rhs.order

    @property
    def lhs(self):
        return self._args[0]

    @property
    def rhs(self):
        return self._args[1]

    @property
    def allocatable(self):
        return self._args[1].allocatable

    @allocatable.setter
    def allocatable(self, allocatable):
        self._args[1].allocatable = allocatable

    @property
    def is_pointer(self):
        return self._args[1].is_pointer

    @is_pointer.setter
    def is_pointer(self, is_pointer):
        self._args[1].is_pointer = is_pointer

    @property
    def is_target(self):
        return self._args[1].is_target

    @is_target.setter
    def is_target(self, is_target):
        self._args[1].is_target = is_target

    @property
    def name(self):
        if isinstance(self.lhs, DottedVariable):
            name_0 = self.lhs.name
        else:
            name_0 = str(self.lhs)
        if isinstance(self.rhs, Function):
            name_1 = str(type(self.rhs).__name__)
        elif isinstance(self.rhs, Symbol):
            name_1 = self.rhs.name
        else:
            name_1 = str(self.rhs)
        return name_0 + """.""" + name_1

    def __str__(self):
        return self.name

    def _sympystr(self, Printer):
        return self.name

    @property
    def cls_base(self):
        return self._args[1].cls_base

    @property
    def names(self):
        """Return list of names as strings."""

        ls = []
        for i in [self.lhs, self.rhs]:
            if not isinstance(i, DottedVariable):
                ls.append(str(i))
            else:
                ls += i.names
        return ls

    def _eval_subs(self, old, new):
        return self

    def inspect(self):
        self._args[1].inspect()

class ValuedVariable(Variable):

    """Represents a valued variable in the code.

    Parameters
    ----------
    variable: Variable
        A single variable
    value: Variable, or instance of Native types
        value associated to the variable

    Examples
    --------
    >>> from pyccel.ast.core import ValuedVariable
    >>> n  = ValuedVariable('int', 'n', value=4)
    >>> n
    n := 4
    """

    def __new__(cls, *args, **kwargs):

        # we remove value from kwargs,
        # since it is not a valid argument for Variable

        kwargs.pop('value', Nil())

        return Variable.__new__(cls, *args, **kwargs)

    def __init__(self, *args, **kwargs):

        # if value is not given, we set it to Nil
        self._value = kwargs.pop('value', Nil())
        Variable.__init__(self, *args, **kwargs)

    @property
    def value(self):
        return self._value

    def _sympystr(self, printer):
        sstr = printer.doprint

        name = sstr(self.name)
        value = sstr(self.value)
        return '{0}={1}'.format(name, value)

class TupleVariable(Variable):

    """Represents a tuple variable in the code.

    Parameters
    ----------
    arg_vars: Iterable
        Multiple variables contained within the tuple

    Examples
    --------
    >>> from pyccel.ast.core import TupleVariable, Variable
    >>> v1 = Variable('int','v1')
    >>> v2 = Variable('bool','v2')
    >>> n  = TupleVariable([v1, v2],'n')
    >>> n
    n
    """

    def __new__(cls, arg_vars, dtype, name, *args, **kwargs):

        # if value is not given, we set it to Nil
        # we also remove value from kwargs,
        # since it is not a valid argument for Variable

        return Variable.__new__(cls, dtype, name, *args, **kwargs)

    def __init__(self, arg_vars, dtype, name, *args, **kwargs):
        self._vars = tuple(arg_vars)
        self._inconsistent_shape = not all(arg_vars[0].shape==a.shape   for a in arg_vars[1:])
        self._is_homogeneous = not dtype is NativeGeneric()
        Variable.__init__(self, dtype, name, *args, **kwargs)

    def get_vars(self):
        if self._is_homogeneous:
            indexed_var = IndexedVariable(self, dtype=self.dtype, shape=self.shape,
                prec=self.precision, order=self.order, rank=self. rank)
            args = [Slice(None,None)]*(self.rank-1)
            return [indexed_var[[i] + args] for i in range(len(self._vars))]
        else:
            return self._vars

    def get_var(self, variable_idx):
        return self._vars[variable_idx]

    def rename_var(self, variable_idx, new_name):
        self._vars[variable_idx] = self._vars[variable_idx].clone(new_name)

    def __getitem__(self,idx):
        if isinstance(idx, LiteralInteger):
            idx = idx.p
        return self.get_var(idx)

    def __iter__(self):
        return self._vars.__iter__()

    def __len__(self):
        return len(self._vars)

    @property
    def inconsistent_shape(self):
        return self._inconsistent_shape

    @property
    def is_homogeneous(self):
        return self._is_homogeneous

    @is_homogeneous.setter
    def is_homogeneous(self, is_homogeneous):
        self._is_homogeneous = is_homogeneous

    @Variable.allocatable.setter
    def allocatable(self, allocatable):
        if not isinstance(allocatable, bool):
            raise TypeError('allocatable must be a boolean.')
        self._allocatable = allocatable
        for var in self._vars:
            var.allocatable = allocatable

    @Variable.is_pointer.setter
    def is_pointer(self, is_pointer):
        if not isinstance(is_pointer, bool):
            raise TypeError('is_pointer must be a boolean.')
        self._is_pointer = is_pointer
        for var in self._vars:
            var.is_pointer = is_pointer

    @Variable.is_target.setter
    def is_target(self, is_target):
        if not isinstance(is_target, bool):
            raise TypeError('is_target must be a boolean.')
        self._is_target = is_target
        for var in self._vars:
            var.is_target = is_target

class Constant(ValuedVariable, PyccelAstNode):

    """

    Examples
    --------

    """

    pass


class Argument(Symbol, PyccelAstNode):

    """An abstract Argument data structure.

    Examples
    --------
    >>> from pyccel.ast.core import Argument
    >>> n = Argument('n')
    >>> n
    n
    """

    def __new__(cls, name, *, kwonly=False, **assumptions):
        return Symbol.__new__(cls, name, **assumptions)

    def __init__(self, name, *, kwonly=False, **assumptions):
        self._kwonly = kwonly

    @property
    def is_kwonly(self):
        return self._kwonly


class ValuedArgument(Basic):

    """Represents a valued argument in the code.

    Examples
    --------
    >>> from pyccel.ast.core import ValuedArgument
    >>> n = ValuedArgument('n', 4)
    >>> n
    n=4
    """
    def __new__(cls, *args, **kwargs):
        return Basic.__new__(cls)

    def __init__(self, expr, value, *, kwonly = False):
        if isinstance(expr, str):
            expr = Symbol(expr)

        # TODO should we turn back to Argument

        if not isinstance(expr, Symbol):
            raise TypeError('Expecting an argument')

        self._expr   = expr
        self._value  = value
        self._kwonly = kwonly

    @property
    def argument(self):
        return self._expr

    @property
    def value(self):
        return self._value

    @property
    def name(self):
        return self.argument.name

    @property
    def is_kwonly(self):
        return self._kwonly

    def _sympystr(self, printer):
        sstr = printer.doprint

        argument = sstr(self.argument)
        value = sstr(self.value)
        return '{0}={1}'.format(argument, value)

class VariableAddress(Basic, PyccelAstNode):

    """Represents the address of a variable.
    E.g. In C
    VariableAddress(Variable('int','a'))                     is  &a
    VariableAddress(Variable('int','a', is_pointer=True))    is   a
    """

    def __init__(self, variable):
        if not isinstance(variable, Variable):
            raise TypeError('variable must be a variable')
        self._variable = variable

        self._shape     = variable.shape
        self._rank      = variable.rank
        self._dtype     = variable.dtype
        self._precision = variable.precision
        self._order     = variable.order

    @property
    def variable(self):
        return self._variable

class FunctionCall(Basic, PyccelAstNode):

    """Represents a function call in the code.
    """
    def __new__(
        cls,
        *args,
        **kwargs
        ):
        return Basic.__new__(cls)


    def __init__(self, func, args, current_function=None):

        # ...
        if not isinstance(func, (FunctionDef, Interface)):
            raise TypeError('> expecting a FunctionDef or an Interface')

        if isinstance(func, Interface):
            self._interface = func
            func = func.point(args)
        else:
            self._interface = None

        name = func.name
        # ...
        if isinstance(current_function, DottedName):
            current_function = current_function.name[-1]

        if str(current_function) == str(name):
            func.set_recursive()

        if not isinstance(args, (tuple, list, Tuple)):
            raise TypeError('> expecting an iterable')

        # add the missing argument in the case of optional arguments
        f_args = func.arguments
        if not len(args) == len(f_args):
            f_args_dict = OrderedDict((a.name,a) if isinstance(a, (ValuedVariable, ValuedFunctionAddress)) else (a.name, None) for a in f_args)
            keyword_args = []
            for i,a in enumerate(args):
                if not isinstance(a, (ValuedVariable, ValuedFunctionAddress)):
                    f_args_dict[f_args[i].name] = a
                else:
                    keyword_args = args[i:]
                    break

            for a in keyword_args:
                f_args_dict[a.name] = a.value

            args = [a.value if isinstance(a, (ValuedVariable, ValuedFunctionAddress)) else a for a in f_args_dict.values()]

        args = [FunctionAddress(a.name, a.arguments, a.results, []) if isinstance(a, FunctionDef) else a for a in args]

        if str(current_function) == str(func.name):
            if len(func.results)>0 and not isinstance(func.results[0], PyccelAstNode):
                errors.report(RECURSIVE_RESULTS_REQUIRED, symbol=func, severity="fatal")

        self._funcdef       = func
        self._arguments     = args
        self._dtype         = func.results[0].dtype     if len(func.results) == 1 else NativeTuple()
        self._rank          = func.results[0].rank      if len(func.results) == 1 else None
        self._shape         = func.results[0].shape     if len(func.results) == 1 else None
        self._precision     = func.results[0].precision if len(func.results) == 1 else None
        self._order         = func.results[0].order     if len(func.results) == 1 else None

    @property
    def arguments(self):
        return self._arguments

    @property
    def funcdef(self):
        return self._funcdef

    @property
    def interface(self):
        return self._interface

class Return(Basic):

    """Represents a function return in the code.

    Parameters
    ----------
    expr : sympy expr
        The expression to return.

    stmts :represent assign stmts in the case of expression return
    """

    def __new__(cls, expr, stmt=None):

        if stmt and not isinstance(stmt, (Assign, CodeBlock)):
            raise TypeError('stmt should only be of type Assign')

        return Basic.__new__(cls, expr, stmt)

    @property
    def expr(self):
        return self._args[0]

    @property
    def stmt(self):
        return self._args[1]

    def __getnewargs__(self):
        """used for Pickling self."""

        args = (self.expr, self.stmt)
        return args

class FunctionDef(Basic):

    """Represents a function definition.

    Parameters
    ----------
    name : str
        The name of the function.

    arguments : iterable
        The arguments to the function.

    results : iterable
        The direct outputs of the function.

    body : iterable
        The body of the function.

    local_vars : list of Symbols
        These are used internally by the routine.

    global_vars : list of Symbols
        Variables which will not be passed into the function.

    cls_name: str
        Class name if the function is a method of cls_name

    is_pure: bool
        True for a function without side effect

    is_elemental: bool
        True for a function that is elemental

    is_private: bool
        True for a function that is private

    is_static: bool
        True for static functions. Needed for iso_c_binding interface

    imports: list, tuple
        a list of needed imports

    decorators: list, tuple
        a list of proporties

    Examples
    --------
    >>> from pyccel.ast.core import Assign, Variable, FunctionDef
    >>> x = Variable('real', 'x')
    >>> y = Variable('real', 'y')
    >>> args        = [x]
    >>> results     = [y]
    >>> body        = [Assign(y,x+1)]
    >>> FunctionDef('incr', args, results, body)
    FunctionDef(incr, (x,), (y,), [y := 1 + x], [], [], None, False, function)

    One can also use parametrized argument, using ValuedArgument

    >>> from pyccel.ast.core import Variable
    >>> from pyccel.ast.core import Assign
    >>> from pyccel.ast.core import FunctionDef
    >>> from pyccel.ast.core import ValuedArgument
    >>> from pyccel.ast.core import GetDefaultFunctionArg
    >>> n = ValuedArgument('n', 4)
    >>> x = Variable('real', 'x')
    >>> y = Variable('real', 'y')
    >>> args        = [x, n]
    >>> results     = [y]
    >>> body        = [Assign(y,x+n)]
    >>> FunctionDef('incr', args, results, body)
    FunctionDef(incr, (x, n=4), (y,), [y := 1 + x], [], [], None, False, function, [])
    """

    def __new__(
        cls,
        name,
        arguments,
        results,
        body,
        *args,
        **kwargs
        ):
        return Basic.__new__(cls)

    def __init__(
        self,
        name,
        arguments,
        results,
        body,
        local_vars=[],
        global_vars=[],
        cls_name=None,
        is_static=False,
        imports=[],
        decorators={},
        headers=[],
        templates={},
        is_recursive=False,
        is_pure=False,
        is_elemental=False,
        is_private=False,
        is_header=False,
        arguments_inout=[],
        functions=[],
        interfaces=[],
        doc_string=None):

        if isinstance(name, str):
            name = Symbol(name)
        elif isinstance(name, (tuple, list)):
            name_ = []
            for i in name:
                if isinstance(i, str):
                    name = name + Symbol(i)
                elif not isinstance(i, Symbol):
                    raise TypeError('Function name must be Symbol or string'
                                    )
            name = tuple(name_)
        elif not isinstance(name, Symbol):

            raise TypeError('Function name must be Symbol or string')

        # arguments

        if not iterable(arguments):
            raise TypeError('arguments must be an iterable')

        # TODO improve and uncomment
#        if not all(isinstance(a, Argument) for a in arguments):
#            raise TypeError("All arguments must be of type Argument")

        arguments = Tuple(*arguments, sympify=False)

        # body

        if iterable(body):
            body = CodeBlock(body)
        elif not isinstance(body,CodeBlock):
            raise TypeError('body must be an iterable or a CodeBlock')

#        body = Tuple(*(i for i in body))
        # results

        if not iterable(results):
            raise TypeError('results must be an iterable')
        results = Tuple(*results, sympify=False)

        # if method

        if cls_name:

            if not isinstance(cls_name, str):
                raise TypeError('cls_name must be a string')

            # if not cls_variable:
             #   raise TypeError('Expecting a instance of {0}'.format(cls_name))

        if not isinstance(is_static, bool):
            raise TypeError('Expecting a boolean for is_static attribute')

        if not iterable(imports):
            raise TypeError('imports must be an iterable')

        if not isinstance(decorators, dict):
            raise TypeError('decorators must be a dict')

        if not isinstance(is_pure, bool):
            raise TypeError('Expecting a boolean for pure')

        if not isinstance(is_elemental, bool):
            raise TypeError('Expecting a boolean for elemental')

        if not isinstance(is_private, bool):
            raise TypeError('Expecting a boolean for private')

        if not isinstance(is_header, bool):
            raise TypeError('Expecting a boolean for header')

        if arguments_inout:
            if not isinstance(arguments_inout, (list, tuple, Tuple)):
                raise TypeError('Expecting an iterable ')

            if not all([isinstance(i, bool) for i in arguments_inout]):
                raise ValueError('Expecting booleans')

        else:
            # TODO shall we keep this?
            arguments_inout = [False for a in arguments]

        if functions:
            for i in functions:
                if not isinstance(i, FunctionDef):
                    raise TypeError('Expecting a FunctionDef')

        self._name            = name
        self._arguments       = arguments
        self._results         = results
        self._body            = body
        self._local_vars      = local_vars
        self._global_vars     = global_vars
        self._cls_name        = cls_name
        self._is_static       = is_static
        self._imports         = imports
        self._decorators      = decorators
        self._headers         = headers
        self._templates       = templates
        self._is_recursive    = is_recursive
        self._is_pure         = is_pure
        self._is_elemental    = is_elemental
        self._is_private      = is_private
        self._is_header       = is_header
        self._arguments_inout = arguments_inout
        self._functions       = functions
        self._interfaces      = interfaces
        self._doc_string      = doc_string

    @property
    def name(self):
        """ Name of the function """
        return self._name

    @property
    def arguments(self):
        """ List of variables which are the function arguments """
        return self._arguments

    @property
    def results(self):
        """ List of variables which are the function results """
        return self._results

    @property
    def body(self):
        """ CodeBlock containing all the statements in the function """
        return self._body

    @property
    def local_vars(self):
        """ List of variables defined in the function """
        return self._local_vars

    @property
    def global_vars(self):
        """ List of global variables used in the function """
        return self._global_vars

    @property
    def cls_name(self):
        """ String containing the name of the class to which the method belongs.
        If the function is not a class procedure then this returns None """
        return self._cls_name

    @cls_name.setter
    def cls_name(self, cls_name):
        self._cls_name = cls_name

    @property
    def imports(self):
        """ List of imports in the function """
        return self._imports

    @property
    def decorators(self):
        """ List of decorators applied to the function """
        return self._decorators

    @property
    def headers(self):
        """ List of headers applied to the function """
        return self._headers

    @property
    def templates(self):
        """ List of templates used to determine the types """
        return self._templates

    @property
    def is_recursive(self):
        """ Returns True if the function is recursive (i.e. calls itself)
        and False otherwise """
        return self._is_recursive

    @property
    def is_pure(self):
        """ Returns True if the function is marked as pure and False otherwise
        Pure functions must not have any side effects.
        In other words this means that the result must be the same no matter
        how many times the function is called
        e.g:
        >>> a = f()
        >>> a = f()

        gives the same result as
        >>> a = f()

        This is notably not true for I/O functions
        """
        return self._is_pure

    @property
    def is_elemental(self):
        """ returns True if the function is marked as elemental and
        False otherwise
        An elemental function is a function with a single scalar operator
        and a scalar return value which can also be called on an array.
        When it is called on an array it returns the result of the function
        called elementwise on the array """
        return self._is_elemental

    @property
    def is_private(self):
        """ True if the function should not be exposed to
        other modules. This includes the wrapper module and
        means that the function cannot be used in an import
        or exposed to python """
        return self._is_private

    @property
    def is_header(self):
        """ True if the implementation of the function body
        is not provided False otherwise """
        return self._is_header

    @property
    def arguments_inout(self):
        """ List of variables which are the modifiable function arguments """
        return self._arguments_inout

    @property
    def functions(self):
        """ List of functions within this function """
        return self._functions

    @property
    def interfaces(self):
        """ List of interfaces within this function """
        return self._interfaces

    @property
    def doc_string(self):
        """ The docstring of the function """
        return self._doc_string

    def set_recursive(self):
        """ Mark the function as a recursive function """
        self._is_recursive = True

    def clone(self, newname):
        """
        Create an identical FunctionDef with name
        newname.

        Parameters
        ----------
        newname: str
            new name for the FunctionDef
        """
        args, kwargs = self.__getnewargs__()
        new_func = FunctionDef(*args, **kwargs)
        new_func.rename(newname)
        return new_func


    def rename(self, newname):
        """
        Rename the FunctionDef name
        newname.

        Parameters
        ----------
        newname: str
            new name for the FunctionDef
        """

        self._name = newname


    def __getnewargs__(self):
        """
          This method returns the positional and keyword arguments
            used to create an instance of this class.
        """
        args = (
        self._name,
        self._arguments,
        self._results,
        self._body)

        kwargs = {
        'local_vars':self._local_vars,
        'global_vars':self._global_vars,
        'cls_name':self._cls_name,
        'is_static':self._is_static,
        'imports':self._imports,
        'decorators':self._decorators,
        'headers':self._headers,
        'templates':self._templates,
        'is_recursive':self._is_recursive,
        'is_pure':self._is_pure,
        'is_elemental':self._is_elemental,
        'is_private':self._is_private,
        'is_header':self._is_header,
        'arguments_inout':self._arguments_inout,
        'functions':self._functions}
        return args, kwargs

    def __reduce_ex__(self, i):
        """ Used by pickle to create an object of this class.

          Parameters
          ----------

          i : int
           protocol

          Results
          -------

          out : tuple
           A tuple of two elements
           a callable function that can be called
           to create the initial version of the object
           and its arguments.
        """
        args, kwargs = self.__getnewargs__()
        out = (apply, (self.__class__, args, kwargs))
        return out


    def __str__(self):
        result = 'None' if len(self.results) == 0 else \
                    ', '.join(str(r) for r in self.results)
        return '{name}({args}) -> {result}'.format(
                name   = self.name,
                args   = ', '.join(self.args),
                result = result)

class Interface(Basic):

    """Represents an Interface.

    Parameters
    ----------
    name : str
        The name of the interface.

    functions : iterable
        The functions of the interface.

    is_argument: bool
        True if the interface is used for a function argument.

    Examples
    --------
    >>> from pyccel.ast.core import Interface, FunctionDef
    >>> f = FunctionDef('F', [], [], [])
    >>> Interface('I', [f])
    """

    def __new__( cls, *args, **kwargs ):
        return Basic.__new__(cls)

    def __init__(
        self,
        name,
        functions,
        is_argument = False,
        ):

        if not isinstance(name, str):
            raise TypeError('Expecting an str')
        if not isinstance(functions, list):
            raise TypeError('Expecting a list')
        self._name = name
        self._functions = functions
        self._is_argument = is_argument

    @property
    def name(self):
        """Name of the interface."""
        return self._name

    @property
    def functions(self):
        """"Functions of the interface."""
        return self._functions

    @property
    def is_argument(self):
        """True if the interface is used for a function argument."""
        return self._is_argument

    @property
    def doc_string(self):
        return self._functions[0].doc_string

    def point(self, args):
        """Returns the actual function that will be called, depending on the passed arguments."""
        fs_args = [[j for j in i.arguments] for i in
                    self._functions]
        j = -1
        for i in fs_args:
            j += 1
            found = True
            for (x, y) in enumerate(args):
                dtype1 = str_dtype(y.dtype)
                dtype2 = str_dtype(i[x].dtype)
                found = found and (dtype1 in dtype2
                                or dtype2 in dtype1)
                found = found and y.rank \
                                == i[x].rank
            if found:
                break

        if found:
            return  self._functions[j]
        else:
            errors.report('Arguments types provided to {} are incompatible'.format(self.name),
                        severity='fatal')

class FunctionAddress(FunctionDef):

    """Represents a function address.

    Parameters
    ----------
    name : str
        The name of the function address.

    arguments : iterable
        The arguments to the function address.

    results : iterable
        The direct outputs of the function address.

    is_argument: bool
        if object is the argument of a function [Default value: False]

    is_kwonly: bool
        if object is an argument which can only be specified using its keyword

    is_pointer: bool
        if object is a pointer [Default value: False]

    is_optional: bool
        if object is an optional argument of a function [Default value: False]

    Examples
    --------
    >>> from pyccel.ast.core import Variable, FunctionAddress, FuncAddressDeclare, FunctionDef
    >>> x = Variable('real', 'x')
    >>> y = Variable('real', 'y')

    a function definition can have a FunctionAddress as an argument

    >>> FunctionDef('g', [FunctionAddress('f', [x], [y], [])], [], [])

    we can also Declare a FunctionAddress

    >>> FuncAddressDeclare(FunctionAddress('f', [x], [y], []))
    """

    def __init__(
        self,
        name,
        arguments,
        results,
        body,
        is_optional=False,
        is_pointer=False,
        is_kwonly=False,
        is_argument=False,
        **kwargs
        ):
        FunctionDef.__init__(self, name, arguments, results, body, **kwargs)
        if not isinstance(is_argument, bool):
            raise TypeError('Expecting a boolean for is_argument')

        if not isinstance(is_pointer, bool):
            raise TypeError('Expecting a boolean for is_pointer')

        if not isinstance(is_kwonly, bool):
            raise TypeError('Expecting a boolean for kwonly')

        elif not isinstance(is_optional, bool):
            raise TypeError('is_optional must be a boolean.')

        self._is_optional   = is_optional
        self._name          = name
        self._is_pointer    = is_pointer
        self._is_kwonly     = is_kwonly
        self._is_argument   = is_argument

    @property
    def name(self):
        return self._name

    @property
    def is_pointer(self):
        return self._is_pointer

    @property
    def is_argument(self):
        return self._is_argument

    @property
    def is_kwonly(self):
        return self._is_kwonly

    @property
    def is_optional(self):
        return self._is_optional

class ValuedFunctionAddress(FunctionAddress):

    """Represents a valued function address in the code.

    Parameters
    ----------
    value: instance of FunctionDef or FunctionAddress

    Examples
    --------
    >>> from pyccel.ast.core import Variable, ValuedFunctionAddress, FunctionDef
    >>> x = Variable('real', 'x')
    >>> y = Variable('real', 'y')
    >>> f = FunctionDef('f', [], [], [])
    >>> n  = ValuedFunctionAddress('g', [x], [y], [], value=f)
    """

    def __new__(cls, *args, **kwargs):
        kwargs.pop('value', Nil())
        return FunctionAddress.__new__(cls, *args, **kwargs)

    def __init__(self, *args, **kwargs):
        self._value = kwargs.pop('value', Nil())
        FunctionAddress.__init__(self, *args, **kwargs)

    @property
    def value(self):
        return self._value

class SympyFunction(FunctionDef):

    """Represents a function definition."""

    def rename(self, newname):
        """
        Rename the SympyFunction name by creating a new SympyFunction with
        newname.

        Parameters
        ----------
        newname: str
            new name for the SympyFunction
        """

        return SympyFunction(newname, self.arguments, self.results,
                             self.body, cls_name=self.cls_name)


class PythonFunction(FunctionDef):

    """Represents a Python-Function definition."""

    def rename(self, newname):
        """
        Rename the PythonFunction name by creating a new PythonFunction with
        newname.

        Parameters
        ----------
        newname: str
            new name for the PythonFunction
        """

        return PythonFunction(newname, self.arguments, self.results,
                              self.body, cls_name=self.cls_name)


class BindCFunctionDef(FunctionDef):
    """
    Contains the c-compatible version of the function which is
    used for the wrapper.
    As compared to a normal FunctionDef, this version contains
    arguments for the shape of arrays. It should be generated by
    calling ast.bind_c.as_static_function_call

    Parameters
    ----------
    *args : See FunctionDef

    original_function : FunctionDef
        The function from which the c-compatible version was created
    """
    def __new__(cls, *args, original_function, **kwargs):
        return FunctionDef.__new__(cls, *args, **kwargs)

    def __init__(self, *args, original_function, **kwargs):
        self._original_function = original_function
        FunctionDef.__init__(self, *args, **kwargs)

    @property
    def name(self):
        return str(self._name).lower()

    @property
    def original_function(self):
        return self._original_function


class GetDefaultFunctionArg(Basic):

    """Creates a FunctionDef for handling optional arguments in the code.

    Parameters
    ----------
    arg: ValuedArgument, ValuedVariable
        argument for which we want to create the function returning the default
        value

    func: FunctionDef
        the function/subroutine in which the optional arg is used

    Examples
    --------
    >>> from pyccel.ast.core import Variable
    >>> from pyccel.ast.core import Assign
    >>> from pyccel.ast.core import FunctionDef
    >>> from pyccel.ast.core import ValuedArgument
    >>> from pyccel.ast.core import GetDefaultFunctionArg
    >>> n = ValuedArgument('n', 4)
    >>> x = Variable('real', 'x')
    >>> y = Variable('real', 'y')
    >>> args        = [x, n]
    >>> results     = [y]
    >>> body        = [Assign(y,x+n)]
    >>> incr = FunctionDef('incr', args, results, body)
    >>> get_n = GetDefaultFunctionArg(n, incr)
    >>> get_n.name
    get_default_incr_n
    >>> get_n
    get_default_incr_n(n=4)

    You can also use **ValuedVariable** as in the following example

    >>> from pyccel.ast.core import ValuedVariable
    >>> n = ValuedVariable('int', 'n', value=4)
    >>> x = Variable('real', 'x')
    >>> y = Variable('real', 'y')
    >>> args        = [x, n]
    >>> results     = [y]
    >>> body        = [Assign(y,x+n)]
    >>> incr = FunctionDef('incr', args, results, body)
    >>> get_n = GetDefaultFunctionArg(n, incr)
    >>> get_n
    get_default_incr_n(n=4)
    """

    def __new__(cls, arg, func):

        if not isinstance(arg, (ValuedArgument, ValuedVariable)):
            raise TypeError('Expecting a ValuedArgument or ValuedVariable'
                            )

        if not isinstance(func, FunctionDef):
            raise TypeError('Expecting a FunctionDef')

        return Basic.__new__(cls, arg, func)

    @property
    def argument(self):
        return self._args[0]

    @property
    def func(self):
        return self._args[1]

    @property
    def name(self):
        text = \
            'get_default_{func}_{arg}'.format(arg=self.argument.name,
                func=self.func.name)
        return text

    def _sympystr(self, printer):
        sstr = printer.doprint

        name = sstr(self.name)
        argument = sstr(self.argument)
        return '{0}({1})'.format(name, argument)


class ClassDef(Basic):

    """Represents a class definition.

    Parameters
    ----------
    name : str
        The name of the class.

    attributes: iterable
        The attributes to the class.

    methods: iterable
        Class methods

    options: list, tuple
        list of options ('public', 'private', 'abstract')

    imports: list, tuple
        list of needed imports

    parent : str
        parent's class name

    Examples
    --------
    >>> from pyccel.ast.core import Variable, Assign
    >>> from pyccel.ast.core import ClassDef, FunctionDef
    >>> x = Variable('real', 'x')
    >>> y = Variable('real', 'y')
    >>> z = Variable('real', 'z')
    >>> t = Variable('real', 't')
    >>> a = Variable('real', 'a')
    >>> b = Variable('real', 'b')
    >>> body = [Assign(y,x+a)]
    >>> translate = FunctionDef('translate', [x,y,a,b], [z,t], body)
    >>> attributes   = [x,y]
    >>> methods     = [translate]
    >>> ClassDef('Point', attributes, methods)
    ClassDef(Point, (x, y), (FunctionDef(translate, (x, y, a, b), (z, t), [y := a + x], [], [], None, False, function),), [public])
    """

    def __new__(
        cls,
        name,
        attributes=[],
        methods=[],
        options=['public'],
        imports=[],
        parent=[],
        interfaces=[],
        ):

        # name

        if isinstance(name, str):
            name = Symbol(name)
        elif not isinstance(name, Symbol):
            raise TypeError('Function name must be Symbol or string')

        # attributes

        if not iterable(attributes):
            raise TypeError('attributes must be an iterable')
        attributes = Tuple(*attributes, sympify=False)

        # methods

        if not iterable(methods):
            raise TypeError('methods must be an iterable')

        # options

        if not iterable(options):
            raise TypeError('options must be an iterable')

        # imports

        if not iterable(imports):
            raise TypeError('imports must be an iterable')

        if not iterable(parent):
            raise TypeError('parent must be iterable')

        if not iterable(interfaces):
            raise TypeError('interfaces must be iterable')

        imports = list(imports)
        for i in methods:
            imports += list(i.imports)

        imports = set(imports)  # for unicity
        imports = Tuple(*imports, sympify=False)

        # ...
        # look if the class has the method __del__
        # d_methods = {}
        # for i in methods:
        #    d_methods[str(i.name).replace('\'','')] = i
        # if not ('__del__' in d_methods):
        #    dtype = DataTypeFactory(str(name), ("_name"), prefix='Custom')
        #    this  = Variable(dtype(), 'self')

            # constructs the __del__ method if not provided
         #   args = []
         #   for a in attributes:
         #       if isinstance(a, Variable):
         #           if a.allocatable:
         #              args.append(a)

         #   args = [Variable(a.dtype, DottedName(str(this), str(a.name))) for a in args]
         #   body = [Del(a) for a in args]

         #   free = FunctionDef('__del__', [this], [], \
         #                      body, local_vars=[], global_vars=[], \
         #                      cls_name='__UNDEFINED__', imports=[])

         #  methods = list(methods) + [free]
         # TODO move this somewhere else

        methods = Tuple(*methods, sympify=False)

        # ...

        return Basic.__new__(
            cls,
            name,
            attributes,
            methods,
            options,
            imports,
            parent,
            interfaces,
            )

    @property
    def name(self):
        return self._args[0]

    @property
    def attributes(self):
        return self._args[1]

    @property
    def methods(self):
        return self._args[2]

    @property
    def options(self):
        return self._args[3]

    @property
    def imports(self):
        return self._args[4]

    @property
    def parent(self):
        return self._args[5]

    @property
    def interfaces(self):
        return self._args[6]

    @property
    def methods_as_dict(self):
        """Returns a dictionary that contains all methods, where the key is the
        method's name."""

        d_methods = {}
        for i in self.methods:
            d_methods[str(i.name)] = i
        return d_methods

    @property
    def attributes_as_dict(self):
        """Returns a dictionary that contains all attributes, where the key is the
        attribute's name."""

        d_attributes = {}
        for i in self.attributes:
            d_attributes[str(i.name)] = i
        return d_attributes

    # TODO add other attributes?


    def get_attribute(self, O, attr):
        """Returns the attribute attr of the class O of instance self."""

        if not isinstance(attr, str):
            raise TypeError('Expecting attribute to be a string')

        if isinstance(O, Variable):
            cls_name = str(O.name)
        else:
            cls_name = str(O)

        attributes = {}
        for i in self.attributes:
            attributes[str(i.name)] = i

        if not attr in attributes:
            raise ValueError('{0} is not an attribute of {1}'.format(attr,
                             str(self)))

        var = attributes[attr]
        name = DottedName(cls_name, str(var.name))
        return Variable(
            var.dtype,
            name,
            rank=var.rank,
            allocatable=var.allocatable,
            shape=var.shape,
            cls_base=var.cls_base,
            )

    @property
    def is_iterable(self):
        """Returns True if the class has an iterator."""

        names = [str(m.name) for m in self.methods]
        if '__next__' in names and '__iter__' in names:
            return True
        elif '__next__' in names:
            raise ValueError('ClassDef does not contain __iter__ method')
        elif '__iter__' in names:
            raise ValueError('ClassDef does not contain __next__ method')
        else:
            return False

    @property
    def is_with_construct(self):
        """Returns True if the class is a with construct."""

        names = [str(m.name) for m in self.methods]
        if '__enter__' in names and '__exit__' in names:
            return True
        elif '__enter__' in names:
            raise ValueError('ClassDef does not contain __exit__ method')
        elif '__exit__' in names:
            raise ValueError('ClassDef does not contain __enter__ method')
        else:
            return False

    @property
    def hide(self):
        if 'hide' in self.options:
            return True
        else:
            return self.is_iterable or self.is_with_construct

    def _eval_subs(self, old , new):
        return self


class Import(Basic):

    """Represents inclusion of dependencies in the code.

    Parameters
    ----------
    target : str, list, tuple, Tuple
        targets to import

    Examples
    --------
    >>> from pyccel.ast.core import Import
    >>> from pyccel.ast.core import DottedName
    >>> Import('foo')
    import foo

    >>> abc = DottedName('foo', 'bar', 'baz')
    >>> Import(abc)
    import foo.bar.baz

    >>> Import(['foo', abc])
    import foo, foo.bar.baz
    """

    def __new__(cls, source, target = None):

        if not source is None:
            source = Import._format(source)

        return Basic.__new__(cls, source)

    def __init__(self, source, target = None):
        self._target = []
        if isinstance(target, (str, Symbol, DottedName, AsName)):
            self._target = [Import._format(target)]
        elif iterable(target):
            for i in target:
                self._target.append(Import._format(i))

    @staticmethod
    def _format(i):
        if isinstance(i, str):
            if '.' in i:
                return DottedName(*i.split('.'))
            else:
                return Symbol(i)
        if isinstance(i, (DottedName, AsName)):
            return i
        elif isinstance(i, Symbol):
            return i
        else:
            raise TypeError('Expecting a string, Symbol DottedName, given {}'.format(type(i)))

    @property
    def target(self):
        return self._target

    @property
    def source(self):
        return self._args[0]

    def _sympystr(self, printer):
        sstr = printer.doprint
        source = sstr(self.source)
        if len(self.target) == 0:
            return 'import {source}'.format(source=source)
        else:
            target = ', '.join([sstr(i) for i in self.target])
            return 'from {source} import {target}'.format(source=source,
                    target=target)

    def define_target(self, new_target):
        self._target.append(new_target)

    def find_module_target(self, new_target):
        for t in self._target:
            if isinstance(t, AsName) and new_target == str(t.name):
                return t.target
            elif new_target == str(t):
                return t
        return None

class TupleImport(Basic):

    def __new__(cls, *args):
        for a in args:
            if not isinstance(a, Import):
                raise TypeError('Expecting an Import statement')
        return Basic.__new__(cls, *args)

    @property
    def imports(self):
        return self._args

    def _sympystr(self, printer):
        sstr = printer.doprint
        return '\n'.join(sstr(n) for n in self.imports)


class Load(Basic):

    """Similar to 'importlib' in python. In addition, we can also provide the
    functions we want to import.

    Parameters
    ----------
    module: str, DottedName
        name of the module to load.

    funcs: str, list, tuple, Tuple
        a string representing the function to load, or a list of strings.

    as_lambda: bool
        load as a Lambda expression, if True

    nargs: int
        number of arguments of the function to load. (default = 1)

    Examples
    --------
    >>> from pyccel.ast.core import Load
    """

    def __new__(
        cls,
        module,
        funcs=None,
        as_lambda=False,
        nargs=1,
        ):
        if not isinstance(module, (str, DottedName, list, tuple,
                          Tuple)):
            raise TypeError('Expecting a string or DottedName, given {0}'.format(type(module)))

        # see syntax

        if isinstance(module, str):
            module = module.replace('__', """.""")

        if isinstance(module, (list, tuple, Tuple)):
            module = DottedName(*module)

        if funcs:
            if not isinstance(funcs, (str, DottedName, list, tuple,
                              Tuple)):
                raise TypeError('Expecting a string or DottedName')

            if isinstance(funcs, str):
                funcs = [funcs]
            elif not isinstance(funcs, (list, tuple, Tuple)):
                raise TypeError('Expecting a string, list, tuple, Tuple')

        if not isinstance(as_lambda, (LiteralTrue, LiteralFalse, bool)):
            raise TypeError('Expecting a boolean, given {0}'.format(as_lambda))

        return Basic.__new__(cls, module, funcs, as_lambda, nargs)

    @property
    def module(self):
        return self._args[0]

    @property
    def funcs(self):
        return self._args[1]

    @property
    def as_lambda(self):
        return self._args[2]

    @property
    def nargs(self):
        return self._args[3]

    def execute(self):
        module = str(self.module)
        package = importlib.import_module(module)

        ls = []
        for f in self.funcs:
            try:
                m = getattr(package, '{0}'.format(str(f)))
            except AttributeError:
                raise ImportError('could not import {0}'.format(f))

            # TODO improve

            if self.as_lambda:
                args = []
                for i in range(0, self.nargs):
                    fi = Symbol('f{0}'.format(i))
                    args.append(fi)
                if len(args) == 1:
                    arg = args[0]
                    m = Lambda(arg, m(arg, evaluate=False))
                else:
                    m = Lambda(tuple(args), m(evaluate=False, *args))

            ls.append(m)

        return ls


# TODO: Should Declare have an optional init value for each var?

class FuncAddressDeclare(Basic):

    """Represents a FunctionAddress declaration in the code.

    Parameters
    ----------
    variable:
        An instance of FunctionAddress.
    intent: None, str
        one among {'in', 'out', 'inout'}
    value: Expr
        variable value
    static: bool
        True for a static declaration of an array.

    Examples
    --------
    >>> from pyccel.ast.core import Variable, FunctionAddress, FuncAddressDeclare
    >>> x = Variable('real', 'x')
    >>> y = Variable('real', 'y')
    >>> FuncAddressDeclare(FunctionAddress('f', [x], [y], []))
    """

    def __new__( cls, *args, **kwargs ):
        return Basic.__new__(cls)

    def __init__(
        self,
        variable,
        intent=None,
        value=None,
        static=False,
        ):

        if not isinstance(variable, FunctionAddress):
            raise TypeError('variable must be of type FunctionAddress, given {0}'.format(variable))

        if intent:
            if not intent in ['in', 'out', 'inout']:
                raise ValueError("intent must be one among {'in', 'out', 'inout'}")

        if not isinstance(static, bool):
            raise TypeError('Expecting a boolean for static attribute')

        self._variable  = variable
        self._intent    = intent
        self._value     = value
        self._static    = static

    @property
    def results(self):
        return self._variable.results

    @property
    def arguments(self):
        return self._variable.arguments

    @property
    def name(self):
        return self._variable.name

    @property
    def variable(self):
        return self._variable

    @property
    def intent(self):
        return self._intent

    @property
    def value(self):
        return self._value

    @property
    def static(self):
        return self._static

class Declare(Basic):

    """Represents a variable declaration in the code.

    Parameters
    ----------
    dtype : DataType
        The type for the declaration.
    variable(s)
        A single variable or an iterable of Variables. If iterable, all
        Variables must be of the same type.
    intent: None, str
        one among {'in', 'out', 'inout'}
    value: Expr
        variable value
    static: bool
        True for a static declaration of an array.

    Examples
    --------
    >>> from pyccel.ast.core import Declare, Variable
    >>> Declare('int', Variable('int', 'n'))
    Declare(NativeInteger(), (n,), None)
    >>> Declare('real', Variable('real', 'x'), intent='out')
    Declare(NativeReal(), (x,), out)
    """

    def __new__(
        cls,
        dtype,
        variable,
        intent=None,
        value=None,
        static=False,
        ):
        if isinstance(dtype, str):
            dtype = datatype(dtype)
        elif not isinstance(dtype, DataType):
            raise TypeError('datatype must be an instance of DataType.')

        if not isinstance(variable, Variable):
            raise TypeError('var must be of type Variable, given {0}'.format(variable))
        if variable.dtype != dtype:
            raise ValueError('All variables must have the same dtype')

        if intent:
            if not intent in ['in', 'out', 'inout']:
                raise ValueError("intent must be one among {'in', 'out', 'inout'}")

        if not isinstance(static, bool):
            raise TypeError('Expecting a boolean for static attribute')

        return Basic.__new__(
            cls,
            dtype,
            variable,
            intent,
            value,
            static,
            )

    @property
    def dtype(self):
        return self._args[0]

    @property
    def variable(self):
        return self._args[1]

    @property
    def intent(self):
        return self._args[2]

    @property
    def value(self):
        return self._args[3]

    @property
    def static(self):
        return self._args[4]


class Subroutine(sp_UndefinedFunction):
    pass


class Break(Basic):

    """Represents a break in the code."""

    pass


class Continue(Basic):

    """Represents a continue in the code."""

    pass


class Raise(Basic):

    """Represents a raise in the code."""

    pass


# TODO: improve with __new__ from Function and add example

class Random(Function, PyccelAstNode):

    """
    Represents a 'random' number in the code.
    """

    # TODO : remove later

    def __str__(self):
        return 'random'

    def __new__(cls, seed):
        return Basic.__new__(cls, seed)

    @property
    def seed(self):
        return self._args[0]


# TODO: improve with __new__ from Function and add example

class SumFunction(Basic, PyccelAstNode):

    """Represents a Sympy Sum Function.

       Parameters
       ----------
       body: Expr
       Sympy Expr in which the sum will be performed.

       iterator:
       a tuple  that containts the index of the sum and it's range.
    """

    def __new__(
        cls,
        body,
        iterator,
        stmts=None,
        ):
        if not isinstance(iterator, (tuple, Tuple)):
            raise TypeError('iterator must be a tuple')
        if not len(iterator) == 3:
            raise ValueError('iterator must be of lenght 3')
        return Basic.__new__(cls, body, iterator, stmts)

    @property
    def body(self):
        return self._args[0]

    @property
    def iterator(self):
        return self._args[1]

    @property
    def stmts(self):
        return self._args[2]


class SymbolicPrint(Basic):

    """Represents a print function of symbolic expressions in the code.

    Parameters
    ----------
    expr : sympy expr
        The expression to return.

    Examples
    --------
    >>> from sympy import symbols
    >>> from pyccel.ast.core import Print
    >>> n,m = symbols('n,m')
    >>> Print(('results', n,m))
    Print((results, n, m))
    """

    def __new__(cls, expr):
        if not iterable(expr):
            raise TypeError('Expecting an iterable')

        for i in expr:
            if not isinstance(i, (Lambda, SymbolicAssign,
                              SympyFunction)):
                raise TypeError('Expecting Lambda, SymbolicAssign, SympyFunction for {}'.format(i))

        return Basic.__new__(cls, expr)

    @property
    def expr(self):
        return self._args[0]


class Del(Basic):

    """Represents a memory deallocation in the code.

    Parameters
    ----------
    variables : list, tuple
        a list of pyccel variables

    Examples
    --------
    >>> from pyccel.ast.core import Del, Variable
    >>> x = Variable('real', 'x', rank=2, shape=(10,2), allocatable=True)
    >>> Del([x])
    Del([x])
    """

    def __new__(cls, expr):

        # TODO: check that the variable is allocatable

        if not iterable(expr):
            expr = Tuple(expr, sympify=False)
        return Basic.__new__(cls, expr)

    @property
    def variables(self):
        return self._args[0]


class EmptyNode(Basic):
    """
    Represents an empty node in the abstract syntax tree (AST).
    When a subtree is removed from the AST, we replace it with an EmptyNode
    object that acts as a placeholder. Using an EmptyNode instead of None
    is more explicit and avoids confusion. Further, finding a None in the AST
    is signal of an internal bug.

    Parameters
    ----------
    text : str
       the comment line

    Examples
    --------
    >>> from pyccel.ast.core import EmptyNode
    >>> EmptyNode()

    """

    def __new__(cls):
        return Basic.__new__(cls)

    def _sympystr(self, printer):
        return ''


class NewLine(Basic):

    """Represents a NewLine in the code.

    Parameters
    ----------
    text : str
       the comment line

    Examples
    --------
    >>> from pyccel.ast.core import NewLine
    >>> NewLine()

    """

    def __new__(cls):
        return Basic.__new__(cls)

    def _sympystr(self, printer):
        return '\n'


class Comment(Basic):

    """Represents a Comment in the code.

    Parameters
    ----------
    text : str
       the comment line

    Examples
    --------
    >>> from pyccel.ast.core import Comment
    >>> Comment('this is a comment')
    # this is a comment
    """

    def __new__(cls, text):
        return Basic.__new__(cls, text)

    @property
    def text(self):
        return self._args[0]

    def _sympystr(self, printer):
        sstr = printer.doprint
        return '# {0}'.format(sstr(self.text))


class SeparatorComment(Comment):

    """Represents a Separator Comment in the code.

    Parameters
    ----------
    mark : str
        marker

    Examples
    --------
    >>> from pyccel.ast.core import SeparatorComment
    >>> SeparatorComment(n=40)
    # ........................................
    """

    def __new__(cls, n):
        text = """.""" * n
        return Comment.__new__(cls, text)

class AnnotatedComment(Basic):

    """Represents a Annotated Comment in the code.

    Parameters
    ----------
    accel : str
       accelerator id. One among {'omp', 'acc'}

    txt: str
        statement to print

    Examples
    --------
    >>> from pyccel.ast.core import AnnotatedComment
    >>> AnnotatedComment('omp', 'parallel')
    AnnotatedComment(omp, parallel)
    """

    def __new__(cls, accel, txt):
        return Basic.__new__(cls, accel, txt)

    @property
    def accel(self):
        return self._args[0]

    @property
    def txt(self):
        return self._args[1]

    def __getnewargs__(self):
        """used for Pickling self."""

        args = (self.accel, self.txt)
        return args

class OMP_For_Loop(AnnotatedComment):
    """ Represents an OpenMP Loop construct. """
    def __new__(cls, txt):
        return AnnotatedComment.__new__(cls, 'omp', txt)

class OMP_Parallel_Construct(AnnotatedComment):
    """ Represents an OpenMP Parallel construct. """
    def __new__(cls, txt):
        return AnnotatedComment.__new__(cls, 'omp', txt)

class OMP_Single_Construct(AnnotatedComment):
    """ Represents an OpenMP Single construct. """
    def __new__(cls, txt):
        return AnnotatedComment.__new__(cls, 'omp', txt)

class Omp_End_Clause(AnnotatedComment):
    """ Represents the End of an OpenMP block. """
    def __new__(cls, txt):
        return AnnotatedComment.__new__(cls, 'omp', txt)

class CommentBlock(Basic):

    """ Represents a Block of Comments

    Parameters
    ----------
    txt : str

    """
    def __new__(cls, txt, header = 'CommentBlock'):
        if not isinstance(txt, str):
            raise TypeError('txt must be of type str')
        txt = txt.replace('"','')
        txts = txt.split('\n')

        return Basic.__new__(cls, txts)

    def __init__(self, txt, header = 'CommentBlock'):
        self._header = header

    @property
    def comments(self):
        return self._args[0]

    @property
    def header(self):
        return self._header

    @header.setter
    def header(self, header):
        self._header = header

class IndexedVariable(IndexedBase, PyccelAstNode):

    """
    Represents an indexed variable, like x in x[i], in the code.

    Examples
    --------
    >>> from sympy import symbols, Idx
    >>> from pyccel.ast.core import IndexedVariable
    >>> A = IndexedVariable('A'); A
    A
    >>> type(A)
    <class 'pyccel.ast.core.IndexedVariable'>

    When an IndexedVariable object receives indices, it returns an array with named
    axes, represented by an IndexedElement object:

    >>> i, j = symbols('i j', integer=True)
    >>> A[i, j, 2]
    A[i, j, 2]
    >>> type(A[i, j, 2])
    <class 'pyccel.ast.core.IndexedElement'>

    The IndexedVariable constructor takes an optional shape argument.  If given,
    it overrides any shape information in the indices. (But not the index
    ranges!)

    >>> m, n, o, p = symbols('m n o p', integer=True)
    >>> i = Idx('i', m)
    >>> j = Idx('j', n)
    >>> A[i, j].shape
    (m, n)
    >>> B = IndexedVariable('B', shape=(o, p))
    >>> B[i, j].shape
    (m, n)

    **todo:** fix bug. the last result must be : (o,p)
    """

    def __new__(
        cls,
        label,
        shape=None,
        dtype=None,
        prec=0,
        order=None,
        rank = 0,
        **kw_args
        ):

        if isinstance(label, Application):
            label_name = type(label)
        else:
            label_name = str(label)

        return IndexedBase.__new__(cls, label_name, shape=shape)

    def __init__(
        self,
        label,
        shape=None,
        dtype=None,
        prec=0,
        order=None,
        rank = 0,
        **kw_args
        ):

        if isinstance(label, Variable):
            dtype = label.dtype
            shape = label.shape
            prec  = label.precision
            order = label.order
            rank  = label.rank
        if dtype is None:
            raise TypeError('datatype must be provided')
        if isinstance(dtype, str):
            dtype = datatype(dtype)
        elif not isinstance(dtype, DataType):
            raise TypeError('datatype must be an instance of DataType.')


        self._dtype      = dtype
        self._precision  = prec
        self._rank       = rank
<<<<<<< HEAD
        self._shape      = shape
=======
>>>>>>> b6a0b06c
        self._order      = order
        kw_args['order'] = order
        self._kw_args    = kw_args
        self._label      = label

    def __getitem__(self, *args):

        if len(args) == 1 and isinstance(args[0], (Tuple, tuple, list)):
            args = args[0]

        if self.shape and len(self.shape) != len(args):
            raise IndexError('Rank mismatch.')

        obj = IndexedElement(self, *args)
        return obj

    @property
    def order(self):
        return self.kw_args['order']

    @property
    def kw_args(self):
        return self._kw_args

    @property
    def name(self):
        return self._args[0]

    @property
    def internal_variable(self):
        return self._label


    def clone(self, name):
        cls = eval(self.__class__.__name__)
        # TODO what about kw_args in __new__?
        return cls(name, shape=self.shape, dtype=self.dtype,
                   prec=self.precision, order=self.order, rank=self.rank)

    def _eval_subs(self, old, new):
        return self

    def __str__(self):
        return str(self.name)


class IndexedElement(Expr, PyccelAstNode):

    """
    Represents a mathematical object with indices.

    Examples
    --------
    >>> from sympy import symbols, Idx
    >>> from pyccel.ast.core import IndexedVariable, IndexedElement
    >>> i, j = symbols('i j', cls=Idx)
    >>> A = IndexedVariable('A', dtype='int')
    >>> IndexedElement(A, i, j)
    IndexedElement(A, i, j)
    >>> IndexedElement(A, i, j) == A[i, j]
    True
    """

    def __new__(
        cls,
        base,
        *args,
        **kw_args
        ):

        if not args:
            raise IndexError('Indexed needs at least one index.')
        if isinstance(base, (str, Symbol)):
            base = IndexedBase(base)
        elif not hasattr(base, '__getitem__') and not isinstance(base,
                IndexedBase):
            raise TypeError(filldedent("""
                Indexed expects string, Symbol, or IndexedBase as base."""))

        if isinstance(base, (NDimArray, Iterable, Tuple,
                      MatrixBase)) and all([i.is_number for i in args]):
            if len(args) == 1:
                return base[args[0]]
            else:
                return base[args]
        return Expr.__new__(cls, base, *args, **kw_args)

    def __init__(
        self,
        base,
        *args,
        **kw_args
        ):

        self._label = self._args[0]
        self._indices = self._args[1:]
        dtype = self.base.dtype
        shape = self.base.shape
        rank  = self.base.rank
        order = self.base.order
        self._precision = self.base.precision
        if isinstance(dtype, NativeInteger):
            self._dtype = NativeInteger()
        elif isinstance(dtype, NativeReal):
            self._dtype = NativeReal()
        elif isinstance(dtype, NativeComplex):
            self._dtype = NativeComplex()
        elif isinstance(dtype, NativeBool):
            self._dtype = NativeBool()
        elif isinstance(dtype, NativeString):
            self._dtype = NativeString()
        elif not isinstance(dtype, NativeRange):
            raise TypeError('Undefined datatype')

        if shape is not None:
            new_shape = []
            for a,s in zip(args, shape):
                if isinstance(a, Slice):
                    start = a.start
                    stop   = a.stop
                    stop   = s if stop is None else stop
                    if start is None:
                        new_shape.append(stop)
                    else:
                        new_shape.append(PyccelMinus(stop, start))
            self._shape = tuple(new_shape)
            self._rank  = len(new_shape)
        else:
            new_rank = rank
            for i in range(rank):
                if not isinstance(args[i], Slice):
                    new_rank -= 1
            self._rank = new_rank

    @property
    def order(self):
        return self.base.order

    @property
    def base(self):
        return self._label

    @property
    def indices(self):
        return self._indices


class Concatenate(Basic, PyccelAstNode):

    """Represents the String concatination operation.

    Parameters
    ----------
    left : Symbol or string or List

    right : Symbol or string or List


    Examples
    --------
    >>> from sympy import symbols
    >>> from pyccel.ast.core import Concatenate
    >>> x = symbols('x')
    >>> Concatenate('some_string',x)
    some_string+x
    >>> Concatenate('some_string','another_string')
    'some_string' + 'another_string'
    """

    # TODO add step

    def __new__(cls, args, is_list):
        args = list(args)

        args = [ repr(arg) if isinstance(arg, str) else arg for arg in args]

        return Basic.__new__(cls, args, is_list)

    @property
    def args(self):
        return self._args[0]

    @property
    def is_list(self):
        return self._args[1]

    def _sympystr(self, printer):
        sstr = printer.doprint

        args = '+'.join(sstr(arg) for arg in self.args)

        return args




class Slice(Basic, PyccelOperator):

    """Represents a slice in the code.

    Parameters
    ----------
    start : Symbol or int
        starting index

    stop : Symbol or int
        ending index

    step : Symbol or int default None

    Examples
    --------
    >>> from sympy import symbols
    >>> from pyccel.ast.core import Slice
    >>> start, end, step = symbols('start, stop, step', integer=True)
    >>> Slice(start, stop)
    start : stop
    >>> Slice(None, stop)
     : stop
    >>> Slice(start, None)
    start :
    >>> Slice(start, stop, step)
    start : stop : step
    """

    def __new__(cls, start, stop, step = None):
        return Basic.__new__(cls, start, stop, step)

    def __init__(self, start, stop, step = None):
        self._start = start
        self._stop = stop
        self._step = step
        if self.stage == 'syntactic':
                return
        if start is not None and not (hasattr(start, 'dtype') and isinstance(start.dtype, NativeInteger)):
            raise TypeError('Slice start must be Integer or None')
        if stop is not None and not (hasattr(stop, 'dtype') and isinstance(stop.dtype, NativeInteger)):
            raise TypeError('Slice stop must be Integer or None')
        if step is not None and not (hasattr(step, 'dtype') and isinstance(step.dtype, NativeInteger)):
            raise TypeError('Slice step must be Integer or None')

    @property
    def start(self):
        return self._start

    @property
    def stop(self):
        return self._stop

    @property
    def step(self):
        return self._step

    def _sympystr(self, printer):
        sstr = printer.doprint
        if self.start is None:
            start = ''
        else:
            start = sstr(self.start)
        if self.stop is None:
            stop = ''
        else:
            stop = sstr(self.stop)
        return '{0} : {1}'.format(start, stop)

    def __str__(self):
        if self.start is None:
            start = ''
        else:
            start = str(self.start)
        if self.stop is None:
            stop = ''
        else:
            stop = str(self.stop)
        return '{0} : {1}'.format(start, stop)

class Assert(Basic):

    """Represents a assert statement in the code.

    Parameters
    ----------
    test: Expr
        boolean expression to check

    Examples
    --------
    """
    #TODO add type check in the semantic stage
    def __new__(cls, test):
        #if not isinstance(test, (bool, Relational, sp_Boolean)):
        #    raise TypeError('test %s is of type %s, but must be a Relational, Boolean, or a built-in bool.'
        #                     % (test, type(test)))

        return Basic.__new__(cls, test)

    @property
    def test(self):
        return self._args[0]


class Eval(Basic):

    """Basic class for eval instruction."""

    pass


class Pass(Basic):

    """Basic class for pass instruction."""

    pass


class Exit(Basic):

    """Basic class for exists."""

    pass


class ErrorExit(Exit):

    """Exist with error."""

    pass


class If(Basic):

    """Represents a if statement in the code.

    Parameters
    ----------
    args :
        every argument is a tuple and
        is defined as (cond, expr) where expr is a valid ast element
        and cond is a boolean test.

    Examples
    --------
    >>> from sympy import Symbol
    >>> from pyccel.ast.core import Assign, If
    >>> n = Symbol('n')
    >>> If(((n>1), [Assign(n,n-1)]), (True, [Assign(n,n+1)]))
    If(((n>1), [Assign(n,n-1)]), (True, [Assign(n,n+1)]))
    """

    # TODO add type check in the semantic stage

    def __new__(cls, *args):

        newargs = []
        for ce in args:
            cond = ce[0]
            if PyccelAstNode.stage == 'semantic' and cond.dtype is not NativeBool():
                cond = PythonBool(cond)
            if isinstance(ce[1], (list, Tuple, tuple)):
                body = CodeBlock(ce[1])
            elif isinstance(ce[1], CodeBlock):
                body = ce[1]
            else:
                raise TypeError('body is not iterable or CodeBlock')
            newargs.append((cond,body))

        return Basic.__new__(cls, *newargs)

    @property
    def bodies(self):
        b = []
        for i in self._args:
            b.append( i[1])
        return b


class IfTernaryOperator(Basic, PyccelAstNode):
    """Represent a ternary conditional operator in the code, of the form (a if cond else b)

    Parameters
    ----------
    args :
        args : type list
        format : condition , value_if_true, value_if_false

    Examples
    --------
    >>> from sympy import Symbol
    >>> from pyccel.ast.core import Assign, IfTernaryOperator
    >>> n = Symbol('n')
    >>> x = 5 if n > 1 else 2
    >>> IfTernaryOperator(PyccelGt(n > 1),  5,  2)
    IfTernaryOperator(PyccelGt(n > 1),  5,  2)
    """
    def __init__(self, cond, value_true, value_false):
        self._cond = cond
        self._value_true = value_true
        self._value_false = value_false

        if self.stage == 'syntactic':
            return
        if isinstance(value_true , Nil) or isinstance(value_false, Nil):
            errors.report('None is not implemented for Ternary Operator', severity='fatal')
        if isinstance(value_true.dtype, NativeString) or isinstance(value_false.dtype, NativeString):
            errors.report('Strings are not supported by Ternary Operator', severity='fatal')
        _tmp_list = [NativeBool(), NativeInteger(), NativeReal(), NativeComplex(), NativeString()]
        if value_true.dtype not in _tmp_list :
            raise NotImplementedError('cannot determine the type of {}'.format(value_true.dtype))
        if value_false.dtype not in _tmp_list :
            raise NotImplementedError('cannot determine the type of {}'.format(value_false.dtype))
        if value_false.rank != value_true.rank :
            errors.report('Ternary Operator results should have the same rank', severity='fatal')
        if value_false.shape != value_true.shape :
            errors.report('Ternary Operator results should have the same shape', severity='fatal')
        self._dtype = max([value_true.dtype, value_false.dtype], key = lambda x : _tmp_list.index(x))
        self._precision = max([value_true.precision, value_false.precision])
        self._shape = value_true.shape
        self._rank  = value_true.rank
        # rank is None for lambda functions
        if self._rank is not None and self._rank > 1:
            if value_false.order != value_true.order :
                errors.report('Ternary Operator results should have the same order', severity='fatal')
            self._order = value_true.order


    @property
    def cond(self):
        return self._cond

    @property
    def value_true(self):
        return self._value_true

    @property
    def value_false(self):
        return self._value_false


class StarredArguments(Basic):
    def __new__(cls, args):
        return Basic.__new__(cls, args)

    @property
    def args_var(self):
        return self._args[0]


def is_simple_assign(expr):
    if not isinstance(expr, Assign):
        return False

    assignable = [Variable, IndexedVariable, IndexedElement]
    assignable += [sp_Integer, sp_Float]
    assignable = tuple(assignable)
    if isinstance(expr.rhs, assignable):
        return True
    else:
        return False


# ...

# ...

def get_initial_value(expr, var):
    """Returns the first assigned value to var in the Expression expr.

    Parameters
    ----------
    expr: Expression
        any AST valid expression

    var: str, Variable, DottedName, list, tuple
        variable name
    """

    # ...

    def is_None(expr):
        """Returns True if expr is None or Nil()."""

        return isinstance(expr, Nil) or expr is None

    # ...

    # ...

    if isinstance(var, str):
        return get_initial_value(expr, [var])
    elif isinstance(var, DottedName):

        return get_initial_value(expr, [str(var)])
    elif isinstance(var, Variable):

        return get_initial_value(expr, [var.name])
    elif not isinstance(var, (list, tuple)):

        raise TypeError('Expecting var to be str, list, tuple or Variable, given {0}'.format(type(var)))

    # ...

    # ...

    if isinstance(expr, ValuedVariable):
        if expr.variable.name in var:
            return expr.value
    elif isinstance(expr, Variable):

        # expr.cls_base if of type ClassDef

        if expr.cls_base:
            return get_initial_value(expr.cls_base, var)
    elif isinstance(expr, Assign):

        if str(expr.lhs) in var:
            return expr.rhs
    elif isinstance(expr, FunctionDef):

        value = get_initial_value(expr.body, var)
        if not is_None(value):
            r = get_initial_value(expr.arguments, value)
            if 'self._linear' in var:
                print ('>>>> ', var, value, r)
            if not r is None:
                return r
        return value

    elif isinstance(expr, ConstructorCall):

        return get_initial_value(expr.func, var)
    elif isinstance(expr, (list, tuple, Tuple)):

        for i in expr:
            value = get_initial_value(i, var)

            # here we make a difference between None and Nil,
            # since the output of our function can be None

            if not value is None:
                return value
    elif isinstance(expr, ClassDef):

        methods = expr.methods_as_dict
        init_method = methods['__init__']
        return get_initial_value(init_method, var)

    # ...

    return Nil()


# ...

# ... TODO treat other statements

def get_assigned_symbols(expr):
    """Returns all assigned symbols (as sympy Symbol) in the AST.

    Parameters
    ----------
    expr: Expression
        any AST valid expression
    """

    if isinstance(expr, (CodeBlock, FunctionDef, For, While)):
        return get_assigned_symbols(expr.body)
    elif isinstance(expr, FunctionalFor):
        return get_assigned_symbols(expr.loops)
    elif isinstance(expr, If):

        return get_assigned_symbols(expr.bodies)

    elif iterable(expr):
        symbols = []

        for a in expr:
            symbols += get_assigned_symbols(a)
        symbols = set(symbols)
        symbols = list(symbols)
        return symbols
    elif isinstance(expr, (Assign, AugAssign)):


        if expr.lhs is None:
            raise TypeError('Found None lhs')

        var = expr.lhs
        symbols = []
        if isinstance(var, DottedVariable):
            var = expr.lhs.lhs
            while isinstance(var, DottedVariable):
                var = var.lhs
            symbols.append(var)
        elif isinstance(var, IndexedElement):
            var = var.base
            symbols.append(var)
        elif isinstance(var, Variable):
            symbols.append(var)
        return symbols
    elif isinstance(expr, FunctionCall):
        f = expr.funcdef
        symbols = []
        for func_arg, inout in zip(expr.arguments,f.arguments_inout):
            if inout:
                symbols.append(func_arg)
        return symbols

    return []


# ...

# ... TODO: improve and make it recursive

def get_iterable_ranges(it, var_name=None):
    """Returns ranges of an iterable object."""

    if isinstance(it, Variable):
        if it.cls_base is None:
            raise TypeError('iterable must be an iterable Variable object'
                            )

        # ...

        def _construct_arg_Range(name):
            if not isinstance(name, DottedName):
                raise TypeError('Expecting a DottedName, given  {0}'.format(type(name)))

            if not var_name:
                return DottedName(it.name.name[0], name.name[1])
            else:
                return DottedName(var_name, name.name[1])

        # ...

        cls_base = it.cls_base

        if isinstance(cls_base, PythonRange):
            if not isinstance(it.name, DottedName):
                raise TypeError('Expecting a DottedName, given  {0}'.format(type(it.name)))

            args = []
            for i in [cls_base.start, cls_base.stop, cls_base.step]:
                if isinstance(i, (Variable, IndexedVariable)):
                    arg_name = _construct_arg_Range(i.name)
                    arg = i.clone(arg_name)
                elif isinstance(i, IndexedElement):
                    arg_name = _construct_arg_Range(i.base.name)
                    base = i.base.clone(arg_name)
                    indices = i.indices
                    arg = base[indices]
                else:
                    raise TypeError('Wrong type, given {0}'.format(type(i)))
                args += [arg]

            return [PythonRange(*args)]
        elif isinstance(cls_base, Tensor):

            if not isinstance(it.name, DottedName):
                raise TypeError('Expecting a DottedName, given  {0}'.format(type(it.name)))

            # ...

            ranges = []
            for r in cls_base.ranges:
                ranges += get_iterable_ranges(r,
                        var_name=str(it.name.name[0]))

            # ...

            return ranges

    elif isinstance(it, ConstructorCall):
        cls_base = it.this.cls_base

        # arguments[0] is 'self'
        # TODO must be improved in syntax, so that a['value'] is a sympy object

        args = []
        kwargs = {}
        for a in it.arguments[1:]:
            if isinstance(a, dict):

                # we add '_' tp be conform with the private variables convention

                kwargs['{0}'.format(a['key'])] = a['value']
            else:
                args.append(a)

        # TODO improve

        params = args

#        for k,v in kwargs:
#            params.append(k)

    methods = cls_base.methods_as_dict
    init_method = methods['__init__']

    args = init_method.arguments[1:]
    args = [str(i) for i in args]

    # ...

    it_method = methods['__iter__']
    targets = []
    starts = []
    for stmt in it_method.body:
        if isinstance(stmt, Assign):
            targets.append(stmt.lhs)
            starts.append(stmt.lhs)

    names = []
    for i in starts:
        if isinstance(i, IndexedElement):
            names.append(str(i.base))
        else:
            names.append(str(i))
    names = list(set(names))

    inits = {}
    for stmt in init_method.body:
        if isinstance(stmt, Assign):
            if str(stmt.lhs) in names:
                expr = stmt.rhs
                for (a_old, a_new) in zip(args, params):
                    dtype = datatype(stmt.rhs.dtype)
                    v_old = Variable(dtype, a_old)
                    if isinstance(a_new, (IndexedVariable,
                                  IndexedElement, str, Variable)):
                        v_new = Variable(dtype, a_new)
                    else:
                        v_new = a_new
                    expr = subs(expr, v_old, v_new)
                    inits[str(stmt.lhs)] = expr

    _starts = []
    for i in starts:
        if isinstance(i, IndexedElement):
            _starts.append(i.base)
        else:
            _starts.append(i)
    starts = [inits[str(i)] for i in _starts]

    # ...

    def _find_stopping_criterium(stmts):
        for stmt in stmts:
            if isinstance(stmt, If):
                if not len(stmt.args) == 2:
                    raise ValueError('Wrong __next__ pattern')

                (ct, et) = stmt.args[0]
                (cf, ef) = stmt.args[1]

                for i in et:
                    if isinstance(i, Raise):
                        return cf

                for i in ef:
                    if isinstance(i, Raise):
                        return ct

                raise TypeError('Wrong type for __next__ pattern')

        return None

    # ...

    # ...

    def doit(expr, targets):
        if isinstance(expr, Relational):
            if str(expr.lhs) in targets and expr.rel_op in ['<', '<=']:
                return expr.rhs
            elif str(expr.rhs) in targets and expr.rel_op in ['>', '>='
                    ]:
                return expr.lhs
            else:
                return None
        elif isinstance(expr, sp_And):
            return [doit(a, targets) for a in expr.args]
        else:
            raise TypeError('Expecting And logical expression.')

    # ...

    # ...

    next_method = methods['__next__']
    ends = []
    cond = _find_stopping_criterium(next_method.body)

    # TODO treate case of cond with 'and' operation
    # TODO we should avoid using str
    #      must change target from DottedName to Variable

    targets = [str(i) for i in targets]
    ends = doit(cond, targets)

    # TODO not use str

    if not isinstance(ends, (list, tuple)):
        ends = [ends]

    names = []
    for i in ends:
        if isinstance(i, IndexedElement):
            names.append(str(i.base))
        else:
            names.append(str(i))
    names = list(set(names))

    inits = {}
    for stmt in init_method.body:
        if isinstance(stmt, Assign):
            if str(stmt.lhs) in names:
                expr = stmt.rhs
                for (a_old, a_new) in zip(args, params):
                    dtype = datatype(stmt.rhs.dtype)
                    v_old = Variable(dtype, a_old)
                    if isinstance(a_new, (IndexedVariable,
                                  IndexedElement, str, Variable)):
                        v_new = Variable(dtype, a_new)
                    else:
                        v_new = a_new
                    expr = subs(expr, v_old, v_new)
                    inits[str(stmt.lhs)] = expr

    _ends = []
    for i in ends:
        if isinstance(i, IndexedElement):
            _ends.append(i.base)
        else:
            _ends.append(i)
    ends = [inits[str(i)] for i in _ends]


    if not len(ends) == len(starts):
        raise ValueError('wrong number of starts/ends')

    # ...

    return [PythonRange(s, e, 1) for (s, e) in zip(starts, ends)]

class ParserResult(Basic):
    def __new__(
        cls,
        program   = None,
        module    = None,
        mod_name  = None,
        prog_name = None,
        ):
        return Basic.__new__(cls)

    def __init__(
        self,
        program   = None,
        module    = None,
        mod_name  = None,
        prog_name = None,
        ):

        if program is not None  and not isinstance(program, CodeBlock):
            raise TypeError('Program must be a CodeBlock')

        if module is not None  and not isinstance(module, CodeBlock):
            raise TypeError('Module must be a CodeBlock')

        if program is not None and module is not None:
            if mod_name is None:
                raise TypeError('Please provide module name')
            elif not isinstance(mod_name, str):
                raise TypeError('Module name must be a string')
            if prog_name is None:
                raise TypeError('Please provide program name')
            elif not isinstance(prog_name, str):
                raise TypeError('Program name must be a string')

        self._program   = program
        self._module    = module
        self._prog_name = prog_name
        self._mod_name  = mod_name


    @property
    def program(self):
        return self._program

    @property
    def module(self):
        return self._module

    @property
    def prog_name(self):
        return self._prog_name

    @property
    def mod_name(self):
        return self._mod_name

    def has_additional_module(self):
        return self.program is not None and self.module is not None

    def is_program(self):
        return self.program is not None

    def get_focus(self):
        if self.is_program():
            return self.program
        else:
            return self.module

    def __reduce_ex__(self, i):
        """ Used by pickle to create an object of this class.

          Parameters
          ----------

          i : int
           protocol

          Results
          -------

          out : tuple
           A tuple of two elements
           a callable function that can be called
           to create the initial version of the object
           and its arguments.
        """
        kwargs = dict(
        program = self.program,
        module  = self.module,
        prog_name = self.prog_name,
        mod_name  = self.mod_name)
        return (apply, (self.__class__, (), kwargs))

#==============================================================================
def process_shape(shape):
    if not hasattr(shape,'__iter__'):
        shape = [shape]

    new_shape = []
    for s in shape:
        if isinstance(s,(LiteralInteger, Variable, Slice, PyccelAstNode, Function)):
            new_shape.append(s)
        elif isinstance(s, sp_Integer):
            new_shape.append(LiteralInteger(s.p))
        elif isinstance(s, int):
            new_shape.append(LiteralInteger(s))
        else:
            raise TypeError('shape elements cannot be '+str(type(s))+'. They must be one of the following types: Integer(pyccel), Variable, Slice, PyccelAstNode, Integer(sympy), int, Function')
    return tuple(new_shape)


class PyccelArraySize(Function, PyccelAstNode):
    def __new__(cls, arg, index):
        if not isinstance(arg, (list,
                                tuple,
                                Tuple,
                                PythonTuple,
                                PythonList,
                                Variable,
                                IndexedElement,
                                IndexedBase)):
            raise TypeError('Uknown type of  %s.' % type(arg))

        return Basic.__new__(cls, arg, index)

    def __init__(self, arg, index):
        self._dtype = NativeInteger()
        self._rank  = 0
        self._shape = ()
        self._precision = default_precision['integer']

    @property
    def arg(self):
        return self._args[0]

    @property
    def index(self):
        return self._args[1]

    def _sympystr(self, printer):
        return 'Shape({},{})'.format(str(self.arg), str(self.index))<|MERGE_RESOLUTION|>--- conflicted
+++ resolved
@@ -4781,10 +4781,7 @@
         self._dtype      = dtype
         self._precision  = prec
         self._rank       = rank
-<<<<<<< HEAD
         self._shape      = shape
-=======
->>>>>>> b6a0b06c
         self._order      = order
         kw_args['order'] = order
         self._kw_args    = kw_args
