--- conflicted
+++ resolved
@@ -4957,72 +4957,6 @@
             b.append( i[1])
         return b
 
-<<<<<<< HEAD
-=======
-
-class IfTernaryOperator(PyccelAstNode):
-    """Represent a ternary conditional operator in the code, of the form (a if cond else b)
-
-    Parameters
-    ----------
-    args :
-        args : type list
-        format : condition , value_if_true, value_if_false
-
-    Examples
-    --------
-    >>> from sympy import Symbol
-    >>> from pyccel.ast.core import Assign, IfTernaryOperator
-    >>> n = Symbol('n')
-    >>> x = 5 if n > 1 else 2
-    >>> IfTernaryOperator(PyccelGt(n > 1),  5,  2)
-    IfTernaryOperator(PyccelGt(n > 1),  5,  2)
-    """
-    def __init__(self, cond, value_true, value_false):
-        self._cond = cond
-        self._value_true = value_true
-        self._value_false = value_false
-
-        if self.stage == 'syntactic':
-            return
-        if isinstance(value_true , Nil) or isinstance(value_false, Nil):
-            errors.report('None is not implemented for Ternary Operator', severity='fatal')
-        if isinstance(value_true.dtype, NativeString) or isinstance(value_false.dtype, NativeString):
-            errors.report('Strings are not supported by Ternary Operator', severity='fatal')
-        _tmp_list = [NativeBool(), NativeInteger(), NativeReal(), NativeComplex(), NativeString()]
-        if value_true.dtype not in _tmp_list :
-            raise NotImplementedError('cannot determine the type of {}'.format(value_true.dtype))
-        if value_false.dtype not in _tmp_list :
-            raise NotImplementedError('cannot determine the type of {}'.format(value_false.dtype))
-        if value_false.rank != value_true.rank :
-            errors.report('Ternary Operator results should have the same rank', severity='fatal')
-        if value_false.shape != value_true.shape :
-            errors.report('Ternary Operator results should have the same shape', severity='fatal')
-        self._dtype = max([value_true.dtype, value_false.dtype], key = lambda x : _tmp_list.index(x))
-        self._precision = max([value_true.precision, value_false.precision])
-        self._shape = value_true.shape
-        self._rank  = value_true.rank
-        # rank is None for lambda functions
-        if self._rank is not None and self._rank > 1:
-            if value_false.order != value_true.order :
-                errors.report('Ternary Operator results should have the same order', severity='fatal')
-            self._order = value_true.order
-
-
-    @property
-    def cond(self):
-        return self._cond
-
-    @property
-    def value_true(self):
-        return self._value_true
-
-    @property
-    def value_false(self):
-        return self._value_false
-
-
->>>>>>> 6a2b3be9
 class StarredArguments(Basic):
     def __new__(cls, args):
         return Basic.__new__(cls, args)
