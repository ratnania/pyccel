# coding: utf-8


import importlib

from numpy import ndarray

from sympy import Lambda
from sympy.core.expr import Expr
from sympy.core import Symbol, Tuple
from sympy.core.relational import Equality, Relational,Ne,Eq
from sympy.logic.boolalg import And, Boolean, Not, Or, true, false
from sympy.core.singleton import Singleton
from sympy.core.basic import Basic
from sympy.core.function import Function
from sympy import sympify
from sympy import Symbol, Integer, Add, Mul,Pow
from sympy import Integer as sp_Integer
from sympy import Float   as sp_Float
from sympy.core.compatibility import with_metaclass
from sympy.core.compatibility import is_sequence
#from sympy.sets.fancysets import Range as sm_Range
from sympy.tensor import Idx, Indexed, IndexedBase
from sympy.matrices import ImmutableDenseMatrix
from sympy.matrices.expressions.matexpr import MatrixSymbol, MatrixElement
from sympy.utilities.iterables import iterable
from sympy.logic.boolalg import Boolean, BooleanTrue, BooleanFalse

from sympy.core.basic import Basic
from sympy.core.expr import Expr, AtomicExpr
from sympy.core.compatibility import string_types
from sympy.core.operations import LatticeOp
from sympy.core.function import Derivative
from sympy.core.function import _coeff_isneg
from sympy.core.singleton import S
from sympy import Integral, Symbol
from sympy.simplify.radsimp import fraction
from sympy.logic.boolalg import BooleanFunction

import collections
from sympy.core.compatibility import is_sequence

# TODO: add examples: Break, Len, Shape,
#                     Min, Max, Dot, Sign, Array,
# TODO - add EmptyStmt => empty lines
#      - update code examples
#      - add examples
#      - Function case
#      - Zeros, Ones, Array cases
#      - AnnotatedComment case
#      - Slice case
#      - Vector case
#      - use Tuple after checking the object is iterable:'funcs=Tuple(*funcs)'
#      - add a new Idx that uses Variable instead of Symbol

def subs(expr, a_old, a_new):
    """
    Substitutes old for new in an expression after sympifying args.

    a_old: str, Symbol, Variable
        name of the symbol to replace
    a_new: str, Symbol, Variable
        name of the new symbol

    Examples
    """
    a_new = a_old.clone(str(a_new))

    if iterable(expr):
        return [subs(i, a_old, a_new) for i in expr]
    elif isinstance(expr, Variable):
        if expr.name == str(a_old):
            return a_new
        else:
            return expr
    elif isinstance(expr, IndexedVariable):
        if str(expr) == str(a_old):
            return IndexedVariable(str(a_new))
        else:
            return expr
    elif isinstance(expr, IndexedElement):
        base    = subs(expr.base   , a_old, a_new)
        indices = subs(expr.indices, a_old, a_new)
        return base[indices]
    elif isinstance(expr, Expr):
        return expr.subs({a_old: a_new})
    elif isinstance(expr, Zeros):
        e_lhs   = subs(expr.lhs, a_old, a_new)
        e_shape = subs(expr.shape, a_old, a_new)
        return Zeros(e_lhs, e_shape)
    elif isinstance(expr, Ones):
        e_lhs   = subs(expr.lhs, a_old, a_new)
        e_shape = subs(expr.shape, a_old, a_new)
        return Ones(e_lhs, e_shape)
    elif isinstance(expr, ZerosLike):
        e_rhs = subs(expr.rhs, a_old, a_new)
        e_lhs = subs(expr.lhs, a_old, a_new)
        return ZerosLike(e_lhs, e_rhs)
    elif isinstance(expr, Assign):
        e_rhs = subs(expr.rhs, a_old, a_new)
        e_lhs = subs(expr.lhs, a_old, a_new)
        return Assign(e_lhs, e_rhs, strict=False)
    elif isinstance(expr, MultiAssign):
        e_rhs   = subs(expr.rhs, a_old, a_new)
        e_lhs   = subs(expr.lhs, a_old, a_new)
        return MultiAssign(e_lhs, e_rhs)
    elif isinstance(expr, While):
        test = subs(expr.test, a_old, a_new)
        body = subs(expr.body, a_old, a_new)
        return While(test, body)
    elif isinstance(expr, For):
        # TODO treat iter correctly
#        target   = subs(expr.target, a_old, a_new)
#        it       = subs(expr.iterable, a_old, a_new)
        target   = expr.target
        it       = expr.iterable
        body     = subs(expr.body, a_old, a_new)
        return For(target, it, body)
    elif isinstance(expr, If):
        args = []
        for block in expr.args:
            test  = block[0]
            stmts = block[1]
            t = subs(test,  a_old, a_new)
            s = subs(stmts, a_old, a_new)
            args.append((t,s))
        return If(*args)
    elif isinstance(expr, FunctionDef):
        name        = subs(expr.name, a_old, a_new)
        arguments   = subs(expr.arguments, a_old, a_new)
        results     = subs(expr.results, a_old, a_new)
        body        = subs(expr.body, a_old, a_new)
        local_vars  = subs(expr.local_vars, a_old, a_new)
        global_vars = subs(expr.global_vars, a_old, a_new)
        return FunctionDef(name, arguments, results, \
                           body, local_vars, global_vars)
    elif isinstance(expr, Declare):
        dtype     = subs(expr.dtype, a_old, a_new)
        variables = subs(expr.variables, a_old, a_new)
        return Declare(dtype, variables)
    else:
        return expr

def allocatable_like(expr, verbose=False):
    """
    finds attributs of an expression

    expr: Expr
        a pyccel expression

    verbose: bool
        talk more
    """
#    print ('>>>>> expr = ', expr)
#    print ('>>>>> type = ', type(expr))

    if isinstance(expr, (Variable, IndexedVariable, IndexedElement)):
        return expr
    elif isinstance(expr, str): # if the rhs is a string
        return expr
    elif isinstance(expr, Expr):
        args = [expr]
        while args:
            a = args.pop()
#            print (">>>> ", a, type(a))

            # XXX: This is a hack to support non-Basic args
            if isinstance(a, string_types):
                continue

            if a.is_Mul:
                if _coeff_isneg(a):
                    if a.args[0] is S.NegativeOne:
                        a = a.as_two_terms()[1]
                    else:
                        a = -a
                n, d = fraction(a)
                if n.is_Integer:
                    args.append(d)
                    continue  # won't be -Mul but could be Add
                elif d is not S.One:
                    if not d.is_Integer:
                        args.append(d)
                    args.append(n)
                    continue  # could be -Mul
            elif a.is_Add:
                aargs = list(a.args)
                negs = 0
                for i, ai in enumerate(aargs):
                    if _coeff_isneg(ai):
                        negs += 1
                        args.append(-ai)
                    else:
                        args.append(ai)
                continue
            if a.is_Pow and a.exp is S.NegativeOne:
                args.append(a.base)  # won't be -Mul but could be Add
                continue
            if (a.is_Mul or
                a.is_Pow or
                a.is_Function or
                isinstance(a, Derivative) or
                    isinstance(a, Integral)):

                o = Symbol(a.func.__name__.upper())
            if     (not a.is_Symbol) \
               and (not isinstance(a, (IndexedElement, Function))):
                args.extend(a.args)
            if isinstance(a, Function):
                if verbose:
                    print ("Functions not yet available")
                return None
            elif isinstance(a, (Variable, IndexedVariable, IndexedElement)):
                return a
            elif a.is_Symbol:
                raise TypeError("Found an unknown symbol {0}".format(str(a)))
    else:
        raise TypeError("Unexpected type {0}".format(type(expr)))

class DottedName(Basic):
    """
    Represents a dotted variable.

    Examples

    >>> from pyccel.ast.core import DottedName
    >>> DottedName('matrix', 'n_rows')
    matrix.n_rows
    >>> DottedName('pyccel', 'stdlib', 'parallel')
    pyccel.stdlib.parallel
    """
    def __new__(cls, *args):
        return Basic.__new__(cls, *args)

    @property
    def name(self):
        return self._args

    def __str__(self):
        return '.'.join(str(n) for n in self.name)

    def _sympystr(self, printer):
        sstr = printer.doprint
        return '.'.join(sstr(n) for n in self.name)




class List(Tuple):
    """Represent lists in the code with dynamic memory management."""
    pass


class Assign(Basic):
    """Represents variable assignment for code generation.

    lhs : Expr
        Sympy object representing the lhs of the expression. These should be
        singular objects, such as one would use in writing code. Notable types
        include Symbol, MatrixSymbol, MatrixElement, and Indexed. Types that
        subclass these types are also supported.

    rhs : Expr
        Sympy object representing the rhs of the expression. This can be any
        type, provided its shape corresponds to that of the lhs. For example,
        a Matrix type can be assigned to MatrixSymbol, but not to Symbol, as
        the dimensions will not align.

    strict: bool
        if True, we do some verifications. In general, this can be more
        complicated and is treated in pyccel.syntax.

    status: None, str
        if lhs is not allocatable, then status is None.
        otherwise, status is {'allocated', 'unallocated'}

    like: None, Variable
        contains the name of the variable from which the lhs will be cloned.

    Examples

    >>> from sympy import symbols, MatrixSymbol, Matrix
    >>> from pyccel.ast.core import Assign
    >>> x, y, z = symbols('x, y, z')
    >>> Assign(x, y)
    x := y
    >>> Assign(x, 0)
    x := 0
    >>> A = MatrixSymbol('A', 1, 3)
    >>> mat = Matrix([x, y, z]).T
    >>> Assign(A, mat)
    A := Matrix([[x, y, z]])
    >>> Assign(A[0, 1], x)
    A[0, 1] := x

    """

    def __new__(cls, lhs, rhs, strict=False, status=None, like=None):
        cls._strict = strict
        if strict:
            lhs = sympify(lhs)
            rhs = sympify(rhs)
            # Tuple of things that can be on the lhs of an assignment
            assignable = (Symbol, MatrixSymbol, MatrixElement, Indexed, Idx)
            #if not isinstance(lhs, assignable):
            #    raise TypeError("Cannot assign to lhs of type %s." % type(lhs))
            # Indexed types implement shape, but don't define it until later. This
            # causes issues in assignment validation. For now, matrices are defined
            # as anything with a shape that is not an Indexed
            lhs_is_mat = hasattr(lhs, 'shape') and not isinstance(lhs, Indexed)
            rhs_is_mat = hasattr(rhs, 'shape') and not isinstance(rhs, Indexed)
            # If lhs and rhs have same structure, then this assignment is ok
            if lhs_is_mat:
                if not rhs_is_mat:
                    raise ValueError("Cannot assign a scalar to a matrix.")
                elif lhs.shape != rhs.shape:
                    raise ValueError("Dimensions of lhs and rhs don't align.")
            elif rhs_is_mat and not lhs_is_mat:
                raise ValueError("Cannot assign a matrix to a scalar.")
        return Basic.__new__(cls, lhs, rhs, status, like)

    def _sympystr(self, printer):
        sstr = printer.doprint
        return '{0} := {1}'.format(sstr(self.lhs), sstr(self.rhs))

    @property
    def lhs(self):
        return self._args[0]

    @property
    def rhs(self):
        return self._args[1]

    # TODO : remove
    @property
    def expr(self):
        return self.rhs

    @property
    def status(self):
        return self._args[2]

    @property
    def like(self):
        return self._args[3]

    @property
    def strict(self):
        return self._strict

    @property
    def is_alias(self):
        """Returns True if the assignment is an alias."""
        # TODO to be improved when handling classes
        lhs = self.lhs
        rhs = self.rhs
        cond = isinstance(rhs, Variable) and (rhs.rank > 0)
        cond = cond or isinstance(rhs, IndexedElement)
        cond = cond or isinstance(rhs, IndexedVariable)
        cond = cond and isinstance(lhs, Symbol)
        return cond

    @property
    def is_symbolic_alias(self):
        """Returns True if the assignment is a symbolic alias."""
        # TODO to be improved when handling classes
        lhs = self.lhs
        rhs = self.rhs
<<<<<<< HEAD
        if isinstance(lhs, Variable):
            return isinstance(lhs.dtype, NativeSymbol)
        elif isinstance(lhs, Symbol):
            if isinstance(rhs, Range):
                return True
            elif isinstance(rhs, Variable):
                return isinstance(rhs.dtype, NativeSymbol)
            elif isinstance(rhs, Symbol):
                return True

        return False
=======
        if isinstance(lhs,Variable) and isinstance(rhs,Variable):
            return False
        cond = isinstance(rhs, Range)
        cond = cond or isinstance(rhs, Symbol)
        cond = cond and isinstance(lhs, Symbol)
        return cond
>>>>>>> 8171ae4d


class AliasAssign(Basic):
    """Represents aliasing for code generation. An alias is any statement of the
    form `lhs := rhs` where

    lhs : Symbol
        at this point we don't know yet all information about lhs, this is why a
        Symbol is the appropriate type.

    rhs : Variable, IndexedVariable, IndexedElement
        an assignable variable can be of any rank and any datatype, however its
        shape must be known (not None)

    Examples

    >>> from sympy import Symbol
    >>> from pyccel.ast.core import AliasAssign
    >>> from pyccel.ast.core import Variable
    >>> n = Variable('int', 'n')
    >>> x = Variable('int', 'x', rank=1, shape=[n])
    >>> y = Symbol('y')
    >>> AliasAssign(y, x)

    """

    def __new__(cls, lhs, rhs):
        return Basic.__new__(cls, lhs, rhs)

    def _sympystr(self, printer):
        sstr = printer.doprint
        return '{0} := {1}'.format(sstr(self.lhs), sstr(self.rhs))

    @property
    def lhs(self):
        return self._args[0]

    @property
    def rhs(self):
        return self._args[1]

class SymbolicAssign(Basic):
    """Represents symbolic aliasing for code generation. An alias is any statement of the
    form `lhs := rhs` where

    lhs : Symbol

    rhs : Range

    Examples

    >>> from sympy import Symbol
    >>> from pyccel.ast.core import SymbolicAssign
    >>> from pyccel.ast.core import Range
    >>> r = Range(0, 3)
    >>> y = Symbol('y')
    >>> SymbolicAssign(y, r)

    """

    def __new__(cls, lhs, rhs):
        return Basic.__new__(cls, lhs, rhs)

    def _sympystr(self, printer):
        sstr = printer.doprint
        return '{0} := {1}'.format(sstr(self.lhs), sstr(self.rhs))

    @property
    def lhs(self):
        return self._args[0]

    @property
    def rhs(self):
        return self._args[1]


# The following are defined to be sympy approved nodes. If there is something
# smaller that could be used, that would be preferable. We only use them as
# tokens.


class NativeOp(with_metaclass(Singleton, Basic)):
    """Base type for native operands."""
    pass


class AddOp(NativeOp):
    _symbol = '+'


class SubOp(NativeOp):
    _symbol = '-'


class MulOp(NativeOp):
    _symbol = '*'


class DivOp(NativeOp):
    _symbol = '/'


class ModOp(NativeOp):
    _symbol = '%'


op_registry = {'+': AddOp(),
               '-': SubOp(),
               '*': MulOp(),
               '/': DivOp(),
               '%': ModOp()}


def operator(op):
    """Returns the operator singleton for the given operator"""

    if op.lower() not in op_registry:
        raise ValueError("Unrecognized operator " + op)
    return op_registry[op]


class AugAssign(Basic):
    """
    Represents augmented variable assignment for code generation.

    lhs : Expr
        Sympy object representing the lhs of the expression. These should be
        singular objects, such as one would use in writing code. Notable types
        include Symbol, MatrixSymbol, MatrixElement, and Indexed. Types that
        subclass these types are also supported.

    op : NativeOp
        Operator (+, -, /, \*, %).

    rhs : Expr
        Sympy object representing the rhs of the expression. This can be any
        type, provided its shape corresponds to that of the lhs. For example,
        a Matrix type can be assigned to MatrixSymbol, but not to Symbol, as
        the dimensions will not align.

    strict: bool
        if True, we do some verifications. In general, this can be more
        complicated and is treated in pyccel.syntax.

    status: None, str
        if lhs is not allocatable, then status is None.
        otherwise, status is {'allocated', 'unallocated'}

    like: None, Variable
        contains the name of the variable from which the lhs will be cloned.

    Examples

    >>> from pyccel.ast.core import Variable
    >>> from pyccel.ast.core import AugAssign
    >>> s = Variable('int', 's')
    >>> t = Variable('int', 't')
    >>> AugAssign(s, '+', 2 * t + 1)
    s += 1 + 2*t
    """

    def __new__(cls, lhs, op, rhs, strict=False, status=None, like=None):
        cls._strict = strict
        if strict:
            lhs = sympify(lhs)
            rhs = sympify(rhs)
            # Tuple of things that can be on the lhs of an assignment
            assignable = (Symbol, MatrixSymbol, MatrixElement, Indexed)
            if not isinstance(lhs, assignable):
                raise TypeError("Cannot assign to lhs of type %s." % type(lhs))
            # Indexed types implement shape, but don't define it until later. This
            # causes issues in assignment validation. For now, matrices are defined
            # as anything with a shape that is not an Indexed
            lhs_is_mat = hasattr(lhs, 'shape') and not isinstance(lhs, Indexed)
            rhs_is_mat = hasattr(rhs, 'shape') and not isinstance(rhs, Indexed)
            # If lhs and rhs have same structure, then this assignment is ok
            if lhs_is_mat:
                if not rhs_is_mat:
                    raise ValueError("Cannot assign a scalar to a matrix.")
                elif lhs.shape != rhs.shape:
                    raise ValueError("Dimensions of lhs and rhs don't align.")
            elif rhs_is_mat and not lhs_is_mat:
                raise ValueError("Cannot assign a matrix to a scalar.")

        if isinstance(op, str):
            op = operator(op)
        elif op not in list(op_registry.values()):
            raise TypeError("Unrecognized Operator")

        return Basic.__new__(cls, lhs, op, rhs, status, like)

    def _sympystr(self, printer):
        sstr = printer.doprint
        return '{0} {1}= {2}'.format(sstr(self.lhs), self.op._symbol,
                sstr(self.rhs))

    @property
    def lhs(self):
        return self._args[0]

    @property
    def op(self):
        return self._args[1]

    @property
    def rhs(self):
        return self._args[2]

    @property
    def status(self):
        return self._args[3]

    @property
    def like(self):
        return self._args[4]

    @property
    def strict(self):
        return self._strict

class While(Basic):
    """Represents a 'while' statement in the code.

    Expressions are of the form:
        "while test:
            body..."

    test : expression
        test condition given as a sympy expression
    body : sympy expr
        list of statements representing the body of the While statement.

    Examples

    >>> from sympy import Symbol
    >>> from pyccel.ast.core import Assign, While
    >>> n = Symbol('n')
    >>> While((n>1), [Assign(n,n-1)])
    While(n > 1, (n := n - 1,))
    """
    def __new__(cls, test, body):
        test = sympify(test)

        if not iterable(body):
            raise TypeError("body must be an iterable")
        body = Tuple(*(sympify(i) for i in body))
        return Basic.__new__(cls, test, body)

    @property
    def test(self):
        return self._args[0]


    @property
    def body(self):
        return self._args[1]

class With(Basic):
    """Represents a 'with' statement in the code.

    Expressions are of the form:
        "while test:
            body..."

    test : expression
        test condition given as a sympy expression
    body : sympy expr
        list of statements representing the body of the With statement.

    Examples

    """
    # TODO check prelude and epilog
    def __new__(cls, test, body, settings):
        test = sympify(test)

        if not iterable(body):
            raise TypeError("body must be an iterable")
        body = Tuple(*(sympify(i) for i in body))
        return Basic.__new__(cls, test, body, settings)

    @property
    def test(self):
        return self._args[0]

    @property
    def body(self):
        return self._args[1]

    @property
    def settings(self):
        return self._args[2]

class Range(Basic):
    """
    Represents a range.

    Examples

    >>> from pyccel.ast.core import Variable
    >>> from pyccel.ast.core import Range
    >>> from sympy import Symbol
    >>> s = Variable('int', 's')
    >>> e = Symbol('e')
    >>> Range(s, e, 1)
    Range(0, n, 1)
    """

    def __new__(cls, *args):
        start = 0
        stop  = None
        step  = 1

        _valid_args = (Integer, Symbol, Indexed, Variable, IndexedElement)

        if isinstance(args, (tuple, list, Tuple)):
            if len(args) == 1:
                stop = args[0]
            elif len(args) == 2:
                start = args[0]
                stop = args[1]
            elif len(args) == 3:
                start = args[0]
                stop = args[1]
                step = args[2]
            else:
                raise ValueError('Range has at most 3 arguments')
        elif isinstance(args, _valid_args):
            stop = args
        else:
            raise TypeError('expecting a list or valid stop')

        return Basic.__new__(cls, start, stop, step)

    @property
    def start(self):
        return self._args[0]

    @property
    def stop(self):
        return self._args[1]

    @property
    def step(self):
        return self._args[2]

    @property
    def size(self):
        return (self.stop - self.start)/self.step

class Tile(Range):
    """
    Representes a tile.

    Examples

    >>> from pyccel.ast.core import Variable
    >>> from pyccel.ast.core import Tile
    >>> from sympy import Symbol
    >>> s = Variable('int', 's')
    >>> e = Symbol('e')
    >>> Tile(s, e, 1)
    Tile(0, n, 1)
    """

    def __new__(cls, start, stop):
        step = 1
        return Range.__new__(cls, start, stop, step)

    @property
    def start(self):
        return self._args[0]

    @property
    def stop(self):
        return self._args[1]

    @property
    def size(self):
        return self.stop - self.start

class ParallelRange(Range):
    """
    Representes a parallel range using OpenMP/OpenACC.

    Examples

    >>> from pyccel.ast.core import Variable
    """
    pass


# TODO: implement it as an extension of sympy Tensor?
class Tensor(Basic):
    """
    Base class for tensor.

    Examples

    >>> from pyccel.ast.core import Variable
    >>> from pyccel.ast.core import Range, Tensor
    >>> from sympy import Symbol
    >>> s1 = Variable('int', 's1')
    >>> s2 = Variable('int', 's2')
    >>> e1 = Variable('int', 'e1')
    >>> e2 = Variable('int', 'e2')
    >>> r1 = Range(s1, e1, 1)
    >>> r2 = Range(s2, e2, 1)
    >>> Tensor(r1, r2)
    Tensor(Range(s1, e1, 1), Range(s2, e2, 1), name=tensor)
    """

    def __new__(cls, *args, **kwargs):
        for r in args:
            cond = (isinstance(r, Variable) and
                    isinstance(r.dtype, (NativeRange, NativeTensor)))
            cond = cond or isinstance(r, (Range, Tensor))

            if not cond:
                raise TypeError("non valid argument, given {0}".format(type(r)))

        try:
            name = kwargs['name']
        except:
            name = 'tensor'

        args = list(args) + [name]

        return Basic.__new__(cls, *args)

    @property
    def name(self):
        return self._args[-1]

    @property
    def ranges(self):
        return self._args[:-1]

    @property
    def dim(self):
        return len(self.ranges)

    def _sympystr(self, printer):
        sstr = printer.doprint
        txt  = ', '.join(sstr(n) for n in self.ranges)
        txt  = 'Tensor({0}, name={1})'.format(txt, sstr(self.name))
        return txt

# TODO add a name to a block?
class Block(Basic):
    """Represents a block in the code. A block consists of the following inputs

    variables: list
        list of the variables that appear in the block.

    declarations: list
        list of declarations of the variables that appear in the block.

    body: list
        a list of statements

    Examples

    >>> from pyccel.ast.core import Variable, Assign, Block
    >>> n = Variable('int', 'n')
    >>> x = Variable('int', 'x')
    >>> Block([n, x], [Assign(x,2.*n + 1.), Assign(n, n + 1)])
    Block([n, x], [x := 1.0 + 2.0*n, n := 1 + n])
    """

    def __new__(cls, variables, body):
        if not iterable(variables):
            raise TypeError("variables must be an iterable")
        for var in variables:
            if not isinstance(var, Variable):
                raise TypeError("Only a Variable instance is allowed.")
        if not iterable(body):
            raise TypeError("body must be an iterable")
        return Basic.__new__(cls, variables, body)

    @property
    def variables(self):
        return self._args[0]

    @property
    def body(self):
        return self._args[1]

    @property
    def declarations(self):
        return [Declare(i.dtype, i) for i in self.variables]

class ParallelBlock(Block):
    """
    Represents a parallel block in the code.
    In addition to block inputs, there is

    clauses: list
        a list of clauses

    Examples

    >>> from pyccel.ast.core import ParallelBlock
    >>> from pyccel.ast.core import Variable, Assign, Block
    >>> n = Variable('int', 'n')
    >>> x = Variable('int', 'x')
    >>> body = [Assign(x,2.*n + 1.), Assign(n, n + 1)]
    >>> variables = [x,n]
    >>> clauses = []
    >>> ParallelBlock(clauses, variables, body)
    # parallel
    x := 1.0 + 2.0*n
    n := 1 + n
    """
    _prefix = '#'
    def __new__(cls, clauses, variables, body):
        if not iterable(clauses):
            raise TypeError('Expecting an iterable for clauses')

        cls._clauses = clauses

        return Block.__new__(cls, variables, body)

    @property
    def clauses(self):
        return self._clauses

    @property
    def prefix(self):
        return self._prefix

    def _sympystr(self, printer):
        sstr = printer.doprint

        prefix  = sstr(self.prefix)
        clauses = ' '.join('{0}'.format(sstr(i)) for i in self.clauses)
        body    = '\n'.join('{0}'.format(sstr(i)) for i in self.body)

        code = '{0} parallel {1}\n{2}'.format(prefix, clauses, body)
        return code

class Module(Basic):
    """Represents a module in the code. A block consists of the following inputs

    variables: list
        list of the variables that appear in the block.

    declarations: list
        list of declarations of the variables that appear in the block.

    funcs: list
        a list of FunctionDef instances

    classes: list
        a list of ClassDef instances

    imports: list, tuple
        list of needed imports

    Examples

    >>> from pyccel.ast.core import Variable, Assign
    >>> from pyccel.ast.core import ClassDef, FunctionDef, Module
    >>> x = Variable('double', 'x')
    >>> y = Variable('double', 'y')
    >>> z = Variable('double', 'z')
    >>> t = Variable('double', 't')
    >>> a = Variable('double', 'a')
    >>> b = Variable('double', 'b')
    >>> body = [Assign(y,x+a)]
    >>> translate = FunctionDef('translate', [x,y,a,b], [z,t], body)
    >>> attributs   = [x,y]
    >>> methods     = [translate]
    >>> Point = ClassDef('Point', attributs, methods)
    >>> incr = FunctionDef('incr', [x], [y], [Assign(y,x+1)])
    >>> decr = FunctionDef('decr', [x], [y], [Assign(y,x-1)])
    >>> Module('my_module', [], [incr, decr], [Point])
    Module(my_module, [], [FunctionDef(incr, (x,), (y,), [y := 1 + x], [], [], None, False, function), FunctionDef(decr, (x,), (y,), [y := -1 + x], [], [], None, False, function)], [ClassDef(Point, (x, y), (FunctionDef(translate, (x, y, a, b), (z, t), [y := a + x], [], [], None, False, function),), [public])])
    """

    def __new__(cls, name, variables, funcs, classes, imports=[]):
        if not isinstance(name, str):
            raise TypeError('name must be a string')

        if not iterable(variables):
            raise TypeError("variables must be an iterable")
        for i in variables:
            if not isinstance(i, Variable):
                raise TypeError("Only a Variable instance is allowed.")

        if not iterable(funcs):
            raise TypeError("funcs must be an iterable")
        for i in funcs:
            if not isinstance(i, FunctionDef):
                raise TypeError("Only a FunctionDef instance is allowed.")

        if not iterable(classes):
            raise TypeError("classes must be an iterable")
        for i in classes:
            if not isinstance(i, ClassDef):
                raise TypeError("Only a ClassDef instance is allowed.")

        if not iterable(imports):
            raise TypeError("imports must be an iterable")

        for i in funcs:
            imports += i.imports
        for i in classes:
            imports += i.imports
        imports = set(imports) # for unicity
        imports = Tuple(*imports)

        return Basic.__new__(cls, name, variables, funcs, classes, imports)

    @property
    def name(self):
        return self._args[0]

    @property
    def variables(self):
        return self._args[1]

    @property
    def funcs(self):
        return self._args[2]

    @property
    def classes(self):
        return self._args[3]

    @property
    def imports(self):
        return self._args[4]

    @property
    def declarations(self):
        return [Declare(i.dtype, i) for i in self.variables]

    @property
    def body(self):
        return self.funcs + self.classes

class Program(Basic):
    """Represents a Program in the code. A block consists of the following inputs

    variables: list
        list of the variables that appear in the block.

    declarations: list
        list of declarations of the variables that appear in the block.

    funcs: list
        a list of FunctionDef instances

    classes: list
        a list of ClassDef instances

    body: list
        a list of statements

    imports: list, tuple
        list of needed imports

    modules: list, tuple
        list of needed modules

    Examples

    >>> from pyccel.ast.core import Variable, Assign
    >>> from pyccel.ast.core import ClassDef, FunctionDef, Module
    >>> x = Variable('double', 'x')
    >>> y = Variable('double', 'y')
    >>> z = Variable('double', 'z')
    >>> t = Variable('double', 't')
    >>> a = Variable('double', 'a')
    >>> b = Variable('double', 'b')
    >>> body = [Assign(y,x+a)]
    >>> translate = FunctionDef('translate', [x,y,a,b], [z,t], body)
    >>> attributs   = [x,y]
    >>> methods     = [translate]
    >>> Point = ClassDef('Point', attributs, methods)
    >>> incr = FunctionDef('incr', [x], [y], [Assign(y,x+1)])
    >>> decr = FunctionDef('decr', [x], [y], [Assign(y,x-1)])
    >>> Module('my_module', [], [incr, decr], [Point])
    Module(my_module, [], [FunctionDef(incr, (x,), (y,), [y := 1 + x], [], [], None, False, function), FunctionDef(decr, (x,), (y,), [y := -1 + x], [], [], None, False, function)], [ClassDef(Point, (x, y), (FunctionDef(translate, (x, y, a, b), (z, t), [y := a + x], [], [], None, False, function),), [public])])
    """

    def __new__(cls, name, variables, funcs, classes, body, imports=[], modules=[]):
        if not isinstance(name, str):
            raise TypeError('name must be a string')

        if not iterable(variables):
            raise TypeError("variables must be an iterable")
        for i in variables:
            if not isinstance(i, Variable):
                raise TypeError("Only a Variable instance is allowed.")

        if not iterable(funcs):
            raise TypeError("funcs must be an iterable")
        for i in funcs:
            if not isinstance(i, FunctionDef):
                raise TypeError("Only a FunctionDef instance is allowed.")

        if not iterable(body):
            raise TypeError("body must be an iterable")

        if not iterable(classes):
            raise TypeError("classes must be an iterable")
        for i in classes:
            if not isinstance(i, ClassDef):
                raise TypeError("Only a ClassDef instance is allowed.")

        if not iterable(imports):
            raise TypeError("imports must be an iterable")

        for i in funcs:
            imports += i.imports
        for i in classes:
            imports += i.imports
        imports = set(imports) # for unicity
        imports = Tuple(*imports)

        if not iterable(modules):
            raise TypeError("modules must be an iterable")


        #TODO
#        elif isinstance(stmt, list):
#            for s in stmt:
#                body += printer(s) + "\n"


        return Basic.__new__(cls, name, variables, funcs, classes, body, imports, modules)

    @property
    def name(self):
        return self._args[0]

    @property
    def variables(self):
        return self._args[1]

    @property
    def funcs(self):
        return self._args[2]

    @property
    def classes(self):
        return self._args[3]

    @property
    def body(self):
        return self._args[4]

    @property
    def imports(self):
        return self._args[5]

    @property
    def modules(self):
        return self._args[6]

    @property
    def declarations(self):
        return [Declare(i.dtype, i) for i in self.variables]



class For(Basic):
    """Represents a 'for-loop' in the code.

    Expressions are of the form:
        "for target in iter:
            body..."

    target : symbol
        symbol representing the iterator
    iter : iterable
        iterable object. for the moment only Range is used
    body : sympy expr
        list of statements representing the body of the For statement.

    Examples

    >>> from sympy import symbols, MatrixSymbol
    >>> from pyccel.ast.core import Assign, For
    >>> i,b,e,s,x = symbols('i,b,e,s,x')
    >>> A = MatrixSymbol('A', 1, 3)
    >>> For(i, (b,e,s), [Assign(x,x-1), Assign(A[0, 1], x)])
    For(i, Range(b, e, s), (x := x - 1, A[0, 1] := x))
    """

    def __new__(cls, target, iter, body, strict=True):
        if strict:
            target = sympify(target)

            cond_iter = iterable(iter)
            cond_iter = cond_iter or (isinstance(iter, (Range, Tensor)))
            cond_iter = cond_iter or (isinstance(iter, Variable)
                                      and is_iterable_datatype(iter.dtype))
            cond_iter = cond_iter or (isinstance(iter, ConstructorCall)
                                      and is_iterable_datatype(iter.this.dtype))
            if not cond_iter:
                raise TypeError("iter must be an iterable")

            if not iterable(body):
                raise TypeError("body must be an iterable")

            body = Tuple(*(sympify(i) for i in body))
        return Basic.__new__(cls, target, iter, body)

    @property
    def target(self):
        return self._args[0]

    @property
    def iterable(self):
        return self._args[1]

    @property
    def body(self):
        return self._args[2]

class ForIterator(For):
    """Class that describes iterable classes defined by the user."""

    @property
    def target(self):
        ts = super(ForIterator, self).target

        if not(len(ts) == self.depth):
            raise ValueError('wrong number of targets')

        return ts

    @property
    def depth(self):
        it = self.iterable
        if isinstance(it, Variable):
            if isinstance(it.dtype, NativeRange):
                return 1
            if isinstance(it.dtype, NativeTensor):
                # TODO must be computed
                return 2

            cls_base = it.cls_base
            if not cls_base:
                raise TypeError('cls_base undefined')

            methods = cls_base.methods_as_dict

            it_method = methods['__iter__']

            it_vars = []
            for stmt in it_method.body:
                if isinstance(stmt, Assign):
                    it_vars.append(stmt.lhs)

            n = len(set([str(var.name) for var in it_vars]))
            return n
        else: # isinstance(it, ConstructorCall)
            return 1

    @property
    def ranges(self):
        return get_iterable_ranges(self.iterable)


# The following are defined to be sympy approved nodes. If there is something
# smaller that could be used, that would be preferable. We only use them as
# tokens.


class DataType(with_metaclass(Singleton, Basic)):
    """Base class representing native datatypes"""
    _name = '__UNDEFINED__'

    @property
    def name(self):
        return self._name

class NativeBool(DataType):
    _name = 'Bool'
    pass

class NativeInteger(DataType):
    _name = 'Int'
    pass

class NativeFloat(DataType):
    _name = 'Float'
    pass

class NativeDouble(DataType):
    _name = 'Double'
    pass

class NativeComplex(DataType):
    _name = 'Complex'
    pass

class NativeString(DataType):
    _name = 'String'
    pass

class NativeVoid(DataType):
    _name = 'Void'
    pass

class NativeNil(DataType):
    _name = 'Nil'
    pass

class NativeList(DataType):
    _name = 'List'
    pass

class NativeIntegerList(NativeInteger, NativeList):
    _name = 'IntegerList'
    pass

class NativeFloatList(NativeFloat, NativeList):
    _name = 'FloatList'
    pass

class NativeDoubleList(NativeDouble, NativeList):
    _name = 'DoubleList'
    pass

class NativeComplexList(NativeComplex, NativeList):
    _name = 'ComplexList'
    pass

class NativeRange(DataType):
    _name = 'Range'
    pass

class NativeTensor(DataType):
    _name = 'Tensor'
    pass

class NativeParallelRange(NativeRange):
    _name = 'ParallelRange'
    pass

# TODO remove later
class NativeVector(DataType):
    _name = 'Vector'
    pass

# TODO remove later
class NativeStencil(DataType):
    _name = 'Stencil'
    pass

class NativeSymbol(DataType):
    _name = 'Symbol'
    pass

class CustomDataType(DataType):
    _name = '__UNDEFINED__'
    pass


Bool    = NativeBool()
Int     = NativeInteger()
Float   = NativeFloat()
Double  = NativeDouble()
Complex = NativeComplex()
Void    = NativeVoid()
Nil     = NativeNil()
String  = NativeString()
_Vector = NativeVector()
_Stencil = NativeStencil()
_Symbol = NativeSymbol()
IntegerList = NativeIntegerList()
FloatList = NativeFloatList()
DoubleList = NativeDoubleList()
ComplexList = NativeComplexList()


dtype_registry = {'bool': Bool,
                  'int': Int,
                  'float': Float,
                  'double': Double,
                  'complex': Complex,
                  'void': Void,
                  'nil': Nil,
                  'vector': _Vector,
                  'stencil': _Stencil,
                  'symbol': _Symbol,
                  '*int': IntegerList,
                  '*float': FloatList,
                  '*double': DoubleList,
                  '*complex': ComplexList,
                  'str': String}


def DataTypeFactory(name, argnames=["_name"], \
                    BaseClass=CustomDataType, \
                    prefix=None, \
                    alias=None, \
                    is_iterable=False, \
                    is_with_construct=False, \
                    is_polymorphic=True):
    def __init__(self, **kwargs):
        for key, value in list(kwargs.items()):
            # here, the argnames variable is the one passed to the
            # DataTypeFactory call
            if key not in argnames:
                raise TypeError("Argument %s not valid for %s"
                    % (key, self.__class__.__name__))
            setattr(self, key, value)
        BaseClass.__init__(self, name[:-len("Class")])

    if prefix is None:
        prefix = 'Pyccel'
    else:
        prefix = 'Pyccel{0}'.format(prefix)

    newclass = type(prefix + name, (BaseClass,),
                    {"__init__":          __init__,
                     "_name":             name,
                     "prefix":            prefix,
                     "alias":             alias,
                     "is_iterable":       is_iterable,
                     "is_with_construct": is_with_construct,
                     "is_polymorphic":    is_polymorphic})
    return newclass

def is_pyccel_datatype(expr):
    return isinstance(expr, CustomDataType)
#    if not isinstance(expr, DataType):
#        raise TypeError('Expecting a DataType instance')
#    name = expr.__class__.__name__
#    return name.startswith('Pyccel')

# TODO improve and remove try/except
def is_iterable_datatype(dtype):
    """Returns True if dtype is an iterable class."""
    try:
        if is_pyccel_datatype(dtype):
            return dtype.is_iterable
        elif isinstance(dtype, (NativeRange, NativeTensor)):
            return True
        else:
            return False
    except:
        return False

# TODO improve and remove try/except
def is_with_construct_datatype(dtype):
    """Returns True if dtype is an with_construct class."""
    try:
        if is_pyccel_datatype(dtype):
            return dtype.is_with_construct
        else:
            return False
    except:
        return False

# TODO check the use of floats
def datatype(arg):
    """Returns the datatype singleton for the given dtype.

    arg : str or sympy expression
        If a str ('bool', 'int', 'float', 'double', or 'void'), return the
        singleton for the corresponding dtype. If a sympy expression, return
        the datatype that best fits the expression. This is determined from the
        assumption system. For more control, use the `DataType` class directly.

    Returns:
        DataType

    """
    def infer_dtype(arg):
        if arg.is_integer:
            return Int
        elif arg.is_Boolean:
            return Bool
        else:
            return Double

    if isinstance(arg, str):
        if arg.lower() not in dtype_registry:
            raise ValueError("Unrecognized datatype " + arg)
        return dtype_registry[arg]
    elif isinstance(arg, (Variable, IndexedVariable, IndexedElement)):
        if isinstance(arg.dtype, DataType):
            return dtype_registry[arg.dtype.name.lower()]
        else:
            raise TypeError('Expecting a DataType')
    else:
        arg = sympify(arg)
        if isinstance(arg, ImmutableDenseMatrix):
            dts = [infer_dtype(i) for i in arg]
            if all([i is Bool for i in dts]):
                return Bool
            elif all([i is Int for i in dts]):
                return Int
            else:
                return Double
        else:
            return infer_dtype(arg)

class EqualityStmt(Relational):
    """Represents a relational equality expression in the code."""
    def __new__(cls,lhs,rhs):
        lhs = sympify(lhs)
        rhs = sympify(rhs)
        return Relational.__new__(cls,lhs,rhs)
    @property
    def canonical(self):
        return self

class NotequalStmt(Relational):
    """Represents a relational not equality expression in the code."""
    def __new__(cls,lhs,rhs):
        lhs = sympify(lhs)
        rhs = sympify(rhs)
        return Relational.__new__(cls,lhs,rhs)

# TODO remove kind from here and put it in FunctionDef
class FunctionCall(AtomicExpr):
    """
    Base class for applied mathematical functions.

    It also serves as a constructor for undefined function classes.

    func: FunctionDef, str
        an instance of FunctionDef or function name

    arguments: list, tuple, None
        a list of arguments.

    kind: str
        'function' or 'procedure'. default value: 'function'

    Examples

    Examples

    >>> from pyccel.ast.core import Assign, Variable
    >>> from pyccel.ast.core import FunctionDef
    >>> x = Variable('int', 'x')
    >>> y = Variable('int', 'y')
    >>> args        = [x]
    >>> results     = [y]
    >>> body        = [Assign(y,x+1)]
    >>> incr = FunctionDef('incr', args, results, body)
    >>> n = Variable('int', 'n')
    >>> incr(n)
    incr(n)
    >>> type(incr(n))
    pyccel.ast.core.FunctionCall
    >>> incr(n)*2+1
    1 + 2*incr(n)
    >>> incr(n)+1
    incr(n) + 1
    >>> incr(n)*2
    2*incr(n)
    """
    is_commutative = True

    def __new__(cls, func, arguments, cls_variable=None, kind='function'):
        if not isinstance(func, (FunctionDef, str)):
            raise TypeError("Expecting func to be a FunctionDef or str")

        if isinstance(func, FunctionDef):
            kind = func.kind
            f_name = func.name
        else:
            f_name = func

        if not isinstance(kind, str):
            raise TypeError("Expecting a string for kind.")

        if not (kind in ['function', 'procedure']):
            raise ValueError("kind must be one among {'function', 'procedure'}")
        if isinstance(func,FunctionDef) and func.cls_name and not cls_variable:
            raise TypeError("Expecting a cls_variable.")

        obj = Basic.__new__(cls, f_name)

        obj._kind         = kind
        obj._func         = func
        obj._arguments    = arguments

        return obj

    def _sympystr(self, printer):
        sstr = printer.doprint
        name = sstr(self.name)
        args = ''
        if not(self.arguments) is None:
            args = ', '.join(sstr(i) for i in self.arguments)
        return '{0}({1})'.format(name, args)

    @property
    def func(self):
        return self._func

    @property
    def kind(self):
        return self._kind

    @property
    def arguments(self):
        return self._arguments

    @property
    def name(self):
        if isinstance(self.func, FunctionDef):
            return self.func.name
        else:
            return self.func

class ConstructorCall(FunctionCall):
    """
    class for a call to class constructor in the code.
    """
    @property
    def this(self):
        return self.arguments[0]

    @property
    def attributs(self):
        """Returns all attributs of the __init__ function."""
        attr = []
        for i in self.func.body:
            if isinstance(i, Assign) and (str(i.lhs).startswith('self.')):
                attr += [i.lhs]
        return attr


class MethodCall(AtomicExpr):
    """
    Base class for applied mathematical functions.

    It also serves as a constructor for undefined function classes.

    func: FunctionDef, str
        an instance of FunctionDef or function name

    arguments: list, tuple, None
        a list of arguments.

    kind: str
        'function' or 'procedure'. default value: 'function'

    Examples

    Examples

    >>> from pyccel.ast.core import Assign, Variable
    >>> from pyccel.ast.core import FunctionDef
    >>> x = Variable('int', 'x')
    >>> y = Variable('int', 'y')
    >>> args        = [x]
    >>> results     = [y]
    >>> body        = [Assign(y,x+1)]
    >>> incr = FunctionDef('incr', args, results, body)
    >>> n = Variable('int', 'n')
    >>> incr(n)
    incr(n)
    >>> type(incr(n))
    pyccel.ast.core.FunctionCall
    >>> incr(n)*2+1
    1 + 2*incr(n)
    >>> incr(n)+1
    incr(n) + 1
    >>> incr(n)*2
    2*incr(n)
    """

    is_commutative = True

    def __new__(cls, func, arguments,cls_variable=None, kind='function'):
        if not isinstance(func, (FunctionDef, str)):
            raise TypeError("Expecting func to be a FunctionDef or str")

        if isinstance(func, FunctionDef):
            kind = func.kind

        if not isinstance(kind, str):
            raise TypeError("Expecting a string for kind.")

        if not (kind in ['function', 'procedure']):
            raise ValueError("kind must be one among {'function', 'procedure'}")
        if isinstance(func,FunctionDef) and func.cls_name and not cls_variable:
            raise TypeError("Expecting a cls_variable.")



        f_name = func.name

        obj = Basic.__new__(cls, f_name)
        obj._cls_variable=cls_variable

        obj._kind      = kind
        obj._func      = func
        obj._arguments = arguments

        return obj

    def _sympystr(self, printer):
        sstr = printer.doprint
        name = sstr(self.name)
        args = ''
        if not(self.arguments) is None:
            args = ', '.join(sstr(i) for i in self.arguments)
        return '{0}({1})'.format(name, args)

    @property
    def func(self):
        return self._func

    @property
    def kind(self):
        return self._kind

    @property
    def arguments(self):
        return self._arguments
    @property
    def cls_variable(self):
        return self._cls_variable

    @property
    def name(self):
        if isinstance(self.func, FunctionDef):
            return self.func.name
        else:
            return self.func

class Nil(Basic):
    """
    class for None object in the code.
    """

    def _sympystr(self, printer):
        sstr = printer.doprint
        return sstr('None')


class Variable(Symbol):
    """Represents a typed variable.

    dtype : str, DataType
        The type of the variable. Can be either a DataType,
        or a str (bool, int, float, double).

    name : str, list, DottedName
        The sympy object the variable represents. This can be either a string
        or a dotted name, when using a Class attribut.

    rank : int
        used for arrays. [Default value: 0]

    allocatable: False
        used for arrays, if we need to allocate memory [Default value: False]

    shape: int or list
        shape of the array. [Default value: None]

    cls_base: class
        class base if variable is an object or an object member

    Examples

    >>> from sympy import symbols
    >>> from pyccel.ast.core import Variable
    >>> Variable('int', 'n')
    n
    >>> Variable('float', x, rank=2, shape=(n,2), allocatable=True)
    x
    >>> Variable('int', ('matrix', 'n_rows'))
    matrix.n_rows
    """
    def __new__(cls, dtype, name,
                rank=0, allocatable=False, is_pointer=False, is_target=False,
                shape=None, cls_base=None, cls_parameters=None):

        if isinstance(dtype, str):
            dtype = datatype(dtype)
        elif not isinstance(dtype, DataType):
            raise TypeError("datatype must be an instance of DataType.")

        if is_pointer is None:
            is_pointer = False
        elif not isinstance(is_pointer, bool):
            raise TypeError("is_pointer must be a boolean.")

        if is_target is None:
            is_target = False
        elif not isinstance(is_target, bool):
            raise TypeError("is_target must be a boolean.")

        # if class attribut
        if isinstance(name, str):
            name = name.split('.')
            if len(name) == 1:
                name = name[0]
            else:
                name = DottedName(*name)

        if not isinstance(name, (str, DottedName)):
            raise TypeError('Expecting a string or DottedName, '
                            'given {0}'.format(type(name)))

        if not isinstance(rank, int):
            raise TypeError("rank must be an instance of int.")
#        if not shape==None:
#            if  (not isinstance(shape,int) and not isinstance(shape,tuple) and not all(isinstance(n, int) for n in shape)):
#                raise TypeError("shape must be an instance of int or tuple of int")

        # TODO improve order of arguments
        return Basic.__new__(cls, dtype, name, rank, allocatable, shape,
                             cls_base, cls_parameters, is_pointer, is_target)

    @property
    def dtype(self):
        return self._args[0]

    @property
    def name(self):
        return self._args[1]

    @property
    def rank(self):
        return self._args[2]

    @property
    def allocatable(self):
        return self._args[3]

    @property
    def shape(self):
        return self._args[4]

    @property
    def cls_base(self):
        return self._args[5]

    @property
    def cls_parameters(self):
        return self._args[6]

    @property
    def is_pointer(self):
        return self._args[7]

    @property
    def is_target(self):
        return self._args[8]

    def __str__(self):
        if isinstance(self.name, (str, DottedName)):
            return str(self.name)
        elif self.name is iterable:
            return '.'.join(str(n) for n in self.name)

    def _sympystr(self, printer):
        print self.name
        sstr = printer.doprint
        if isinstance(self.name, (str, DottedName)):
            return '{}'.format(sstr(self.name))
        elif self.name is iterable:
            return '.'.join(sstr(n) for n in self.name)

    def inspect(self):
        """inspects the variable."""
        print('>>> Variable')
        print('  name           = {}'.format(self.name))
        print('  dtype          = {}'.format(self.dtype))
        print('  rank           = {}'.format(self.rank))
        print('  allocatable    = {}'.format(self.allocatable))
        print('  shape          = {}'.format(self.shape))
        print('  cls_base       = {}'.format(self.cls_base))
        print('  cls_parameters = {}'.format(self.cls_parameters))
        print('  is_pointer     = {}'.format(self.is_pointer))
        print('  is_target      = {}'.format(self.is_target))
        print('<<<')

    def clone(self, name):
        # TODO check it is up to date
        cls = eval(self.__class__.__name__)

        return cls(self.dtype,
                   name,
                   rank=self.rank,
                   allocatable=self.allocatable,
                   shape=self.shape,
                   is_pointer=self.is_pointer,
                   is_target=self.is_target,
                   cls_base=self.cls_base,
                   cls_parameters=self.cls_parameters)



class DottedVariable(Basic):
    """
    Represents a dotted variable.
    """
    def __new__(cls, *args):
        
        if  not isinstance(args[0],(Variable,Symbol,IndexedVariable,IndexedBase,Indexed,Function)):
            raise TypeError('Expecting a Variable or a function call ,got instead {0} of type {1} '.format(str(args[0]),type(args[0])))
            
        if  not isinstance(args[1],(Variable,Symbol,IndexedVariable,IndexedBase,Indexed,Function,DottedVariable)):
            raise TypeError('Expecting a Variable or a function call ,got instead {0} of type {1} '.format(str(args[1]),type(args[1])))
        return Basic.__new__(cls,args[0],args[1])

    @property
    def args(self):
        return [self._args[0],self._args[1]]
    @ property
    def name(self):
        return self.args[0].name+'.'+self.args[1].name
class ValuedVariable(Basic):
    """Represents a valued variable in the code.

    variable: Variable
        A single variable
    value: Variable, or instance of Native types
        value associated to the variable

    Examples

    >>> from pyccel.ast.core import ValuedVariable, Variable
    >>> n  = Variable('int', 'n')
    >>> ValuedVariable(n, 3)
    n := 3
    >>> x  = Variable('double', 'x')
    >>> y  = Variable('double', 'y')
    >>> ValuedVariable(x, y)
    x := y
    """

    def __new__(cls, variable, value):
        if not isinstance(variable, Variable):
            raise TypeError("variable must be of type Variable")

        _valid_instances = (Nil, Variable,
                            IndexedVariable, IndexedElement,
                            Tuple,
                            int, float, bool, complex, str,
                            Boolean, sp_Integer, sp_Float)

        if not isinstance(value, _valid_instances):
            raise TypeError('non-valid instance for value, '
                            'given {0}'.format(type(value)))

        return Basic.__new__(cls, variable, value)

    @property
    def variable(self):
        return self._args[0]

    @property
    def value(self):
        return self._args[1]

    def _sympystr(self, printer):
        sstr = printer.doprint

        variable = sstr(self.variable)
        value    = sstr(self.value)
        return '{0} := {1}'.format(variable, value)

# TODO keep sympify?
class Return(Basic):
    """Represents a function return in the code.

    expr : sympy expr
        The expression to return.
    """

    def __new__(cls, expr):
#        expr = _sympify(expr)
        return Basic.__new__(cls, expr)

    @property
    def expr(self):
        return self._args[0]

class FunctionDef(Basic):
    """Represents a function definition.

    name : str
        The name of the function.

    arguments : iterable
        The arguments to the function.

    results : iterable
        The direct outputs of the function.

    body : iterable
        The body of the function.

    local_vars : list of Symbols
        These are used internally by the routine.

    global_vars : list of Symbols
        Variables which will not be passed into the function.

    cls_name: str
        Class name if the function is a method of cls_name

    hide: bool
        if True, the function definition will not be generated.

    kind: str
        'function' or 'procedure'. default value: 'function'

    imports: list, tuple
        a list of needed imports

    Examples

    >>> from pyccel.ast.core import Assign, Variable, FunctionDef
    >>> x = Variable('float', 'x')
    >>> y = Variable('float', 'y')
    >>> args        = [x]
    >>> results     = [y]
    >>> body        = [Assign(y,x+1)]
    >>> FunctionDef('incr', args, results, body)
    FunctionDef(incr, (x,), (y,), [y := 1 + x], [], [], None, False, function)
    """

    def __new__(cls, name, arguments, results, \
                body, local_vars=[], global_vars=[], \
                cls_name=None, hide=False, kind='function', imports=[]):
        # name
        if isinstance(name, str):
            name = Symbol(name)
        elif isinstance(name,(tuple,list)):
            name_ = []
            for i in name:
                if isinstance(i,str):
                    name = name +Symbol(i)
                elif not isinstance(i, Symbol):
                    raise TypeError("Function name must be Symbol or string")
            name=tuple(name_)
                
        elif not isinstance(name, Symbol):
            print name,'###'
            raise TypeError("Function name must be Symbol or string")
        # arguments
        if not iterable(arguments):
            raise TypeError("arguments must be an iterable")
        # TODO improve and uncomment
#        if not all(isinstance(a, Argument) for a in arguments):
#            raise TypeError("All arguments must be of type Argument")
        arguments = Tuple(*arguments)
        # body
        if not iterable(body):
            raise TypeError("body must be an iterable")
#        body = Tuple(*(i for i in body))
        # results
        if not iterable(results):
            raise TypeError("results must be an iterable")
        results = Tuple(*results)
        # if method
        if cls_name:

            if not(isinstance(cls_name, str)):
                raise TypeError("cls_name must be a string")
            #if not cls_variable:
             #   raise TypeError('Expecting a instance of {0}'.format(cls_name))

        if kind is None:
            kind = 'function'

        if not isinstance(kind, str):
            raise TypeError("Expecting a string for kind.")

        if not (kind in ['function', 'procedure']):
            raise ValueError("kind must be one among {'function', 'procedure'}")

        if not iterable(imports):
            raise TypeError("imports must be an iterable")

        return Basic.__new__(cls, name, \
                             arguments, results, \
                             body, \
                             local_vars, global_vars, \
                             cls_name,hide, kind, imports)

    @property
    def name(self):
        return self._args[0]

    @property
    def arguments(self):
        return self._args[1]

    @property
    def results(self):
        return self._args[2]

    @property
    def body(self):
        return self._args[3]

    @property
    def local_vars(self):
        return self._args[4]

    @property
    def global_vars(self):
        return self._args[5]

    @property
    def cls_name(self):
        return self._args[6]


    @property
    def hide(self):
        return self._args[7]

    @property
    def kind(self):
        return self._args[8]

    @property
    def imports(self):
        return self._args[9]

    def print_body(self):
        for s in self.body:
            print (s)

  #  def set_name(self,new_name):
   #         return FunctionDef(new_name, self.arguments, self.results, self.body, self.local_vars,
    #                  self.global_vars, self.cls_name, self.hide, self.kind, self.imports)

#    @property
#    def declarations(self):
#        ls = self.arguments + self.results + self.local_vars
#        return [Declare(i.dtype, i) for i in ls]

    def rename(self, newname):
        """
        Rename the FunctionDef name by creating a new FunctionDef with
        newname.

        newname: str
            new name for the FunctionDef
        """
        return FunctionDef(newname, self.arguments, self.results, self.body, \
                           local_vars=self.local_vars, \
                           global_vars=self.global_vars, \
                           cls_name=self.cls_name, \
                           hide=self.hide, \
                           kind=self.kind)

    def __call__(self, *args, **kwargs):
        """Represents a call to the function."""
        # TODO add kwargs too
        f_args = self.arguments
        if len(args) > len(f_args):
            raise ValueError('Wrong number of arguments for ', self.name)
        elif len(args) < len(f_args):
            n = len(args)
            args = list(args)
            for i in f_args[n:]:
                if not isinstance(i, ValuedVariable):
                    raise TypeError('Expecting a valued variable')

                args.append(i.value)
        return FunctionCall(self, args)

    @property
    def is_procedure(self):
        """Returns True if a procedure."""
        #flag = ((len(self.results) == 1) and (self.results[0].allocatable))
        flag = ((len(self.results) == 1) and (self.results[0].rank > 0))
        flag = flag or (len(self.results) > 1)
        flag = flag or (len(self.results) == 0)
        flag = flag or (self.kind == 'procedure')

        return flag

    def is_compatible_header(self, header):
        """
        Returns True if the header is compatible with the given FunctionDef.

        header: Header
            a pyccel header suppose to describe the FunctionDef
        """
        cond_args    = (len(self.arguments) == len(header.dtypes))
        cond_results = (len(self.results)   == len(header.results))

        header_with_results = (len(header.results) > 0)

        if not cond_args:
            return False

        if header_with_results and not cond_results:
            return False

        return True


class ClassDef(Basic):
    """Represents a class definition.

    name : str
        The name of the class.

    attributs: iterable
        The attributs to the class.

    methods: iterable
        Class methods

    options: list, tuple
        list of options ('public', 'private', 'abstract')

    imports: list, tuple
        list of needed imports

    Examples

    >>> from pyccel.ast.core import Variable, Assign
    >>> from pyccel.ast.core import ClassDef, FunctionDef
    >>> x = Variable('double', 'x')
    >>> y = Variable('double', 'y')
    >>> z = Variable('double', 'z')
    >>> t = Variable('double', 't')
    >>> a = Variable('double', 'a')
    >>> b = Variable('double', 'b')
    >>> body = [Assign(y,x+a)]
    >>> translate = FunctionDef('translate', [x,y,a,b], [z,t], body)
    >>> attributs   = [x,y]
    >>> methods     = [translate]
    >>> ClassDef('Point', attributs, methods)
    ClassDef(Point, (x, y), (FunctionDef(translate, (x, y, a, b), (z, t), [y := a + x], [], [], None, False, function),), [public])
    """

    def __new__(cls, name, attributs, methods, \
                options=['public'], imports=[]):
        # name
        if isinstance(name, str):
            name = Symbol(name)
        elif not isinstance(name, Symbol):
            raise TypeError("Function name must be Symbol or string")
        # attributs
        if not iterable(attributs):
            raise TypeError("attributs must be an iterable")
        attributs = Tuple(*attributs)
        # methods
        if not iterable(methods):
            raise TypeError("methods must be an iterable")
        # options
        if not iterable(options):
            raise TypeError("options must be an iterable")
        # imports
        if not iterable(imports):
            raise TypeError("imports must be an iterable")

        for i in methods:
            imports += i.imports
        imports = set(imports) # for unicity
        imports = Tuple(*imports)

        # ...
        # look if the class has the method __del__
        d_methods = {}
        for i in methods:
            d_methods[str(i.name)] = i
        if not ('__del__' in d_methods):
            dtype = DataTypeFactory(str(name), ("_name"), prefix='Custom')
            this  = Variable(dtype(), 'self')

            # constructs the __del__ method if not provided
            args = []
            for a in attributs:
                if isinstance(a, Variable):
                    if a.allocatable:
                        args.append(a)

            args = [Variable(a.dtype, DottedName(str(this), str(a.name))) for a in args]
            body = [Del(a) for a in args]

            free = FunctionDef('__del__', [this], [], \
                               body, local_vars=[], global_vars=[], \
                               cls_name='__UNDEFINED__', kind='procedure', imports=[])

            methods = list(methods) + [free]
        methods = Tuple(*methods)
        # ...

        return Basic.__new__(cls, name, attributs, methods, options, imports)

    @property
    def name(self):
        return self._args[0]

    @property
    def attributs(self):
        return self._args[1]

    @property
    def methods(self):
        return self._args[2]

    @property
    def options(self):
        return self._args[3]

    @property
    def imports(self):
        return self._args[4]

    @property
    def methods_as_dict(self):
        """Returns a dictionary that contains all methods, where the key is the
        method's name."""
        d_methods = {}
        for i in self.methods:
            d_methods[str(i.name)] = i
        return d_methods

    @property
    def attributs_as_dict(self):
        """Returns a dictionary that contains all attributs, where the key is the
        attribut's name."""
        d_attributs = {}
        for i in self.attributs:
            d_attributs[str(i.name)] = i
        return d_attributs

    # TODO add other attributs?
    @property
    def this(self):
        alias  = None
        name   = str(self.name)
        dtype = DataTypeFactory(name, ("_name"), \
                                prefix='Custom', \
                                alias=alias)

        return Variable(dtype(), 'self')

    def get_attribute(self, O, attr):
        """Returns the attribute attr of the class O of instance self."""
        if not isinstance(attr, str):
            raise TypeError('Expecting attribute to be a string')

        if isinstance(O, Variable):
            cls_name = str(O.name)
        else:
            cls_name = str(O)

        attributs = {}
        for i in self.attributs:
            attributs[str(i.name)] = i

        if not attr in attributs:
            raise ValueError('{0} is not an attribut of {1}'.format(attr, str(self)))

        var = attributs[attr]
        name = DottedName(cls_name, str(var.name))
        return Variable(var.dtype, name, \
                        rank=var.rank, \
                        allocatable=var.allocatable, \
                        shape=var.shape, \
                        cls_base=var.cls_base)

    @property
    def is_iterable(self):
        """Returns True if the class has an iterator."""
        names = [str(m.name) for m in self.methods]
        if ('__next__' in names) and ('__iter__' in names):
            return True
        elif ('__next__' in names):
            raise ValueError('ClassDef does not contain __iter__ method')
        elif ('__iter__' in names):
            raise ValueError('ClassDef does not contain __next__ method')
        else:
            return False

    @property
    def is_with_construct(self):
        """Returns True if the class is a with construct."""
        names = [str(m.name) for m in self.methods]
        if ('__enter__' in names) and ('__exit__' in names):
            return True
        elif ('__enter__' in names):
            raise ValueError('ClassDef does not contain __exit__ method')
        elif ('__exit__' in names):
            raise ValueError('ClassDef does not contain __enter__ method')
        else:
            return False

    @property
    def hide(self):
        if 'hide' in self.options:
            return True
        else:
            return self.is_iterable or self.is_with_construct

class Ceil(Function):
    """
    Represents ceil expression in the code.

    rhs: symbol or number
        input for the ceil function

    >>> from sympy import symbols
    >>> from pyccel.ast.core import Ceil, Variable
    >>> n,x,y = symbols('n,x,y')
    >>> var = Variable('float', x)
    >>> Ceil(x)
    Ceil(x)
    >>> Ceil(var)
    Ceil(x)
    """
    def __new__(cls,rhs):
        return Basic.__new__(cls,rhs)

    @property
    def rhs(self):
        return self._args[0]

class Import(Basic):
    """Represents inclusion of dependencies in the code.

    fil : str
        The filepath of the module (i.e. header in C).
    funcs
        The name of the function (or an iterable of names) to be imported.

    Examples

    >>> from pyccel.ast.core import Import
    >>> Import('numpy', 'linspace')
    Import(numpy, (linspace,))

    >>> from pyccel.ast.core import DottedName
    >>> from pyccel.ast.core import Import
    >>> mpi = DottedName('pyccel', 'stdlib', 'parallel', 'mpi')
    >>> Import(mpi, 'mpi_init')
    Import(pyccel.stdlib.parallel.mpi, (mpi_init,))
    >>> Import(mpi, '*')
    Import(pyccel.stdlib.parallel.mpi, (*,))
    """

    def __new__(cls, fil, funcs=None):
        if not isinstance(fil, (str, DottedName)):
            raise TypeError('Expecting a string or DottedName')

        if funcs:
            if iterable(funcs):
                funcs = Tuple(*[Symbol(f) for f in funcs])
            elif not isinstance(funcs, (str, DottedName)):
                raise TypeError("Unrecognized funcs type: ", funcs)

        return Basic.__new__(cls, fil, funcs)

    @property
    def fil(self):
        return self._args[0]

    @property
    def funcs(self):
        return self._args[1]

class Load(Basic):
    """Similar to 'importlib' in python. In addition, we can also provide the
    functions we want to import.

    module: str, DottedName
        name of the module to load.

    funcs: str, list, tuple, Tuple
        a string representing the function to load, or a list of strings.

    as_lambda: bool
        load as a Lambda expression, if True

    nargs: int
        number of arguments of the function to load. (default = 1)

    Examples

    >>> from pyccel.ast.core import Load
    """

    def __new__(cls, module, funcs=None, as_lambda=False, nargs=1):
        if not isinstance(module, (str, DottedName, list, tuple, Tuple)):
            raise TypeError('Expecting a string or DottedName, given'
                            ' {0}'.format(type(module)))

        # see syntax
        if isinstance(module, str):
            module = module.replace('__', '.')

        if isinstance(module, (list, tuple, Tuple)):
            module = DottedName(*module)

        if funcs:
            if not isinstance(funcs, (str, DottedName, list, tuple, Tuple)):
                raise TypeError('Expecting a string or DottedName')

            if isinstance(funcs, str):
                funcs = [funcs]
            elif not isinstance(funcs, (list, tuple, Tuple)):
                raise TypeError('Expecting a string, list, tuple, Tuple')

        if not isinstance(as_lambda, (BooleanTrue, BooleanFalse, bool)):
            raise TypeError('Expecting a boolean, given {0}'.format(as_lambda))

        return Basic.__new__(cls, module, funcs, as_lambda, nargs)

    @property
    def module(self):
        return self._args[0]

    @property
    def funcs(self):
        return self._args[1]

    @property
    def as_lambda(self):
        return self._args[2]

    @property
    def nargs(self):
        return self._args[3]

    def execute(self):
        module = str(self.module)
        try:
            package = importlib.import_module(module)
        except:
            raise ImportError('could not import {0}'.format(module))

        ls = []
        for f in self.funcs:
            try:
                m = getattr(package, '{0}'.format(str(f)))
            except:
                raise ImportError('could not import {0}'.format(f))

            # TODO improve
            if self.as_lambda:
                args = []
                for i in range(0, self.nargs):
                    fi = Symbol('f{0}'.format(i))
                    args.append(fi)
                if len(args) == 1:
                    arg = args[0]
                    m = Lambda(arg, m(arg, evaluate=False))
                else:
                    m = Lambda(args, m(*args, evaluate=False))

            ls.append(m)

        return ls


# TODO: Should Declare have an optional init value for each var?


class Declare(Basic):
    """Represents a variable declaration in the code.

    dtype : DataType
        The type for the declaration.
    variable(s)
        A single variable or an iterable of Variables. If iterable, all
        Variables must be of the same type.
    intent: None, str
        one among {'in', 'out', 'inout'}
    value: Expr
        variable value

    Examples

    >>> from pyccel.ast.core import Declare, Variable
    >>> Declare('int', Variable('int', 'n'))
    Declare(NativeInteger(), (n,), None)
    >>> Declare('double', Variable('double', 'x'), intent='out')
    Declare(NativeDouble(), (x,), out)
    """

    def __new__(cls, dtype, variables, intent=None, value=None):
        if isinstance(dtype, str):
            dtype = datatype(dtype)
        elif not isinstance(dtype, DataType):
            raise TypeError("datatype must be an instance of DataType.")

        if not isinstance(variables, (list, tuple, Tuple)):
            variables = [variables]
        for var in variables:
            if not isinstance(var, Variable):
                raise TypeError("var must be of type Variable, given {0}".format(var))
            if var.dtype != dtype:
                raise ValueError("All variables must have the same dtype")
        variables = Tuple(*variables)

        if intent:
            if not(intent in ['in', 'out', 'inout']):
                raise ValueError("intent must be one among {'in', 'out', 'inout'}")
        return Basic.__new__(cls, dtype, variables, intent, value)

    @property
    def dtype(self):
        return self._args[0]

    @property
    def variables(self):
        return self._args[1]

    @property
    def intent(self):
        return self._args[2]

    @property
    def value(self):
        return self._args[3]

class Break(Basic):
    """Represents a break in the code."""
    pass

class Continue(Basic):
    """Represents a continue in the code."""
    pass

class Raise(Basic):
    """Represents a raise in the code."""
    pass

# TODO: improve with __new__ from Function and add example
class Random(Function):
    """
    Represents a 'random' number in the code.
    """
    # TODO : remove later
    def __str__(self):
        return "random"

    def __new__(cls, seed):
        return Basic.__new__(cls, seed)

    @property
    def seed(self):
        return self._args[0]


# TODO: improve with __new__ from Function and add example
class Len(Function):
    """
    Represents a 'len' expression in the code.
    """
    # TODO : remove later
    def __str__(self):
        return "len"

    def __new__(cls, rhs):
        return Basic.__new__(cls, rhs)

    @property
    def rhs(self):
        return self._args[0]

# TODO add example
class Shape(Function):
    """
    Represents a 'shape' expression in the code.
    """
    # TODO : remove later
    def __str__(self):
        return "shape"

    def __new__(cls, rhs):
        return Basic.__new__(cls, rhs)

    @property
    def rhs(self):
        return self._args[0]

# TODO: add example
class Min(Function):
    """Represents a 'min' expression in the code."""
    def __new__(cls, *args):
        return Basic.__new__(cls, *args)

# TODO: add example
class Max(Function):
    """Represents a 'max' expression in the code."""
    def __new__(cls, *args):
        return Basic.__new__(cls, *args)

# TODO: add example
class Mod(Function):
    """Represents a 'mod' expression in the code."""
    def __new__(cls, *args):
        return Basic.__new__(cls, *args)

# TODO: improve with __new__ from Function and add example
class Dot(Function):
    """
    Represents a 'dot' expression in the code.

    expr_l: variable
        first variable
    expr_r: variable
        second variable
    """
    def __new__(cls, expr_l, expr_r):
        return Basic.__new__(cls, expr_l, expr_r)

    @property
    def expr_l(self):
        return self.args[0]

    @property
    def expr_r(self):
        return self.args[1]

# TODO: treat as a Function
# TODO: add example
class Sign(Basic):

    def __new__(cls,expr):
        return Basic.__new__(cls, expr)

    @property
    def rhs(self):
        return self.args[0]

class Zeros(Basic):
    """Represents variable assignment using numpy.zeros for code generation.

    lhs : Expr
        Sympy object representing the lhs of the expression. These should be
        singular objects, such as one would use in writing code. Notable types
        include Symbol, MatrixSymbol, MatrixElement, and Indexed. Types that
        subclass these types are also supported.

    shape : int, list, tuple
        int or list of integers

    grid : Range, Tensor
        ensures a one-to-one representation of the array.

    Examples

    >>> from pyccel.ast.core import Variable, Zeros
    >>> n = Variable('int', 'n')
    >>> m = Variable('int', 'm')
    >>> x = Variable('int', 'x')
    >>> Zeros(x, (n,m))
    x := 0
    >>> y = Variable('bool', 'y')
    >>> Zeros(y, (n,m))
    y := False
    """
    # TODO improve in the spirit of assign
    def __new__(cls, lhs, shape=None, grid=None):
        lhs   = sympify(lhs)

        if shape:
            if isinstance(shape, list):
                # this is a correction. otherwise it is not working on LRZ
                if isinstance(shape[0], list):
                    shape = Tuple(*(sympify(i) for i in shape[0]))
                else:
                    shape = Tuple(*(sympify(i) for i in shape))
            elif isinstance(shape, int):
                shape = Tuple(sympify(shape))
            elif isinstance(shape,Len):
                shape = shape.str
            else:
                shape = shape

        if grid:
            if not isinstance(grid, (Range, Tensor, Variable)):
                raise TypeError('Expecting a Range, Tensor or a Variable object.')

        # Tuple of things that can be on the lhs of an assignment
        assignable = (Symbol, MatrixSymbol, MatrixElement, Indexed, Idx)
        if not isinstance(lhs, assignable):
            raise TypeError("Cannot assign to lhs of type %s." % type(lhs))

        return Basic.__new__(cls, lhs, shape, grid)

    def _sympystr(self, printer):
        sstr = printer.doprint
        return '{0} := {1}'.format(sstr(self.lhs), sstr(self.init_value))

    @property
    def lhs(self):
        return self._args[0]

    @property
    def shape(self):
        if self._args[1]:
            return self._args[1]
        else:
            ranges = self.grid.ranges
            sh = [r.size for r in ranges]
            return Tuple(*(i for i in sh))

    @property
    def grid(self):
        return self._args[2]

    @property
    def init_value(self):
        dtype = self.lhs.dtype
        if isinstance(dtype, NativeInteger):
            value = 0
        elif isinstance(dtype, NativeFloat):
            value = 0.0
        elif isinstance(dtype, NativeDouble):
            value = 0.0
        elif isinstance(dtype, NativeComplex):
            value = 0.0
        elif isinstance(dtype, NativeBool):
            value = BooleanFalse()
        else:
            raise TypeError('Unknown type')
        return value

class Ones(Zeros):
    """
    Represents variable assignment using numpy.ones for code generation.

    lhs : Expr
        Sympy object representing the lhs of the expression. These should be
        singular objects, such as one would use in writing code. Notable types
        include Symbol, MatrixSymbol, MatrixElement, and Indexed. Types that
        subclass these types are also supported.

    shape : int or list of integers

    Examples

    >>> from pyccel.ast.core import Variable, Ones
    >>> n = Variable('int', 'n')
    >>> m = Variable('int', 'm')
    >>> x = Variable('int', 'x')
    >>> Ones(x, (n,m))
    x := 1
    >>> y = Variable('bool', 'y')
    >>> Ones(y, (n,m))
    y := True
    """
    @property
    def init_value(self):
        dtype = self.lhs.dtype
        if isinstance(dtype, NativeInteger):
            value = 1
        elif isinstance(dtype, NativeFloat):
            value = 1.0
        elif isinstance(dtype, NativeDouble):
            value = 1.0
        elif isinstance(dtype, NativeComplex):
            value = 1.0
        elif isinstance(dtype, NativeBool):
            value = BooleanTrue()
        else:
            raise TypeError('Unknown type')
        return value

# TODO: add example
class Array(Basic):
    """Represents variable assignment using numpy.array for code generation.

    lhs : Expr
        Sympy object representing the lhs of the expression. These should be
        singular objects, such as one would use in writing code. Notable types
        include Symbol, MatrixSymbol, MatrixElement, and Indexed. Types that
        subclass these types are also supported.

    rhs : Expr
        Sympy object representing the rhs of the expression. These should be
        singular objects, such as one would use in writing code. Notable types
        include Symbol, MatrixSymbol, MatrixElement, and Indexed. Types that
        subclass these types are also supported.

    shape : int or list of integers
    """
    def __new__(cls, lhs,rhs,shape):
        lhs   = sympify(lhs)


        # Tuple of things that can be on the lhs of an assignment
        assignable = (Symbol, MatrixSymbol, MatrixElement, Indexed, Idx)
        if not isinstance(lhs, assignable):
            raise TypeError("Cannot assign to lhs of type %s." % type(lhs))
        if not isinstance(rhs, (list, ndarray)):
            raise TypeError("cannot assign rhs of type %s." % type(rhs))
        if not isinstance(shape, tuple):
            raise TypeError("shape must be of type tuple")


        return Basic.__new__(cls, lhs, rhs,shape)

    def _sympystr(self, printer):
        sstr = printer.doprint
        return '{0} := 0'.format(sstr(self.lhs))

    @property
    def lhs(self):
        return self._args[0]

    @property
    def rhs(self):
        return self._args[1]

    @property
    def shape(self):
        return self._args[2]

# TODO - add examples
class ZerosLike(Basic):
    """Represents variable assignment using numpy.zeros_like for code generation.

    lhs : Expr
        Sympy object representing the lhs of the expression. These should be
        singular objects, such as one would use in writing code. Notable types
        include Symbol, MatrixSymbol, MatrixElement, and Indexed. Types that
        subclass these types are also supported.

    rhs : Variable
        the input variable

    Examples

    >>> from sympy import symbols
    >>> from pyccel.ast.core import Zeros, ZerosLike
    >>> n,m,x = symbols('n,m,x')
    >>> y = Zeros(x, (n,m))
    >>> z = ZerosLike(y)
    """
    # TODO improve in the spirit of assign
    def __new__(cls, lhs, rhs):
        if isinstance(lhs, str):
            lhs = Symbol(lhs)
        # Tuple of things that can be on the lhs of an assignment
        assignable = (Symbol, MatrixSymbol, MatrixElement, \
                      Indexed, Idx, Variable)
        if not isinstance(lhs, assignable):
            raise TypeError("Cannot assign to lhs of type %s." % type(lhs))

        return Basic.__new__(cls, lhs, rhs)

    def _sympystr(self, printer):
        sstr = printer.doprint
        return '{0} := 0'.format(sstr(self.lhs))

    @property
    def lhs(self):
        return self._args[0]

    @property
    def rhs(self):
        return self._args[1]

    @property
    def init_value(self):
        def _native_init_value(dtype):
            if isinstance(dtype, NativeInteger):
                return 0
            elif isinstance(dtype, NativeFloat):
                return 0.0
            elif isinstance(dtype, NativeDouble):
                return 0.0
            elif isinstance(dtype, NativeComplex):
                return 0.0
            elif isinstance(dtype, NativeBool):
                return BooleanFalse()
            raise TypeError('Expecting a Native type, given {}'.format(dtype))

        _native_types = (NativeInteger, NativeFloat, NativeDouble,
                         NativeComplex, NativeBool)

        rhs = self.rhs
        if isinstance(rhs.dtype, _native_types):
            return _native_init_value(rhs.dtype)
        elif isinstance(rhs, (Variable, IndexedVariable)):
            return _native_init_value(rhs.dtype)
        elif isinstance(rhs, IndexedElement):
            return _native_init_value(rhs.base.dtype)
        else:
            raise TypeError('Unknown type for {name}, given '
                            '{dtype}'.format(dtype=type(rhs), name=rhs))

# TODO: treat as a function
class Print(Basic):
    """Represents a print function in the code.

    expr : sympy expr
        The expression to return.

    Examples

    >>> from sympy import symbols
    >>> from pyccel.ast.core import Print
    >>> n,m = symbols('n,m')
    >>> Print(('results', n,m))
    Print((results, n, m))
    """

    def __new__(cls, expr):
        if not isinstance(expr, list):
            expr = sympify(expr)
        return Basic.__new__(cls, expr)

    @property
    def expr(self):
        return self._args[0]

class Del(Basic):
    """Represents a memory deallocation in the code.

    variables : list, tuple
        a list of pyccel variables

    Examples

    >>> from pyccel.ast.core import Del, Variable
    >>> x = Variable('float', 'x', rank=2, shape=(10,2), allocatable=True)
    >>> Del([x])
    Del([x])
    """

    def __new__(cls, expr):
        # TODO: check that the variable is allocatable
        if not iterable(expr):
            expr = Tuple(expr)
        return Basic.__new__(cls, expr)

    @property
    def variables(self):
        return self._args[0]

class EmptyLine(Basic):
    """Represents a EmptyLine in the code.

    text : str
       the comment line

    Examples

    >>> from pyccel.ast.core import EmptyLine
    >>> EmptyLine()

    """

    def __new__(cls):
        return Basic.__new__(cls)

    def _sympystr(self, printer):
        return '\n'

class Comment(Basic):
    """Represents a Comment in the code.

    text : str
       the comment line

    Examples

    >>> from pyccel.ast.core import Comment
    >>> Comment('this is a comment')
    # this is a comment
    """

    def __new__(cls, text):
        return Basic.__new__(cls, text)

    @property
    def text(self):
        return self._args[0]

    def _sympystr(self, printer):
        sstr = printer.doprint
        return '# {0}'.format(sstr(self.text))

class SeparatorComment(Comment):
    """Represents a Separator Comment in the code.

    mark : str
        marker

    Examples

    >>> from pyccel.ast.core import SeparatorComment
    >>> SeparatorComment(n=40)
    # ........................................
    """

    def __new__(cls, n):
        text = "."*n
        return Comment.__new__(cls, text)


class AnnotatedComment(Basic):
    """Represents a Annotated Comment in the code.

    accel : str
       accelerator id. One among {'omp', 'acc'}

    txt: str
        statement to print

    Examples

    >>> from pyccel.ast.core import AnnotatedComment
    >>> AnnotatedComment('omp', 'parallel')
    AnnotatedComment(omp, parallel)
    """
    def __new__(cls, accel, txt):
        return Basic.__new__(cls, accel, txt)

    @property
    def accel(self):
        return self._args[0]

    @property
    def txt(self):
        return self._args[1]

class IndexedVariable(IndexedBase):
    """
    Represents an indexed variable, like x in x[i], in the code.

    Examples

    >>> from sympy import symbols, Idx
    >>> from pyccel.ast.core import IndexedVariable
    >>> A = IndexedVariable('A'); A
    A
    >>> type(A)
    <class 'pyccel.ast.core.IndexedVariable'>

    When an IndexedVariable object receives indices, it returns an array with named
    axes, represented by an IndexedElement object:

    >>> i, j = symbols('i j', integer=True)
    >>> A[i, j, 2]
    A[i, j, 2]
    >>> type(A[i, j, 2])
    <class 'pyccel.ast.core.IndexedElement'>

    The IndexedVariable constructor takes an optional shape argument.  If given,
    it overrides any shape information in the indices. (But not the index
    ranges!)

    >>> m, n, o, p = symbols('m n o p', integer=True)
    >>> i = Idx('i', m)
    >>> j = Idx('j', n)
    >>> A[i, j].shape
    (m, n)
    >>> B = IndexedVariable('B', shape=(o, p))
    >>> B[i, j].shape
    (m, n)

    **todo:** fix bug. the last result must be : (o,p)
    """

    def __new__(cls, label, shape=None, dtype=None, **kw_args):
        if dtype:
            if isinstance(dtype, str):
                dtype = datatype(dtype)
            elif not isinstance(dtype, DataType):
                raise TypeError("datatype must be an instance of DataType.")

        obj = IndexedBase.__new__(cls, label, shape=shape, **kw_args)
        obj._dtype = dtype
        return obj

    def __getitem__(self,*args):

        if self.shape and len(self.shape) != len(args):
            raise IndexException("Rank mismatch.")
        return IndexedElement(self,*args)

    @property
    def dtype(self):
        return self._dtype

    @property
    def name(self):
        return self._args[0]

    # TODO what about kw_args in __new__?
    def clone(self, name):
        cls = eval(self.__class__.__name__)

        return cls(name, shape=self.shape, dtype=self.dtype)


class IndexedElement(Indexed):
    """
    Represents a mathematical object with indices.

    Examples

    >>> from sympy import symbols, Idx
    >>> from pyccel.ast.core import IndexedVariable
    >>> i, j = symbols('i j', cls=Idx)
    >>> IndexedElement('A', i, j)
    A[i, j]

    It is recommended that ``IndexedElement`` objects be created via ``IndexedVariable``:

    >>> from pyccel.ast.core import IndexedElement
    >>> A = IndexedVariable('A')
    >>> IndexedElement('A', i, j) == A[i, j]
    False

    **todo:** fix bug. the last result must be : True
    """
    def __new__(cls, base, *args, **kw_args):
        from sympy.utilities.misc import filldedent
        from sympy.tensor.array.ndim_array import NDimArray
        from sympy.matrices.matrices import MatrixBase

        if not args:
            raise IndexException("Indexed needs at least one index.")
        if isinstance(base, (string_types, Symbol)):
            base = IndexedBase(base)
        elif not hasattr(base, '__getitem__') and not isinstance(base, IndexedBase):
            raise TypeError(filldedent("""
                Indexed expects string, Symbol, or IndexedBase as base."""))
        args = list(map(sympify, args))
        if isinstance(base, (NDimArray, collections.Iterable, Tuple, MatrixBase)) and all([i.is_number for i in args]):
            if len(args) == 1:
                return base[args[0]]
            else:
                return base[args]

        return Expr.__new__(cls, base, *args, **kw_args)

    @property
    def rank(self):
        """
        Returns the rank of the ``IndexedElement`` object.

        Examples

        >>> from sympy import Indexed, Idx, symbols
        >>> i, j, k, l, m = symbols('i:m', cls=Idx)
        >>> Indexed('A', i, j).rank
        2
        >>> q = Indexed('A', i, j, k, l, m)
        >>> q.rank
        5
        >>> q.rank == len(q.indices)
        True

        """
        n = 0
        for a in self.args[1:]:
            if not(isinstance(a, Slice)):
                n += 1
        return n

    @property
    def dtype(self):
        return self.base.dtype


class Concatinate(Basic):
    """Represents the String concatination operation.

    left : Symbol or string

    right : Symbol or string


    Examples

    >>> from sympy import symbols
    >>> from pyccel.ast.core import Concatinate
    >>> x = symbols('x')
    >>> Concatinate('some_string',x)
    some_string+x
    >>> Concatinate(None,x)
    x
    >>> Concatinate(x,None)
    x
    >>> Concatinate('some_string','another_string')
    'some_string' + 'another_string'
    """
    # TODO add step

    def __new__(cls, left, right):
        if isinstance(left,str):
           left = repr(left)
        if isinstance(right,str):
           right = repr(right)
        return Basic.__new__(cls, left, right)

    @property
    def left(self):
        return self._args[0]

    @property
    def right(self):
        return self._args[1]

    def _sympystr(self, printer):
        sstr = printer.doprint
        left = self.left
        right = self.right
        if left is None:
            return right

        if right is None:
            return left

        return '{0}+{1}'.format(left, right)

# TODO check that args are integers
class Slice(Basic):
    """Represents a slice in the code.

    start : Symbol or int
        starting index

    end : Symbol or int
        ending index

    Examples

    >>> from sympy import symbols
    >>> from pyccel.ast.core import Slice
    >>> m, n = symbols('m, n', integer=True)
    >>> Slice(m,n)
    m : n
    >>> Slice(None,n)
     : n
    >>> Slice(m,None)
    m :
    """
    # TODO add step

    def __new__(cls, start, end):
        return Basic.__new__(cls, start, end)

    @property
    def start(self):
        return self._args[0]

    @property
    def end(self):
        return self._args[1]

    def _sympystr(self, printer):
        sstr = printer.doprint
        if self.start is None:
            start = ''
        else:
            start = sstr(self.start)
        if self.end is None:
            end = ''
        else:
            end = sstr(self.end)
        return '{0} : {1}'.format(start, end)

class Assert(Basic):
    """Represents a assert statement in the code.

    test: Expr
        boolean expression to check

    Examples

    """
    def __new__(cls, test):
        if not isinstance(test, (bool, Relational, Boolean)):
            raise TypeError(
                "test %s is of type %s, but must be a Relational,"
                " Boolean, or a built-in bool." % (test, type(test)))

        return Basic.__new__(cls, test)

    @property
    def test(self):
        return self._args[0]

class Eval(Basic):
    """Basic class for eval instruction."""
    pass

class Pass(Basic):
    """Basic class for pass instruction."""
    pass

class Exit(Basic):
    """Basic class for exists."""
    pass

class ErrorExit(Exit):
    """Exist with error."""
    pass

class If(Basic):
    """Represents a if statement in the code.

    args :
        every argument is a tuple and
        is defined as (cond, expr) where expr is a valid ast element
        and cond is a boolean test.

    Examples

    >>> from sympy import Symbol
    >>> from pyccel.ast.core import Assign, If
    >>> n = Symbol('n')
    >>> If(((n>1), [Assign(n,n-1)]), (True, [Assign(n,n+1)]))
    If(((n>1), [Assign(n,n-1)]), (True, [Assign(n,n+1)]))
    """
    # TODO add step
    def __new__(cls, *args):
        # (Try to) sympify args first
        newargs = []
        for ce in args:
            cond = ce[0]
            if not isinstance(cond, (bool, Relational, Boolean)):
                raise TypeError(
                    "Cond %s is of type %s, but must be a Relational,"
                    " Boolean, or a built-in bool." % (cond, type(cond)))
            newargs.append(ce)

        return Basic.__new__(cls, *newargs)

# TODO: to improve
class Vector(Basic):
    """Represents variable assignment using a vector for code generation.

    lhs : Expr
        Sympy object representing the lhs of the expression. These should be
        singular objects, such as one would use in writing code. Notable types
        include Symbol, MatrixSymbol, MatrixElement, and Indexed. Types that
        subclass these types are also supported.

    starts : int or list of integers

    stops : int or list of integers

    Examples

    >>> from pyccel.ast.core import Vector
    """

    def __new__(cls, lhs, starts, stops):
        # ...
        lhs = sympify(lhs)
        # ...

        # Tuple of things that can be on the lhs of an assignment
        assignable = (Symbol, MatrixSymbol, MatrixElement, Indexed, Idx)
        if not isinstance(lhs, assignable):
            raise TypeError("Cannot assign to lhs of type %s." % type(lhs))

        return Basic.__new__(cls, lhs, starts, stops)

    @property
    def lhs(self):
        return self._args[0]

    @property
    def starts(self):
        return self._args[1]

    @property
    def stops(self):
        return self._args[2]

    @property
    def name(self):
        return str(self.lhs)

    @property
    def dtype(self):
        return NativeDouble()

# TODO: to improve
class Stencil(Basic):
    """Represents variable assignment using a stencil for code generation.

    lhs : Expr
        Sympy object representing the lhs of the expression. These should be
        singular objects, such as one would use in writing code. Notable types
        include Symbol, MatrixSymbol, MatrixElement, and Indexed. Types that
        subclass these types are also supported.

    starts : int or list of integers

    stops : int or list of integers

    pads : int or list of integers

    Examples

    >>> from pyccel.ast.core import Vector
    """

    def __new__(cls, lhs, starts, stops, pads):
        # ...
        lhs = sympify(lhs)
        # ...

        # Tuple of things that can be on the lhs of an assignment
        assignable = (Symbol, MatrixSymbol, MatrixElement, Indexed, Idx)
        if not isinstance(lhs, assignable):
            raise TypeError("Cannot assign to lhs of type %s." % type(lhs))

        return Basic.__new__(cls, lhs, starts, stops, pads)

    @property
    def lhs(self):
        return self._args[0]

    @property
    def starts(self):
        return self._args[1]

    @property
    def stops(self):
        return self._args[2]

    @property
    def pads(self):
        return self._args[3]

    @property
    def name(self):
        return str(self.lhs)

    @property
    def dtype(self):
        return NativeDouble()

class Header(Basic):
    pass

# TODO rename dtypes to arguments
class VariableHeader(Header):
    """Represents a variable header in the code.

    name: str
        variable name

    dtypes: tuple/list
        a list of datatypes. an element of this list can be str/DataType of a
        tuple (str/DataType, attr, allocatable)

    Examples

    """

    # TODO dtypes should be a dictionary (useful in syntax)
    def __new__(cls, name, dtypes):
        if not(iterable(dtypes)):
            raise TypeError("Expecting dtypes to be iterable.")

#        if isinstance(dtypes, str):
#            types.append((datatype(dtypes), []))
#        elif isinstance(dtypes, DataType):
#            types.append((dtypes, []))
#        elif isinstance(dtypes, (tuple, list)):
#            if not(len(dtypes) in [2, 3]):
#                raise ValueError("Expecting exactly 2 or 3 entries.")
#        else:
#            raise TypeError("Wrong element in dtypes.")

        return Basic.__new__(cls, name, dtypes)

    @property
    def name(self):
        return self._args[0]

    @property
    def dtypes(self):
        return self._args[1]

    def create_definition(self):
        """Returns a Variable."""
        raise NotImplementedError('TODO')

# TODO rename dtypes to arguments
class FunctionHeader(Header):
    """Represents function/subroutine header in the code.

    func: str
        function/subroutine name

    dtypes: tuple/list
        a list of datatypes. an element of this list can be str/DataType of a
        tuple (str/DataType, attr, allocatable)

    results: tuple/list
        a list of datatypes. an element of this list can be str/DataType of a
        tuple (str/DataType, attr, allocatable)

    kind: str
        'function' or 'procedure'. default value: 'function'

    Examples

    >>> from pyccel.ast.core import FunctionHeader
    >>> FunctionHeader('f', ['double'])
    FunctionHeader(f, [(NativeDouble(), [])])
    """

    # TODO dtypes should be a dictionary (useful in syntax)
    def __new__(cls, func, dtypes, results=None, kind='function'):
        func = str(func)

        if not(iterable(dtypes)):
            raise TypeError("Expecting dtypes to be iterable.")

        types = []
        for d in dtypes:
            if isinstance(d, str):
                types.append((datatype(d), []))
            elif isinstance(d, DataType):
                types.append((d, []))
            elif isinstance(d, (tuple, list)):
                if not(len(d) in [2, 3]):
                    raise ValueError("Expecting exactly 2 or 3 entries.")
                types.append(d)
            else:
                raise TypeError("Wrong element in dtypes.")

        r_types = []
        if results:
            if not(iterable(results)):
                raise TypeError("Expecting results to be iterable.")

            r_types = []
            for d in results:
                if isinstance(d, str):
                    r_types.append((datatype(d), []))
                elif isinstance(d, DataType):
                    r_types.append((d, []))
                elif isinstance(d, (tuple, list)):
                    if not(len(d) in [2, 3]):
                        raise ValueError("Expecting exactly 2 or 3 entries.")
                    r_types.append(d)
                else:
                    raise TypeError("Wrong element in r_types.")

        if not isinstance(kind, str):
            raise TypeError("Expecting a string for kind.")

        if not (kind in ['function', 'procedure']):
            raise ValueError("kind must be one among {'function', 'procedure'}")

        return Basic.__new__(cls, func, types, r_types, kind)

    @property
    def func(self):
        return self._args[0]

    @property
    def dtypes(self):
        return self._args[1]

    @property
    def results(self):
        return self._args[2]

    @property
    def kind(self):
        return self._args[3]

    def create_definition(self):
        """Returns a FunctionDef with empy body."""
        # TODO factorize what can be factorized

        name = str(self.func)

        body      = []
        cls_name  = None
        hide      = False
        kind      = self.kind
#        kind      = 'procedure'
        imports   = []

        # ... factorize the following 2 blocks
        args = []
        for i,d in enumerate(self.dtypes):
            datatype    = d[0]
            allocatable = d[2]

            rank = 0
            for a in d[1]:
                if isinstance(a, Slice) or a == ':':
                    rank += 1

            shape  = None

            arg_name = 'arg_{0}'.format(str(i))
            arg = Variable(datatype, arg_name,
                           allocatable=allocatable,
                           rank=rank,
                           shape=shape)
            args.append(arg)

        results = []
        for i,d in enumerate(self.results):
            datatype    = d[0]
            allocatable = d[2]

            rank = 0
            for a in d[1]:
                if isinstance(a, Slice) or a == ':':
                    rank += 1

            shape  = None

            result_name = 'result_{0}'.format(str(i))
            result = Variable(datatype, result_name,
                           allocatable=allocatable,
                           rank=rank,
                           shape=shape)
            results.append(result)
        # ...

        return FunctionDef(name, args, results, body,
                           local_vars=[],
                           global_vars=[],
                           cls_name=cls_name,
                           hide=hide,
                           kind=kind,
                           imports=imports)

class MethodHeader(FunctionHeader):
    """Represents method header in the code.

    name: iterable
        method name as a list/tuple

    dtypes: tuple/list
        a list of datatypes. an element of this list can be str/DataType of a
        tuple (str/DataType, attr)

    results: tuple/list
        a list of datatypes. an element of this list can be str/DataType of a
        tuple (str/DataType, attr)

    kind: str
        'function' or 'procedure'. default value: 'function'

    Examples

    >>> from pyccel.ast.core import MethodHeader
    >>> m = MethodHeader(('point', 'rotate'), ['double'])
    >>> m
    MethodHeader((point, rotate), [(NativeDouble(), [])], [])
    >>> m.name
    'point.rotate'
    """

    def __new__(cls, name, dtypes, results=None, kind='function'):
        if not isinstance(name, (list, tuple)):
            raise TypeError("Expecting a list/tuple of strings.")

        if not(iterable(dtypes)):
            raise TypeError("Expecting dtypes to be iterable.")

        types = []
        for d in dtypes:
            if isinstance(d, str):
                types.append((datatype(d), []))
            elif isinstance(d, DataType):
                types.append((d, []))
            elif isinstance(d, (tuple, list)):
                # commented because of 'star' attribut
                # TODO clean this later
#                if not(len(d) == 2):
#                    print '>> d = ', d
#                    raise ValueError("Expecting exactly two entries.")
                types.append(d)
            else:
                raise TypeError("Wrong element in dtypes.")

        r_types = []
        if results:
            if not(iterable(results)):
                raise TypeError("Expecting results to be iterable.")

            r_types = []
            for d in results:
                if isinstance(d, str):
                    r_types.append((datatype(d), []))
                elif isinstance(d, DataType):
                    r_types.append((d, []))
                elif isinstance(d, (tuple, list)):
                    if not(len(d) == 2):
                        raise ValueError("Expecting exactly two entries.")
                    r_types.append(d)
                else:
                    raise TypeError("Wrong element in r_types.")


        if not isinstance(kind, str):
            raise TypeError("Expecting a string for kind.")

        if not (kind in ['function', 'procedure']):
            raise ValueError("kind must be one among {'function', 'procedure'}")

        return Basic.__new__(cls, name, types, r_types, kind)

    @property
    def name(self):
        _name = self._args[0]
        if isinstance(_name, str):
            return _name
        else:
            return '.'.join(str(n) for n in _name)

    @property
    def dtypes(self):
        return self._args[1]

    @property
    def results(self):
        return self._args[2]

    @property
    def kind(self):
        return self._args[3]

class ClassHeader(Header):
    """Represents class header in the code.

    name: str
        class name

    options: str, list, tuple
        a list of options

    Examples

    >>> from pyccel.ast.core import ClassHeader
    >>> ClassHeader('Matrix', ('abstract', 'public'))
    ClassHeader(Matrix, (abstract, public))
    """

    def __new__(cls, name, options):
        if not(iterable(options)):
            raise TypeError("Expecting options to be iterable.")

        return Basic.__new__(cls, name, options)

    @property
    def name(self):
        return self._args[0]

    @property
    def options(self):
        return self._args[1]

numbers = []

def is_simple_assign(expr):
    if not isinstance(expr, Assign):
        return False

    assignable  = [Variable, IndexedVariable, IndexedElement]
    assignable += [sp_Integer, sp_Float]
    assignable = tuple(assignable)
    if isinstance(expr.rhs, assignable):
        return True
    else:
        return False

def is_valid_module(expr):
    _module_stmt = (Comment, FunctionDef, ClassDef, \
                    FunctionHeader, ClassHeader, MethodHeader, Import)

    if isinstance(expr, (tuple, list, Tuple)):
        is_module = True
        for stmt in expr:
            if not is_valid_module(stmt):
                is_module = False
                break
        return is_module
    elif isinstance(expr, _module_stmt):
        return True
    elif isinstance(expr, Assign):
        return is_simple_assign(expr)
    else:
        return False
# ...

# ...
def get_initial_value(expr, var):
    """Returns the first assigned value to var in the Expression expr.

    expr: Expression
        any AST valid expression

    var: str, Variable, DottedName, list, tuple
        variable name
    """
    # ...
    def is_None(expr):
        """Returns True if expr is None or Nil()."""
        return isinstance(expr, Nil) or (expr is None)
    # ...

    # ...
    if isinstance(var, str):
        return get_initial_value(expr, [var])

    elif isinstance(var, DottedName):
        return get_initial_value(expr, [str(var)])

    elif isinstance(var, Variable):
        return get_initial_value(expr, [var.name])

    elif not isinstance(var, (list, tuple)):
        raise TypeError('Expecting var to be str, list, tuple or Variable, '
                        'given {0}'.format(type(var)))
    # ...

    # ...
    if isinstance(expr, ValuedVariable):
        if expr.variable.name in var:
            return expr.value

    elif isinstance(expr, Variable):
        # expr.cls_base if of type ClassDef
        if expr.cls_base:
            return get_initial_value(expr.cls_base, var)

    elif isinstance(expr, Assign):
        if str(expr.lhs) in var:
            return expr.rhs

    elif isinstance(expr, FunctionDef):
        value = get_initial_value(expr.body, var)
        if not is_None(value):
            r = get_initial_value(expr.arguments, value)
            if 'self._linear' in var:
                print('>>>> ', var, value, r)
            if not (r is None):
                return r
        return value

    elif isinstance(expr, FunctionCall):
        return get_initial_value(expr.func, var)

    elif isinstance(expr, ConstructorCall):
        return get_initial_value(expr.func, var)

    elif isinstance(expr, (list, tuple, Tuple)):
        for i in expr:
            value = get_initial_value(i, var)
            # here we make a difference between None and Nil,
            # since the output of our function can be None
            if not (value is None):
                return value

    elif isinstance(expr, ClassDef):
        methods     = expr.methods_as_dict
        init_method = methods['__init__']
        return get_initial_value(init_method, var)
    # ...

    return Nil()
# ...

# ... TODO: improve and make it recursive
def get_iterable_ranges(it, var_name=None):
    """Returns ranges of an iterable object."""
    if isinstance(it, Variable):
        if it.cls_base is None:
            raise TypeError('iterable must be an iterable Variable object')

        # ...
        def _construct_arg_Range(name):
            if not isinstance(name, DottedName):
                raise TypeError('Expecting a DottedName, given '
                                ' {0}'.format(type(name)))

            if not var_name:
                return DottedName(it.name.name[0], name.name[1])
            else:
                return DottedName(var_name, name.name[1])
        # ...

        cls_base = it.cls_base

        if isinstance(cls_base, Range):
            if not isinstance(it.name, DottedName):
                raise TypeError('Expecting a DottedName, given '
                                ' {0}'.format(type(it.name)))

            args = []
            for i in [cls_base.start, cls_base.stop, cls_base.step]:
                if isinstance(i, (Variable, IndexedVariable)):
                    arg_name = _construct_arg_Range(i.name)
                    arg = i.clone(arg_name)
                elif isinstance(i, IndexedElement):
                    arg_name = _construct_arg_Range(i.base.name)
                    base    = i.base.clone(arg_name)
                    indices = i.indices
                    arg = base[indices]
                else:
                    raise TypeError('Wrong type, given {0}'.format(type(i)))
                args += [arg]

            return [Range(*args)]

        elif isinstance(cls_base, Tensor):
            if not isinstance(it.name, DottedName):
                raise TypeError('Expecting a DottedName, given '
                                ' {0}'.format(type(it.name)))
            # ...
            ranges = []
            for r in cls_base.ranges:
                ranges += get_iterable_ranges(r, var_name=str(it.name.name[0]))
            # ...

            return ranges

        params   = [str(i) for i in it.cls_parameters]
    elif isinstance(it, ConstructorCall):
        cls_base = it.this.cls_base

        # arguments[0] is 'self'
        # TODO must be improved in syntax, so that a['value'] is a sympy object
        args   = []
        kwargs = {}
        for a in it.arguments[1:]:
            if isinstance(a, dict):
                # we add '_' tp be conform with the private variables convention
                kwargs['{0}'.format(a['key'])] = a['value']
            else:
                args.append(a)

        # TODO improve
        params = args

#        for k,v in kwargs:
#            params.append(k)

    methods     = cls_base.methods_as_dict
    init_method = methods['__init__']

    args   = init_method.arguments[1:]
    args   = [str(i) for i in args]

    # ...
    it_method = methods['__iter__']
    targets = []
    starts = []
    for stmt in it_method.body:
        if isinstance(stmt, Assign):
            targets.append(stmt.lhs)
            starts.append(stmt.lhs)

    names = []
    for i in starts:
        if isinstance(i, IndexedElement):
            names.append(str(i.base))
        else:
            names.append(str(i))
    names = list(set(names))

    inits = {}
    for stmt in init_method.body:
        if isinstance(stmt, Assign):
            if str(stmt.lhs) in names:
                expr = stmt.rhs
                for a_old, a_new in zip(args, params):
                    dtype = datatype(stmt.rhs)
                    v_old = Variable(dtype, a_old)
                    if isinstance(a_new, (IndexedVariable, IndexedElement,
                                          str, Variable)):
                        v_new = Variable(dtype, a_new)
                    else:
                        v_new = a_new
                    expr = subs(expr, v_old, v_new)
                    inits[str(stmt.lhs)] = expr

    _starts = []
    for i in starts:
        if isinstance(i, IndexedElement):
            _starts.append(i.base)
        else:
            _starts.append(i)
    starts = [inits[str(i)] for i in _starts]

    # ...
    def _find_stopping_criterium(stmts):
        for stmt in stmts:
            if isinstance(stmt, If):
                if not(len(stmt.args) == 2):
                    raise ValueError('Wrong __next__ pattern')

                ct, et = stmt.args[0]
                cf, ef = stmt.args[1]

                for i in et:
                    if isinstance(i, Raise):
                        return cf

                for i in ef:
                    if isinstance(i, Raise):
                        return ct

                raise TypeError('Wrong type for __next__ pattern')

        return None
    # ...

    # ...
    def doit(expr, targets):
        if isinstance(expr, Relational):
            if (str(expr.lhs) in targets) and (expr.rel_op in ['<', '<=']):
                return expr.rhs
            elif (str(expr.rhs) in targets) and (expr.rel_op in ['>', '>=']):
                return expr.lhs
            else:
                return None
        elif isinstance(expr, And):
            return [doit(a, targets) for a in expr.args]
        else:
            raise TypeError('Expecting And logical expression.')
    # ...

    # ...
    next_method = methods['__next__']
    ends = []
    cond = _find_stopping_criterium(next_method.body)
    # TODO treate case of cond with 'and' operation
    # TODO we should avoid using str
    #      must change target from DottedName to Variable
    targets = [str(i) for i in targets]
    ends    = doit(cond, targets)

    # TODO not use str
    if not isinstance(ends, (list, tuple)):
        ends = [ends]

    names = []
    for i in ends:
        if isinstance(i, IndexedElement):
            names.append(str(i.base))
        else:
            names.append(str(i))
    names = list(set(names))

    inits = {}
    for stmt in init_method.body:
        if isinstance(stmt, Assign):
            if str(stmt.lhs) in names:
                expr = stmt.rhs
                for a_old, a_new in zip(args, params):
                    dtype = datatype(stmt.rhs)
                    v_old = Variable(dtype, a_old)
                    if isinstance(a_new, (IndexedVariable, IndexedElement,
                                          str, Variable)):
                        v_new = Variable(dtype, a_new)
                    else:
                        v_new = a_new
                    expr = subs(expr, v_old, v_new)
                    inits[str(stmt.lhs)] = expr

    _ends = []
    for i in ends:
        if isinstance(i, IndexedElement):
            _ends.append(i.base)
        else:
            _ends.append(i)
    ends = [inits[str(i)] for i in _ends]
    # ...

    # ...
    if not(len(ends) == len(starts)):
        raise ValueError('wrong number of starts/ends')
    # ...

    return [Range(s, e, 1) for s,e in zip(starts, ends)]
# ...

def builtin_function(expr, args=None):
    """Returns a builtin-function call applied to given arguments."""
    if not(isinstance(expr, Function) or isinstance(expr, str)):
        raise TypeError('Expecting a string or a Function class')

    if isinstance(expr, Function):
        name = str(type(expr).__name__)

    if isinstance(expr, str):
        name = expr

    if name == 'range':
        return Range(*args)

    return None<|MERGE_RESOLUTION|>--- conflicted
+++ resolved
@@ -366,7 +366,6 @@
         # TODO to be improved when handling classes
         lhs = self.lhs
         rhs = self.rhs
-<<<<<<< HEAD
         if isinstance(lhs, Variable):
             return isinstance(lhs.dtype, NativeSymbol)
         elif isinstance(lhs, Symbol):
@@ -378,15 +377,6 @@
                 return True
 
         return False
-=======
-        if isinstance(lhs,Variable) and isinstance(rhs,Variable):
-            return False
-        cond = isinstance(rhs, Range)
-        cond = cond or isinstance(rhs, Symbol)
-        cond = cond and isinstance(lhs, Symbol)
-        return cond
->>>>>>> 8171ae4d
-
 
 class AliasAssign(Basic):
     """Represents aliasing for code generation. An alias is any statement of the
