#------------------------------------------------------------------------------------------#
# This file is part of Pyccel which is released under MIT License. See the LICENSE file or #
# go to https://github.com/pyccel/pyccel/blob/master/LICENSE for full license details.     #
#------------------------------------------------------------------------------------------#

import math

<<<<<<< HEAD
from pyccel.ast.basic     import PyccelAstNode
from pyccel.ast.variable  import Constant
=======
from pyccel.ast.internals import PyccelInternalFunction
from pyccel.ast.core      import Constant
>>>>>>> 6a2b3be9
from pyccel.ast.datatypes import (NativeInteger, NativeBool, NativeReal,
                                  default_precision)

__all__ = (
    'math_constants',
    'math_functions',
    # ---
    'MathFunctionBase',
    'MathFunctionFloat',
    'MathFunctionInt',
    'MathFunctionBool',
    # ---
    'MathAcos',
    'MathAcosh',
    'MathAsin',
    'MathAsinh',
    'MathAtan',
    'MathAtan2',
    'MathAtanh',
    'MathCopysign',
    'MathCos',
    'MathCosh',
    'MathDegrees',
    'MathErf',
    'MathErfc',
    'MathExp',
    'MathExpm1',
    'MathFabs',
    'MathFmod',
    'MathFsum',
    'MathGamma',
    'MathHypot',
    'MathLdexp',
    'MathLgamma',
    'MathLog',
    'MathLog10',
    'MathLog1p',
    'MathLog2',
    'MathPow',
    'MathRadians',
    'MathSin',
    'MathSinh',
    'MathSqrt',
    'MathTan',
    'MathTanh',
    'MathRemainder',
    # ---
    'MathCeil',
    'MathFactorial',
    'MathFloor',
    'MathGcd',
    'MathLcm',
    'MathTrunc',
    # ---
    'MathIsclose',
    'MathIsfinite',
    'MathIsinf',
    'MathIsnan',
    # ---
    'MathFrexp', # TODO
    'MathModf',  # TODO
)

#==============================================================================
# Constants
#==============================================================================
math_constants = {
    'e'  : Constant('real', 'e'  , value=math.e  ),
    'pi' : Constant('real', 'pi' , value=math.pi ),
    'inf': Constant('real', 'inf', value=math.inf),
    'nan': Constant('real', 'nan', value=math.nan),
    'tau': Constant('real', 'tau', value=2.*math.pi),
}

#==============================================================================
# Base classes
#==============================================================================
class MathFunctionBase(PyccelInternalFunction):
    """Abstract base class for the Math Functions"""
    _shape = ()
    _rank  = 0

class MathFunctionFloat(MathFunctionBase):
    _dtype = NativeReal()
    _precision = default_precision['real']

class MathFunctionInt(MathFunctionBase):
    _dtype = NativeInteger()
    _precision = default_precision['integer']

class MathFunctionBool(MathFunctionBase):
    _dtype = NativeBool()
    _precision = default_precision['bool']

#==============================================================================
# Functions that return one value
#==============================================================================

# Floating-point result
class MathAcos    (MathFunctionFloat): pass
class MathAcosh   (MathFunctionFloat): pass
class MathAsin    (MathFunctionFloat): pass
class MathAsinh   (MathFunctionFloat): pass
class MathAtan    (MathFunctionFloat): pass
class MathAtan2   (MathFunctionFloat): pass
class MathAtanh   (MathFunctionFloat): pass
class MathCopysign(MathFunctionFloat): pass
class MathCos     (MathFunctionFloat): pass
class MathCosh    (MathFunctionFloat): pass
class MathErf     (MathFunctionFloat): pass
class MathErfc    (MathFunctionFloat): pass
class MathExp     (MathFunctionFloat): pass
class MathExpm1   (MathFunctionFloat): pass
class MathFabs    (MathFunctionFloat): pass
class MathFmod    (MathFunctionFloat): pass
class MathFsum    (MathFunctionFloat): pass
class MathGamma   (MathFunctionFloat): pass
class MathHypot   (MathFunctionFloat): pass
class MathLdexp   (MathFunctionFloat): pass
class MathLgamma  (MathFunctionFloat): pass
class MathLog     (MathFunctionFloat): pass
class MathLog10   (MathFunctionFloat): pass
class MathLog1p   (MathFunctionFloat): pass
class MathLog2    (MathFunctionFloat): pass
class MathPow     (MathFunctionFloat): pass
class MathSin     (MathFunctionFloat): pass
class MathSinh    (MathFunctionFloat): pass
class MathSqrt    (MathFunctionFloat): pass
class MathTan     (MathFunctionFloat): pass
class MathTanh    (MathFunctionFloat): pass
class MathRemainder (MathFunctionFloat): pass

class MathRadians (MathFunctionFloat):
    """Represent a call to the radians function in the Math library"""
class MathDegrees (MathFunctionFloat):
    """Represent a call to the degrees function in the Math library"""

# Integer result
class MathFactorial(MathFunctionInt):
    """Represent a call to the factorial function in the Math library"""
class MathGcd      (MathFunctionInt):
    """Represent a call to the gcd function in the Math library"""
class MathLcm      (MathFunctionInt):
    """Represent a call to the lcm function in the Math library"""

class MathCeil     (MathFunctionInt): pass
class MathFloor    (MathFunctionInt): pass
class MathTrunc    (MathFunctionInt): pass

# Boolean result
class MathIsclose (MathFunctionBool): pass
class MathIsfinite(MathFunctionBool): pass
class MathIsinf   (MathFunctionBool): pass
class MathIsnan   (MathFunctionBool): pass

#==============================================================================
# Functions that return two values
#==============================================================================

# TODO
class MathFrexp(MathFunctionBase):
    """
    frexp(x)

    Return the mantissa and exponent of x, as pair (m, e).
    m is a float and e is an int, such that x = m * 2.**e.
    If x is 0, m and e are both 0.  Else 0.5 <= abs(m) < 1.0.
    """

# TODO
class MathModf(MathFunctionBase):
    """
    modf(x)

    Return the fractional and integer parts of x.  Both results carry the sign
    of x and are floats.
    """

#==============================================================================
# Dictionary to map math functions to classes above
#==============================================================================

_base_classes = (
    'MathFunctionBase',
    'MathFunctionFloat',
    'MathFunctionInt',
    'MathFunctionBool'
)

math_functions = {}
for k, v in globals().copy().items():
    if k.startswith('Math') and (k not in _base_classes):
        name = k[4:].lower()
        math_functions[name] = v<|MERGE_RESOLUTION|>--- conflicted
+++ resolved
@@ -5,13 +5,8 @@
 
 import math
 
-<<<<<<< HEAD
-from pyccel.ast.basic     import PyccelAstNode
 from pyccel.ast.variable  import Constant
-=======
 from pyccel.ast.internals import PyccelInternalFunction
-from pyccel.ast.core      import Constant
->>>>>>> 6a2b3be9
 from pyccel.ast.datatypes import (NativeInteger, NativeBool, NativeReal,
                                   default_precision)
 
