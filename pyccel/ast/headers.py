# coding: utf-8

# TODO must use Header.__new__ rather than Basic.__new__

from sympy.utilities.iterables import iterable
from sympy.core import Symbol
from sympy import sympify, Tuple

from ..errors.errors import Errors
from ..errors.messages import TEMPLATE_IN_UNIONTYPE
from .core import Basic
from .core import Variable
from .core import ValuedArgument, ValuedVariable
from .core import FunctionDef, Interface, FunctionAddress
from .core import DottedName, DottedVariable
from .datatypes import datatype, DataTypeFactory, UnionType
from .macros import Macro, MacroShape, construct_macro
from .core import local_sympify

__all__ = (
    'ClassHeader',
    'FunctionHeader',
    'Header',
    'InterfaceHeader',
    'MacroFunction',
    'MacroVariable',
    'MetaVariable',
    'MethodHeader',
    'VariableHeader',
)

#==============================================================================
errors = Errors()

#==============================================================================
class Header(Basic):
    pass

#==============================================================================
class MetaVariable(Header):
    """Represents the MetaVariable."""

    def __new__(cls, name, value):
        if not isinstance(name, str):
            raise TypeError('name must be of type str')

        # TODO check value

        return Basic.__new__(cls, name, value)

    @property
    def name(self):
        return self._args[0]

    @property
    def value(self):
        return self._args[1]

#==============================================================================
# TODO rename dtypes to arguments
class VariableHeader(Header):
    """Represents a variable header in the code.

    name: str
        variable name

    dtypes: dict
        a dictionary for typing

    Examples

    """

    # TODO dtypes should be a dictionary (useful in syntax)
    def __new__(cls, name, dtypes):
        if not(isinstance(dtypes, dict)):
            raise TypeError("Expecting dtypes to be a dict.")

        return Basic.__new__(cls, name, dtypes)

    @property
    def name(self):
        return self._args[0]

    @property
    def dtypes(self):
        return self._args[1]

    def __reduce_ex__(self, i):
        """ Used by pickle to create an object of this class.

          Parameters
          ----------

          i : int
           protocol

          Results
          -------

          out : tuple
           A tuple of two elements
           a callablle that can be called
           to create the initial version of the object
           and its arguments
           """
        return (self.__class__, self.args)

#==============================================================================
class Template(Header):
    """Represents a template.

    Parameters
    ----------
    name: str
        The name of the template.

    args: iterable
        The types the template represents

    Examples
    --------
    >>> from pyccel.ast.headers import Template
    >>> d_var0 = {'datatype': 'int', 'rank': 0, 'allocatable': False, 'is_pointer':False,\
    >>>        'precision': 8, 'is_func': False, 'is_const': False}
    >>> d_var1 = {'datatype': 'int', 'rank': 0, 'allocatable': False, 'is_pointer':False,\
    >>>        'precision': 8, 'is_func': False, 'is_const': False}
    >>> T = Template('T', [d_var0, d_var1])
    """

    def __new__(cls, *args, **kwargs):
        return Basic.__new__(cls)

    def __init__(self, name, args):
        Header.__init__(self)
        self._name = name
        self._args = args

    @property
    def name(self):
        "The name of the template."
        return self._name

    @property
    def args(self):
        "Types the template represents."
        return self._args

#==============================================================================
class FunctionHeader(Header):
    """Represents function/subroutine header in the code.

    Parameters
    ----------
    name: str
        function/subroutine name

    dtypes: tuple/list
        a list of datatypes. an element of this list can be str/DataType of a
        tuple (str/DataType, attr, allocatable)

    results: tuple/list
        a list of datatypes. an element of this list can be str/DataType of a
        tuple (str/DataType, attr, allocatable)

    kind: str
        'function' or 'procedure'. default value: 'function'

    is_static: bool
        True if we want to pass arrays in bind(c) mode. every argument of type
        array will be preceeded by its shape, the later will appear in the
        argument declaration. default value: False

    Examples
    --------

    >>> from pyccel.ast.core import FunctionHeader
    >>> FunctionHeader('f', ['double'])
    FunctionHeader(f, [(NativeDouble(), [])])
    """

    # TODO dtypes should be a dictionary (useful in syntax)
    def __new__(cls, name, dtypes,
                results=None,
                kind='function',
                is_static=False):
        name = str(name)
        if not(iterable(dtypes)):
            raise TypeError("Expecting dtypes to be iterable.")

        if results:
            if not(iterable(results)):
                raise TypeError("Expecting results to be iterable.")

        if not isinstance(kind, str):
            raise TypeError("Expecting a string for kind.")

        if kind not in ['function', 'procedure']:
            raise ValueError("kind must be one among {'function', 'procedure'}")

        if not isinstance(is_static, bool):
            raise TypeError('is_static must be a boolean')

        return Basic.__new__(cls, name, dtypes, results, kind, is_static)

    @property
    def name(self):
        return self._args[0]

    @property
    def dtypes(self):
        return self._args[1]

    @property
    def results(self):
        return self._args[2]

    @property
    def kind(self):
        return self._args[3]

    @property
    def is_static(self):
        return self._args[4]

    def create_definition(self, templates = ()):
        """Returns a FunctionDef with empy body."""
        # TODO factorize what can be factorized
        from itertools import product

        name = str(self.name)

        body      = []
        cls_name  = None
        hide      = False
        kind      = self.kind
        is_static = self.is_static
        imports   = []
        funcs = []
        dtypes = []

        def build_argument(var_name, dc):
            #Constructs an argument variable from a dictionary.
            dtype    = dc['datatype']
            allocatable = dc['allocatable']
            is_pointer = dc['is_pointer']
            precision = dc['precision']
            rank = dc['rank']
            is_const = dc['is_const']

            order = None
            shape = None
            if rank >1:
                order = dc['order']

            if isinstance(dtype, str):
                try:
                    dtype = datatype(dtype)
                except ValueError:
                    dtype = DataTypeFactory(str(dtype), ("_name"))()
            var = Variable(dtype, var_name,
                        allocatable=allocatable, is_pointer=is_pointer, is_const=is_const,
                        rank=rank, shape=shape ,order = order, precision = precision,
                        is_argument=True)
            return var

        def process_template(signature, Tname, d_type):
            #Replaces templates named Tname inside signature, with the given type.
            new_sig = tuple(d_type if 'datatype' in t and t['datatype'] == Tname\
                    else t for t in signature)
            return new_sig

        def find_templates(signature, templates):
            #Creates a dictionary of only used templates in signature.
            new_templates = {d_type['datatype']:templates[d_type['datatype']]\
                    for d_type in signature\
                    if 'datatype' in d_type and d_type['datatype'] in templates}
            return new_templates

        for i in self.dtypes:
            if isinstance(i, UnionType):
                for d_type in i.args:
                    if d_type['datatype'] in templates:
                        errors.report(TEMPLATE_IN_UNIONTYPE,
                                symbol=self.name,
                                severity='error')
                dtypes += [i.args]
            elif isinstance(i, dict):
                dtypes += [[i]]
            else:
                raise TypeError('element must be of type UnionType or dict')

        #TODO: handle the case of functions arguments

        signatures = list(product(*dtypes))
        new_templates = find_templates(signatures[0], templates)

        for tmplt in new_templates:
            signatures = tuple(process_template(s, tmplt, d_type)\
                    for s in signatures for d_type in new_templates[tmplt].args)

        for args_ in signatures:
            args = []
            for i, d in enumerate(args_):
                # TODO  handle function as argument, which itself has a function argument
                if (d['is_func']):
                    decs = []
                    results = []
                    for dc in d['decs']:
                        var = build_argument('', dc)
                        decs.append(var)
                    for dc in d['results']:
                        var = build_argument('', dc)
                        results.append(var)
                    arg_name = 'arg_{0}'.format(str(i))
                    arg = FunctionAddress(arg_name, decs, results, [])

                else:
                    arg_name = 'arg_{0}'.format(str(i))
                    arg = build_argument(arg_name, d)
                args.append(arg)

            # ... factorize the following 2 blocks
            results = []
            for i,d_var in enumerate(self.results):
                is_func = d_var.pop('is_func')
                dtype = d_var.pop('datatype')
                var = Variable(dtype, 'res_{}'.format(i), **d_var)
                results.append(var)
                # we put back dtype otherwise macro will crash when it tries to
                # call create_definition
                d_var['datatype'] = dtype
                d_var['is_func'] = is_func

            func= FunctionDef(name, args, results, body,
                             local_vars=[],
                             global_vars=[],
                             cls_name=cls_name,
                             hide=hide,
                             kind=kind,
                             is_static=is_static,
                             imports=imports,
                             is_header=True)
            funcs += [func]

        return funcs

    def to_static(self):
        """returns a static function header. needed for bind(c)"""
        return FunctionHeader(self.name,
                              self.dtypes,
                              self.results,
                              self.kind,
                              True)

    def vectorize(self,index):
        """ add a dimension to one of the arguments specified by it's position"""
        types = self.dtypes
        types[index]['rank'] += 1
        types[index]['allocatable'] = True
        return FunctionHeader(self.name,
                              types,
                              self.results,
                              self.kind,
                              self.is_static)

<<<<<<< HEAD
    def __reduce_ex__(self, i):

        """ Used by pickle to create an object of this class.

          Parameters
          ----------

          i : int
           protocol

          Results
          -------

          out : tuple
           A tuple of two elements
           a callablle function that can be called
           to create the initial version of the object
           and its arguments
           """

        args = (self.func,
            self.dtypes,
            self.results,
            self.kind,
            self.is_static,)
        return (self.__class__, args)
=======
    def __getnewargs__(self):
        """used for Pickling self."""
        args = (self.name,
                self.dtypes,
                self.results,
                self.kind,
                self.is_static,)
        return args
>>>>>>> 2d179b11

#==============================================================================
# TODO to be improved => use FunctionHeader
class MethodHeader(FunctionHeader):
    """Represents method header in the code.

    name: iterable
        method name as a list/tuple

    dtypes: tuple/list
        a list of datatypes. an element of this list can be str/DataType of a
        tuple (str/DataType, attr)

    results: tuple/list
        a list of datatypes. an element of this list can be str/DataType of a
        tuple (str/DataType, attr)

    kind: str
        'function' or 'procedure'. default value: 'function'

    is_static: bool
        True if we want to pass arrays in bind(c) mode. every argument of type
        array will be preceeded by its shape, the later will appear in the
        argument declaration. default value: False

    Examples

    >>> from pyccel.ast.core import MethodHeader
    >>> m = MethodHeader(('point', 'rotate'), ['double'])
    >>> m
    MethodHeader((point, rotate), [(NativeDouble(), [])], [])
    >>> m.name
    'point.rotate'
    """

    def __new__(cls, name, dtypes, results=None, kind='function', is_static=False):
        if not isinstance(name, (list, tuple)):
            raise TypeError("Expecting a list/tuple of strings.")

        if not(iterable(dtypes)):
            raise TypeError("Expecting dtypes to be iterable.")

        for d in dtypes:
            if not isinstance(d, UnionType) and not isinstance(d, dict):
                raise TypeError("Wrong element in dtypes.")

        for d in results:
            if not isinstance(d, UnionType):
                raise TypeError("Wrong element in dtypes.")


        if not isinstance(kind, str):
            raise TypeError("Expecting a string for kind.")

        if kind not in ['function', 'procedure']:
            raise ValueError("kind must be one among {'function', 'procedure'}")

        if not isinstance(is_static, bool):
            raise TypeError('is_static must be a boolean')

        return Basic.__new__(cls, name, dtypes, results, kind, is_static)

    @property
    def name(self):
        _name = self._args[0]
        if isinstance(_name, str):
            return _name
        else:
            return '.'.join(str(n) for n in _name)

    @property
    def dtypes(self):
        return self._args[1]

    @property
    def results(self):
        return self._args[2]

    @property
    def kind(self):
        return self._args[3]

    @property
    def is_static(self):
        return self._args[4]

#==============================================================================
class ClassHeader(Header):
    """Represents class header in the code.

    name: str
        class name

    options: str, list, tuple
        a list of options

    Examples

    >>> from pyccel.ast.core import ClassHeader
    >>> ClassHeader('Matrix', ('abstract', 'public'))
    ClassHeader(Matrix, (abstract, public))
    """

    def __new__(cls, name, options):
        if not(iterable(options)):
            raise TypeError("Expecting options to be iterable.")

        return Basic.__new__(cls, name, options)

    @property
    def name(self):
        return self._args[0]

    @property
    def options(self):
        return self._args[1]

#==============================================================================
# TODO must extend Header rather than Basic
class InterfaceHeader(Basic):

    def __new__(cls, name, funcs):
        if not isinstance(name,str):
            raise TypeError('name should of type str')
        if not all([isinstance(i, str) for i in funcs]):
            raise TypeError('functions name must be of type str')
        return Basic.__new__(cls, name, funcs)


    @property
    def name(self):
        return self._args[0]

    @property
    def funcs(self):
        return self._args[1]

#==============================================================================
class MacroFunction(Header):
    """."""

    def __new__(cls, name, args, master, master_args, results=None):
        if not isinstance(name, (str, Symbol)):
            raise TypeError('name must be of type str or Symbol')

        # master can be a string or FunctionDef
        if not isinstance(master, (str, FunctionDef, Interface)):
            raise ValueError('Expecting a master name of FunctionDef')

        if not(results is None):
            results = [sympify(a, locals=local_sympify) for a in results]

        return Basic.__new__(cls, name, args, master, master_args, results)

    @property
    def name(self):
        return self._args[0]

    @property
    def arguments(self):
        return self._args[1]

    @property
    def master(self):
        return self._args[2]

    @property
    def master_arguments(self):
        return self._args[3]

    @property
    def results(self):
        return self._args[4]

    # TODO: must be moved to annotation, once we add AliasVariables
    #       this is needed if we have to create a pointer or allocate a new
    #       variable to store the result
    def apply(self, args, results=None):
        """returns the appropriate arguments."""
        d_arguments = {}

        if len(args) > 0:

            sorted_args   = []
            unsorted_args = []
            j = -1
            for ind, i in enumerate(args):
                if not isinstance(i, ValuedArgument):
                    sorted_args.append(i)
                else:
                    j=ind
                    break
            if j>0:
                unsorted_args = args[j:]
                for i in unsorted_args:
                    if not isinstance(i, ValuedVariable):
                        raise ValueError('variable not allowed after an optional argument')

            for i in self.arguments[len(sorted_args):]:
                if not isinstance(i, ValuedVariable):
                    raise ValueError('variable not allowed after an optional argument')

            for arg,val in zip(self.arguments[:len(sorted_args)],sorted_args):
                if not isinstance(arg, Tuple):
                    d_arguments[arg.name] = val
                else:
                    if not isinstance(val, (list, Tuple,tuple)):
                        val = [val]
                    #TODO improve add more checks and generalize
                    if len(val)>len(arg):
                        raise ValueError('length mismatch of argument and its value ')
                    elif len(val)<len(arg):
                        for val_ in arg[len(val):]:
                            if isinstance(val_, ValuedVariable):
                                val +=Tuple(val_.value,)
                            else:
                                val +=Tuple(val_)

                    for arg_,val_ in zip(arg,val):
                        d_arguments[arg_.name] = val_

            d_unsorted_args = {}
            for arg in self.arguments[len(sorted_args):]:
                d_unsorted_args[arg.name] = arg.value

            for arg in unsorted_args:
                if arg.name in d_unsorted_args.keys():
                    d_unsorted_args[arg.name] = arg.value
                else:
                    raise ValueError('Unknown valued argument')
            d_arguments.update(d_unsorted_args)
            for i, arg in d_arguments.items():
                if isinstance(arg, Macro):
                    d_arguments[i] = construct_macro(arg.name,
                                      d_arguments[arg.argument.name])
                    if isinstance(arg, MacroShape):
                        d_arguments[i]._index = arg.index


        d_results = {}
        if not(results is None) and not(self.results is None):
            for (r_macro, r) in zip(self.results, results):
                # TODO improve name for other Nodes
                d_results[r_macro.name] = r
        # ...

        # ... initialize new args with None
        newargs = [None]*len(self.master_arguments)
        # ...
        argument_keys = d_arguments.keys()
        result_keys = d_results.keys()
        for i,arg in enumerate(self.master_arguments):

            if isinstance(arg, Symbol):
                if arg.name in argument_keys:
                    new = d_arguments[arg.name]
                    if isinstance(new, Symbol) and new.name in result_keys:
                        new = d_results[new.name]

                elif arg.name in result_keys:
                    new = d_results[arg.name]
                else:
                    new = arg
               #TODO uncomment later
               #     raise ValueError('Unknown variable name')
            elif isinstance(arg, Macro):
                if arg.argument.name in argument_keys:
                    new = d_arguments[arg.argument.name]
                    if isinstance(new, Symbol) and new.name in result_keys:
                        new = d_results[new.name]
                elif arg.argument.name in result_keys:
                    new = d_results[arg.argument.name]
                else:
                    raise ValueError('Unkonwn variable name')

                new = construct_macro(arg.name, new)
                if isinstance(arg, MacroShape):
                    new._index = arg.index

            newargs[i] = new
        return newargs

#==============================================================================
class MacroVariable(Header):
    """."""

    def __new__(cls, name,  master):
        if not isinstance(name, (str, Symbol, DottedName)):
            raise TypeError('name must be of type str or DottedName')


        if not isinstance(master, (str, Variable, DottedVariable)):
            raise ValueError('Expecting a master name of Variable')


        return Basic.__new__(cls, name, master)


    @property
    def name(self):
        return self._args[0]

    @property
    def master(self):
        return self._args[1]<|MERGE_RESOLUTION|>--- conflicted
+++ resolved
@@ -364,7 +364,6 @@
                               self.kind,
                               self.is_static)
 
-<<<<<<< HEAD
     def __reduce_ex__(self, i):
 
         """ Used by pickle to create an object of this class.
@@ -391,16 +390,7 @@
             self.kind,
             self.is_static,)
         return (self.__class__, args)
-=======
-    def __getnewargs__(self):
-        """used for Pickling self."""
-        args = (self.name,
-                self.dtypes,
-                self.results,
-                self.kind,
-                self.is_static,)
-        return args
->>>>>>> 2d179b11
+
 
 #==============================================================================
 # TODO to be improved => use FunctionHeader
