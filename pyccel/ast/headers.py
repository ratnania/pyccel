--- conflicted
+++ resolved
@@ -189,7 +189,6 @@
         for args_ in product(*dtypes):
             args = []
             for i, d in enumerate(args_):
-<<<<<<< HEAD
                 if (d['isfunc']):
                     dtype    = d['ret_datatype']
                     allocatable = d['ret_allocatable']
@@ -229,51 +228,24 @@
                     is_pointer = d['is_pointer']
                     precision = d['precision']
                     rank = d['rank']
+
                     order = None
                     shape = None
-                    if rank > 1:
+                    if rank >1:
                         order = d['order']
-                
+
                     if isinstance(dtype, str):
-                        #here we check the types in the decorators
                         try:
                             dtype = datatype(dtype)
                         except ValueError:
                             #TODO check if it's a class type before
                             dtype =  DataTypeFactory(str(dtype), ("_name"))()
                             is_pointer = True
-
                     arg_name = 'arg_{0}'.format(str(i))
-
                     arg = Variable(dtype, arg_name,
-                                    allocatable=allocatable, is_pointer=is_pointer,
-                                    rank=rank, shape=shape ,order = order, precision = precision,
-                                    is_argument=True)
-=======
-                dtype    = d['datatype']
-                allocatable = d['allocatable']
-                is_pointer = d['is_pointer']
-                precision = d['precision']
-                rank = d['rank']
-
-                order = None
-                shape = None
-                if rank >1:
-                    order = d['order']
-
-                if isinstance(dtype, str):
-                    try:
-                        dtype = datatype(dtype)
-                    except ValueError:
-                        #TODO check if it's a class type before
-                        dtype =  DataTypeFactory(str(dtype), ("_name"))()
-                        is_pointer = True
-                arg_name = 'arg_{0}'.format(str(i))
-                arg = Variable(dtype, arg_name,
-                               allocatable=allocatable, is_pointer=is_pointer,
-                               rank=rank, shape=shape ,order = order, precision = precision,
-                               is_argument=True)
->>>>>>> b4365702
+                                allocatable=allocatable, is_pointer=is_pointer,
+                                rank=rank, shape=shape ,order = order, precision = precision,
+                                is_argument=True)
                 args.append(arg)
 
             # ... factorize the following 2 blocks
