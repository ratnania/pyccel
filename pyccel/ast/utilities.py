#!/usr/bin/python
# -*- coding: utf-8 -*-

from sympy.core.function import Application
from .core import DottedName
from .core import Import
from .core import Range, Len , Enumerate, Zip, Product, Map
from .core import FunctionDef, Return, Assign
<<<<<<< HEAD
from .core import Constant, ZerosLike
from .numpyext import Zeros, Ones, Empty, Min, Max, Abs, Diag, Cross
=======
from .core import Constant
from .numpyext import Zeros, Ones, Empty, ZerosLike, FullLike, Min, Max, Abs
>>>>>>> 83529360
from .numpyext import Array, Shape, Int, Rand, Sum, Real, Complex
from .numpyext import Int64, Int32, Float32, Float64, Complex64, Complex128
from .numpyext import Sqrt, Asin, Acsc, Acos, Asec, Atan, Acot, Sinh, Cosh, Tanh, Log
from .numpyext import numpy_constants, Linspace
from pyccel.symbolic import lambdify
from sympy import Symbol, Lambda, floor
from sympy import Not, Float
from sympy import Function
from sympy import (sin, cos, exp, csc, cos, sec, tan, cot, Mod)

import scipy.constants as sc_constants

math_functions = {
    'abs'   : Abs,
    'sqrt'  : Sqrt,
    'sin'   : sin,
    'cos'   : cos,
    'exp'   : exp,
    'log'   : Log,
    'csc'   : csc,
    'sec'   : sec,
    'tan'   : tan,
    'cot'   : cot,
    'asin'  : Asin,
    'acsc'  : Acsc,
    'arccos': Acos,
    'acos'  : Acos,
    'asec'  : Asec,
    'atan'  : Atan,
    'acot'  : Acot,
    'sinh'  : Sinh,
    'cosh'  : Cosh,
    'tanh'  : Tanh
    }

# TODO split numpy_functions into multiple dictionaries following
# https://docs.scipy.org/doc/numpy-1.15.0/reference/routines.array-creation.html
numpy_functions = {
    # ... array creation routines
    'zeros'     : Zeros,
    'empty'     : Empty,
    'ones'      : Ones,
    'zeros_like': ZerosLike,
    'full_like' : FullLike,
    'array'     : Array,
    # ...
    'shape'     : Shape,
    'int'       : Int,
    'real'      : Real,
    'float'     : Real,
    'double'    : Real,
    'float32'   : Float32,
    'float64'   : Float64,
    'int32'     : Int32,
    'int64'     : Int64,
    'complex128': Complex128,
    'complex64' : Complex64,
    'sum'       : Sum,
    'rand'      : Rand,
    'random'    : Rand,
    'linspace'  : Linspace,
    'diag'      : Diag,
    'cross'     : Cross,
}

builtin_functions_dict = {
    'range'    : Range,
    'zip'      : Zip,
    'enumerate': Enumerate,
    'int'      : Int,
    'float'    : Real,
    'sum'      : Sum,
    'len'      : Len,
    'Mod'      : Mod,
    'abs'      : Abs,
    'max'      : Max,
    'Max'      : Max,
    'min'      : Min,
    'Min'      : Min,
    'floor'    : floor,
    'not'      : Not
}

scipy_constants = {
    'pi': Constant('real', 'pi', value=sc_constants.pi),
                  }


def builtin_function(expr, args=None):
    """Returns a builtin-function call applied to given arguments."""
    if not (isinstance(expr, Application) or isinstance(expr, str)):
        raise TypeError('Expecting a string or a Function class')

    if isinstance(expr, Application):
        name = str(type(expr).__name__)
    elif isinstance(expr, str):
        name = expr
    else:
        raise TypeError('expr must be of type str or Function')

    dic = builtin_functions_dict

    if name in dic.keys() :
        return dic[name](*args)
    elif name == 'array':
        return Array(*args)
    elif name in ['complex']:
        if len(args)==1:
            args = [args[0],Float(0)]
        return Complex(args[0],args[1])
    elif name == 'Not':
        return Not(*args)

    elif name == 'map':
        func = Function(str(expr.args[0].name))
        args = [func]+list(args[1:])
        return Map(*args)

    elif name == 'lambdify':
        return lambdify(expr, args)

    return None

# TODO add documentation
builtin_import_registery = ('numpy', 'scipy', 'itertools', 'math')

def builtin_import(expr):
    """Returns a builtin pyccel-extension function/object from an import."""

    if not isinstance(expr, Import):
        raise TypeError('Expecting an Import expression')

    if expr.source is None:
        return []

    source = expr.source
    if isinstance(source, DottedName):
        source = source.name[0]
    else:
        source = str(source)

        # TODO imrove
    imports = []
    for i in range(len(expr.target)):
        if source == 'numpy':

            target = str(expr.target[i])
            if target in numpy_functions.keys():
                imports.append((target, numpy_functions[target]))

            elif target in math_functions.keys():
                imports.append((target, math_functions[target]))

            elif target in numpy_constants.keys():
                imports.append((target, numpy_constants[target]))

        elif source == 'math':

            target = str(expr.target[i])

            if target in math_functions.keys():
                imports.append((target, math_functions[target]))

        elif source == 'scipy':
            # TODO improve: source must be scipy.constants
            #      - use dynamic import?
            target = str(expr.target[i])
            if target in scipy_constants.keys():
                imports.append((target, scipy_constants[target]))
        elif source == 'itertools':
            target = str(expr.target[i])

            if target == 'product':
                imports.append((target, Product))



    return imports<|MERGE_RESOLUTION|>--- conflicted
+++ resolved
@@ -6,13 +6,10 @@
 from .core import Import
 from .core import Range, Len , Enumerate, Zip, Product, Map
 from .core import FunctionDef, Return, Assign
-<<<<<<< HEAD
-from .core import Constant, ZerosLike
-from .numpyext import Zeros, Ones, Empty, Min, Max, Abs, Diag, Cross
-=======
+
 from .core import Constant
-from .numpyext import Zeros, Ones, Empty, ZerosLike, FullLike, Min, Max, Abs
->>>>>>> 83529360
+from .numpyext import Zeros, Ones, Empty, ZerosLike, FullLike, Diag, Cross
+from .numpyext import Min, Max, Abs
 from .numpyext import Array, Shape, Int, Rand, Sum, Real, Complex
 from .numpyext import Int64, Int32, Float32, Float64, Complex64, Complex128
 from .numpyext import Sqrt, Asin, Acsc, Acos, Asec, Atan, Acot, Sinh, Cosh, Tanh, Log
