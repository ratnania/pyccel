#!/usr/bin/python
# -*- coding: utf-8 -*-
#------------------------------------------------------------------------------------------#
# This file is part of Pyccel which is released under MIT License. See the LICENSE file or #
# go to https://github.com/pyccel/pyccel/blob/master/LICENSE for full license details.     #
#------------------------------------------------------------------------------------------#

import inspect
from itertools import chain
from collections import namedtuple

from numpy import pi

import pyccel.decorators as pyccel_decorators
from pyccel.symbolic import lambdify
from pyccel.errors.errors import Errors

from .core          import (AsName, Import, FunctionDef, FunctionCall,
<<<<<<< HEAD
                            Allocate, Dlist, Assign, For, CodeBlock,KernelCall)
=======
                            Allocate, Duplicate, Assign, For, CodeBlock,
                            Concatenate)
>>>>>>> 7126d902

from .builtins      import (builtin_functions_dict, PythonMap,
                            PythonRange, PythonList, PythonTuple)
from .internals     import PyccelInternalFunction, Slice
from .itertoolsext  import Product
from .mathext       import math_functions, math_constants
from .literals      import LiteralString, LiteralInteger, Literal, Nil

from .numpyext      import (numpy_functions, numpy_linalg_functions,
                            numpy_random_functions, numpy_constants)

from .cupyext       import cupy_functions

from .cudext        import cuda_functions
from .numbaext      import numba_functions
from .operators     import PyccelAdd, PyccelMul, PyccelIs
from .variable      import (Constant, Variable, ValuedVariable,
                            IndexedElement, InhomogeneousTupleVariable, VariableAddress)

errors = Errors()

__all__ = (
    'build_types_decorator',
    'builtin_function',
    'builtin_import',
    'builtin_import_registery',
    'split_positional_keyword_arguments',
)

scipy_constants = {
    'pi': Constant('real', 'pi', value=pi),
                  }

#==============================================================================
def builtin_function(expr, args=None):
    """Returns a builtin-function call applied to given arguments."""

    if isinstance(expr, (FunctionCall,KernelCall)):
        name = str(expr.funcdef)
    elif isinstance(expr, str):
        name = expr
    else:
        raise TypeError('expr must be of type str or FunctionCall')

    dic = builtin_functions_dict

    if name in dic.keys() :
        return dic[name](*args)

    if name == 'map':
        return PythonMap(expr.args[0], *args[1:])

    if name == 'lambdify':
        return lambdify(expr, args)

    return None


# TODO add documentation
builtin_import_registery = {'numpy': {
                                      **numpy_functions,
                                      **numpy_constants,
                                      'linalg':numpy_linalg_functions,
                                      'random':numpy_random_functions
                                      },
                            'cupy': cupy_functions,
                            'numpy.linalg': numpy_linalg_functions,
                            'numpy.random': numpy_random_functions,
                            'numba': {
                                      'cuda':numba_functions
                                      },
                            'pyccel.stdlib.internal.cuda' : cuda_functions,
                            'scipy.constants': scipy_constants,
                            'itertools': {'product': Product},
                            'math': {**math_functions, ** math_constants},
                            'pyccel.decorators': None}

#==============================================================================
def collect_relevant_imports(func_dictionary, targets):
    if len(targets) == 0:
        return func_dictionary

    imports = []
    for target in targets:
        if isinstance(target, AsName):
            import_name = target.name
            code_name = target.target
        else:
            import_name = target
            code_name = import_name

        if import_name in func_dictionary.keys():
            imports.append((code_name, func_dictionary[import_name]))
    return imports

def builtin_import(expr):
    """Returns a builtin pyccel-extension function/object from an import."""

    if not isinstance(expr, Import):
        raise TypeError('Expecting an Import expression')

    if isinstance(expr.source, AsName):
        source = expr.source.name
    else:
        source = str(expr.source)

    if source == 'pyccel.decorators':
        funcs = [f[0] for f in inspect.getmembers(pyccel_decorators, inspect.isfunction)]
        for target in expr.target:
            search_target = target.name if isinstance(target, AsName) else target
            if search_target not in funcs:
                errors = Errors()
                errors.report("{} does not exist in pyccel.decorators".format(target),
                        symbol = expr, severity='error')

    elif source in builtin_import_registery:
        return collect_relevant_imports(builtin_import_registery[source], expr.target)

    return []

#==============================================================================
def get_function_from_ast(ast, func_name):
    node = None
    for stmt in ast:
        if isinstance(stmt, FunctionDef) and str(stmt.name) == func_name:
            node = stmt
            break

    if node is None:
        print('> could not find {}'.format(func_name))

    return node

#==============================================================================
# TODO: must add a Node Decorator in core
def build_types_decorator(args, order=None):
    """
    builds a types decorator from a list of arguments (of FunctionDef)
    """
    types = []
    for a in args:
        if isinstance(a, Variable):
            dtype = a.dtype.name.lower()

        else:
            raise TypeError('unepected type for {}'.format(a))

        if a.rank > 0:
            shape = [':' for i in range(0, a.rank)]
            shape = ','.join(i for i in shape)
            dtype = '{dtype}[{shape}]'.format(dtype=dtype, shape=shape)
            if order and a.rank > 1:
                dtype = "{dtype}(order={ordering})".format(dtype=dtype, ordering=order)

        dtype = LiteralString(dtype)
        types.append(dtype)

    return types

#==============================================================================
def split_positional_keyword_arguments(*args):
    """ Create a list of positional arguments and a dictionary of keyword arguments
    """

    # Distinguish between positional and keyword arguments
    val_args = ()
    for i, a in enumerate(args):
        if isinstance(a, ValuedVariable):
            args, val_args = args[:i], args[i:]
            break

    # Convert list of keyword arguments into dictionary
    kwargs = {}
    for v in val_args:
        key   = str(v.name)
        value = v.value
        kwargs[key] = value

    return args, kwargs

#==============================================================================
def compatible_operation(*args, language_has_vectors = True):
    """
    Indicates whether an operation requires an index to be
    correctly understood

    Parameters
    ==========
    args      : list of PyccelAstNode
                The operator arguments
    language_has_vectors : bool
                Indicates if the language has support for vector
                operations of the same shape
    Results
    =======
    compatible : bool
                 A boolean indicating if the operation is compatible
    """
    if language_has_vectors:
        # If the shapes don't match then an index must be required
        shapes = [a.shape[::-1] if a.order == 'F' else a.shape for a in args if a.shape != ()]
        shapes = set(tuple(d if isinstance(d, Literal) else -1 for d in s) for s in shapes)
        order  = set(a.order for a in args if a.order is not None)
        return len(shapes) <= 1 and len(order) <= 1
    else:
        return all(a.shape==() for a in args)

#==============================================================================
def insert_index(expr, pos, index_var):
    """
    Function to insert an index into an expression at a given position

    Parameters
    ==========
    expr        : Ast Node
                The expression to be modified
    pos         : int
                The index at which the expression is modified
                (If negative then there is no index to insert)
    index_var   : Variable
                The variable which will be used for indexing

    Returns
    =======
    expr        : Ast Node
                Either a modified version of expr or expr itself

    Examples
    --------
    >>> from pyccel.ast.core import Variable, Assign
    >>> from pyccel.ast.operators import PyccelAdd
    >>> from pyccel.ast.utilities import insert_index
    >>> a = Variable('int', 'a', shape=(4,), rank=1)
    >>> b = Variable('int', 'b', shape=(4,), rank=1)
    >>> c = Variable('int', 'c', shape=(4,), rank=1)
    >>> i = Variable('int', 'i', shape=())
    >>> d = PyccelAdd(a,b)
    >>> expr = Assign(c,d)
    >>> insert_index(expr, 0, i, language_has_vectors = False)
    IndexedElement(c, i) := IndexedElement(a, i) + IndexedElement(b, i)
    >>> insert_index(expr, 0, i, language_has_vectors = True)
    c := a + b
    """
    if isinstance(expr, (Variable, VariableAddress)):
        if expr.rank==0 or -pos>expr.rank:
            return expr
        if expr.shape[pos]==1:
            # If there is no dimension in this axis, reduce the rank
            index_var = LiteralInteger(0)

        # Add index at the required position
        indexes = [Slice(None,None)]*(expr.rank+pos) + [index_var]+[Slice(None,None)]*(-1-pos)
        return IndexedElement(expr, *indexes)

    elif isinstance(expr, IndexedElement):
        base = expr.base
        indices = list(expr.indices)
        while -pos<=expr.base.rank and not isinstance(indices[pos], Slice):
            pos -= 1
        if -pos>expr.base.rank:
            return expr

        # Add index at the required position
        if expr.base.shape[pos]==1:
            # If there is no dimension in this axis, reduce the rank
            assert(indices[pos].start is None)
            index_var = LiteralInteger(0)

        else:
            # Calculate new index to preserve slice behaviour
            if indices[pos].step is not None:
                index_var = PyccelMul(index_var, indices[pos].step, simplify=True)
            if indices[pos].start is not None:
                index_var = PyccelAdd(index_var, indices[pos].start, simplify=True)

        indices[pos] = index_var
        return IndexedElement(base, *indices)

    else:
        raise NotImplementedError("Expansion not implemented for type : {}".format(type(expr)))

#==============================================================================

LoopCollection = namedtuple('LoopCollection', ['body', 'length', 'modified_vars'])

#==============================================================================
def collect_loops(block, indices, new_index_name, tmp_vars, language_has_vectors = False, result = None):
    """
    Run through a code block and split it into lists of tuples of lists where
    each inner list represents a code block and the tuples contain the lists
    and the size of the code block.
    So the following:
    a = a+b
    for a: int[:,:] and b: int[:]
    Would be returned as:
    [
      ([
        ([a[i,j]=a[i,j]+b[j]],a.shape[1])
       ]
       , a.shape[0]
      )
    ]

    Parameters
    ==========
    block                 : list of Ast Nodes
                            The expressions to be modified
    indices               : list
                            An empty list to be filled with the temporary variables created
    new_index_name        : function
                            A function which provides a new variable name from a base name,
                            avoiding name collisions
    tmp_vars              : list
                            A list to which any temporary variables created can be appended
    language_has_vectors  : bool
                            Indicates if the language has support for vector
                            operations of the same shape
    Results
    =======
    block : list of tuples of lists
            The modified expression
    """
    if result is None:
        result = []
    current_level = 0
    array_creator_types = (Allocate, PythonList, PythonTuple, Concatenate, Duplicate)
    is_function_call = lambda f: ((isinstance(f, FunctionCall) and not f.funcdef.is_elemental)
                                or (isinstance(f, PyccelInternalFunction) and not f.is_elemental))
    for line in block:

        if (isinstance(line, Assign) and
                not isinstance(line.rhs, (array_creator_types, Nil)) and # not creating array
                not line.rhs.get_attribute_nodes(array_creator_types, excluded_nodes = (ValuedVariable)) and # not creating array
                not is_function_call(line.rhs)): # not a basic function call

            # Collect lhs variable
            # This is needed to know what has already been modified in the loop
            if isinstance(line.lhs, Variable):
                lhs_vars = [line.lhs]
            elif isinstance(line.lhs, IndexedElement):
                lhs_vars = [line.lhs.base]
            else:
                lhs_vars = set(line.lhs.get_attribute_nodes((Variable, IndexedElement)))
                lhs_vars = [v.base if isinstance(v, IndexedElement) else v for v in lhs_vars]

            # Get all objects which affect where indices are inserted
            notable_nodes = line.get_attribute_nodes((Variable,
                                                       IndexedElement,
                                                       VariableAddress,
                                                       FunctionCall,
                                                       PyccelInternalFunction,
                                                       PyccelIs))

            # Find all elemental function calls. Normally function call arguments are not indexed
            # However elemental functions are an exception
            elemental_func_calls  = [f for f in notable_nodes if (isinstance(f, FunctionCall) \
                                                                and f.funcdef.is_elemental)]
            elemental_func_calls += [f for f in notable_nodes if (isinstance(f, PyccelInternalFunction) \
                                                                and f.is_elemental)]

            # Collect all objects into which indices may be inserted
            variables       = [v for v in notable_nodes if isinstance(v, (Variable,
                                                                          IndexedElement,
                                                                          VariableAddress))]
            variables      += [v for f in elemental_func_calls \
                                 for v in f.get_attribute_nodes((Variable, IndexedElement, VariableAddress),
                                                            excluded_nodes = (FunctionDef))]

            is_checks = [n for n in notable_nodes if isinstance(n, PyccelIs)]

            variables = list(set(variables))

            # Check if the expression is already satisfactory
            if compatible_operation(*variables, *is_checks, language_has_vectors = language_has_vectors):
                result.append(line)
                current_level = 0
                continue

            # Find function calls in this line
            funcs           = [f for f in notable_nodes if (isinstance(f, FunctionCall) \
                                                            and not f.funcdef.is_elemental)]
            internal_funcs  = [f for f in notable_nodes if (isinstance(f, PyccelInternalFunction) \
                                                            and not f.is_elemental)]

            # Collect all variables for which values other than the value indexed in the loop are important
            # E.g. x = np.sum(a) has a dependence on a
            dependencies = set(v for f in chain(funcs, internal_funcs) \
                                 for v in f.get_attribute_nodes((Variable, IndexedElement, VariableAddress),
                                     excluded_nodes = (FunctionDef)))

            # Replace function calls with temporary variables
            # This ensures that the function is only called once and stops problems
            # for expressions such as:
            # c += b*np.sum(c)
            func_vars1 = [Variable(f.dtype, new_index_name('tmp')) for f in internal_funcs]
            _          = [v.copy_attributes(f) for v,f in zip(func_vars1, internal_funcs)]
            assigns    = [Assign(v, f) for v,f in zip(func_vars1, internal_funcs)]


            if any(len(f.funcdef.results)!=1 for f in funcs):
                errors.report("Loop unravelling cannot handle function calls \
                        which return tuples or None",
                        symbol=line, severity='fatal')

            func_vars2 = [f.funcdef.results[0].clone(new_index_name('tmp')) for f in funcs]
            assigns   += [Assign(v, f) for v,f in zip(func_vars2, funcs)]

            if assigns:
                # For now we do not handle memory allocation in loop unravelling
                if any(v.rank > 0 for v in func_vars1) or any(v.rank > 0 for v in func_vars1):
                    errors.report("Loop unravelling cannot handle extraction of function calls \
                            which return arrays as this requires allocation. Please place the function \
                            call on its own line",
                            symbol=line, severity='fatal')
                line.substitute(internal_funcs, func_vars1, excluded_nodes=(FunctionCall))
                line.substitute(funcs, func_vars2)
                tmp_vars.extend(func_vars1)
                tmp_vars.extend(func_vars2)
                result.extend(assigns)
                current_level = 0

            rank = line.lhs.rank
            shape = line.lhs.shape
            new_vars = variables
            # Loop over indexes, inserting until the expression can be evaluated
            # in the desired language
            new_level = 0
            for index in range(-rank,0):
                new_level += 1
                # If an index exists at the same depth, reuse it if not create one
                if rank+index >= len(indices):
                    indices.append(Variable('int',new_index_name('i')))
                index_var = indices[rank+index]
                new_vars = [insert_index(v, index, index_var) for v in new_vars]
                if compatible_operation(*new_vars, language_has_vectors = language_has_vectors):
                    break

            # Replace variable expressions with Indexed versions
            line.substitute(variables, new_vars, excluded_nodes = (FunctionCall, PyccelInternalFunction))
            _ = [f.substitute(variables, new_vars, excluded_nodes = (FunctionDef)) for f in elemental_func_calls]

            # Recurse through result tree to save line with lines which need
            # the same set of for loops
            save_spot = result
            j = 0
            for _ in range(min(new_level,current_level)):
                # Select the existing loop if the shape matches the shape of the expression
                # and the loop is not used to modify one of the variable dependencies
                if save_spot[-1].length == shape[j] and not any(u in save_spot[-1].modified_vars for u in dependencies):
                    save_spot[-1].modified_vars.update(lhs_vars)
                    save_spot = save_spot[-1].body
                    j+=1
                else:
                    break

            for k in range(j,new_level):
                # Create new loops until we have the neccesary depth
                save_spot.append(LoopCollection([], shape[k], set(lhs_vars)))
                save_spot = save_spot[-1].body

            # Save results
            save_spot.append(line)
            current_level = new_level

        elif isinstance(line, Assign) and isinstance(line.rhs, Concatenate):
            lhs = line.lhs
            rhs = line.rhs
            arg1, arg2 = rhs.args
            assign1 = Assign(lhs[Slice(LiteralInteger(0), arg1.shape[0])], arg1)
            assign2 = Assign(lhs[Slice(arg1.shape[0], PyccelAdd(arg1.shape[0], arg2.shape[0], simplify=True))], arg2)
            collect_loops([assign1, assign2], indices, new_index_name, tmp_vars, language_has_vectors, result = result)

        elif isinstance(line, Assign) and isinstance(line.rhs, Duplicate):
            lhs = line.lhs
            rhs = line.rhs

            if not isinstance(rhs.length, LiteralInteger):
                if len(indices) == 0:
                    indices.append(Variable('int',new_index_name('i')))
                idx = indices[0]

                assign = Assign(lhs[Slice(PyccelMul(rhs.val.shape[0], idx, simplify=True),
                                          PyccelMul(rhs.val.shape[0],
                                                    PyccelAdd(idx, LiteralInteger(1), simplify=True),
                                                    simplify=True))],
                                rhs.val)

                tmp_indices = indices[1:]

                block = collect_loops([assign], tmp_indices, new_index_name, tmp_vars, language_has_vectors)
                if len(tmp_indices)>len(indices)-1:
                    indices.extend(tmp_indices[len(indices)-1:])

                result.append(LoopCollection([block[-1]],  rhs.val.shape[0], set([lhs])))

            else:
                assigns = [Assign(lhs[Slice(PyccelMul(rhs.val.shape[0], LiteralInteger(idx), simplify=True),
                                          PyccelMul(rhs.val.shape[0],
                                              PyccelAdd(LiteralInteger(idx), LiteralInteger(1), simplify=True),
                                              simplify=True))],
                                rhs.val) for idx in range(rhs.length)]
                collect_loops(assigns, indices, new_index_name, tmp_vars, language_has_vectors, result = result)

        else:
            # Save line in top level (no for loop)
            result.append(line)
            current_level = 0

    return result

#==============================================================================

def insert_fors(blocks, indices, level = 0):
    """
    Run through the output of collect_loops and create For loops of the
    requested sizes

    Parameters
    ==========
    block   : list of LoopCollection
            The result of a call to collect_loops
    indices : list
            The index variables
    level   : int
            The index of the index variable used in the outermost loop
    Results
    =======
    block : list of PyccelAstNodes
            The modified expression
    """
    if all(not isinstance(b, LoopCollection) for b in blocks.body):
        body = blocks.body
    else:
        body = [insert_fors(b, indices, level+1) if isinstance(b, LoopCollection) else [b] \
                for b in blocks.body]
        body = [bi for b in body for bi in b]
    if blocks.length == 1:
        return body
    else:
        body = CodeBlock(body, unravelled = True)
        return [For(indices[level], PythonRange(0,blocks.length), body)]

#==============================================================================
def expand_tuple_assignments(block):
    """
    Simplify expressions in a CodeBlock by unravelling tuple assignments into multiple lines

    Parameters
    ==========
    block      : CodeBlock
                The expression to be modified

    Results
    =======
    list : The contents of a replacement CodeBlock

    Examples
    --------
    >>> from pyccel.ast.builtins  import PythonTuple
    >>> from pyccel.ast.core      import Assign, CodeBlock
    >>> from pyccel.ast.literals  import LiteralInteger
    >>> from pyccel.ast.utilities import expand_to_loops
    >>> from pyccel.ast.variable  import Variable
    >>> a = Variable('int', 'a', shape=(,), rank=0)
    >>> b = Variable('int', 'b', shape=(,), rank=0)
    >>> c = Variable('int', 'c', shape=(,), rank=0)
    >>> expr = [Assign(PythonTuple(a,b,c),PythonTuple(LiteralInteger(0),LiteralInteger(1),LiteralInteger(2))]
    >>> expand_tuple_assignments(CodeBlock(expr))
    [Assign(a, LiteralInteger(0)), Assign(b, LiteralInteger(1)), Assign(c, LiteralInteger(2))]
    """
    assigns = [a for a in block.get_attribute_nodes(Assign) \
                if isinstance(a.lhs, InhomogeneousTupleVariable) \
                and isinstance(a.rhs, (PythonTuple, InhomogeneousTupleVariable))]
    if len(assigns) == 0:
        return
    else:
        new_assigns = [[Assign(l,r) for l,r in zip(a.lhs, a.rhs)] for a in assigns]
        block.substitute(assigns, new_assigns)
        expand_tuple_assignments(block)

#==============================================================================
def expand_to_loops(block, new_index_name, language_has_vectors = False):
    """
    Re-write a list of expressions to include explicit loops where necessary

    Parameters
    ==========
    block          : CodeBlock
                     The expressions to be modified
    new_index_name : function
                     A function which provides a new variable name from a base name,
                     avoiding name collisions
    language_has_vectors : bool
                     Indicates if the language has support for vector
                     operations of the same shape

    Returns
    =======
    expr        : list of Ast Nodes
                The expressions with For loops inserted where necessary

    Examples
    --------
    >>> from pyccel.ast.core import Variable, Assign
    >>> from pyccel.ast.operators import PyccelAdd
    >>> from pyccel.ast.utilities import expand_to_loops
    >>> a = Variable('int', 'a', shape=(4,), rank=1)
    >>> b = Variable('int', 'b', shape=(4,), rank=1)
    >>> c = Variable('int', 'c', shape=(4,), rank=1)
    >>> i = Variable('int', 'i', shape=())
    >>> d = PyccelAdd(a,b)
    >>> expr = [Assign(c,d)]
    >>> expand_to_loops(expr, language_has_vectors = False)
    [For(i_0, PythonRange(0, LiteralInteger(4), LiteralInteger(1)), CodeBlock([IndexedElement(c, i_0) := PyccelAdd(IndexedElement(a, i_0), IndexedElement(b, i_0))]), [])]
    """
    expand_tuple_assignments(block)
    indices = []
    tmp_vars = []
    res = collect_loops(block.body, indices, new_index_name, tmp_vars, language_has_vectors)

    body = [insert_fors(b, indices) if isinstance(b, tuple) else [b] for b in res]
    body = [bi for b in body for bi in b]

    return body, indices+tmp_vars<|MERGE_RESOLUTION|>--- conflicted
+++ resolved
@@ -16,12 +16,8 @@
 from pyccel.errors.errors import Errors
 
 from .core          import (AsName, Import, FunctionDef, FunctionCall,
-<<<<<<< HEAD
-                            Allocate, Dlist, Assign, For, CodeBlock,KernelCall)
-=======
                             Allocate, Duplicate, Assign, For, CodeBlock,
-                            Concatenate)
->>>>>>> 7126d902
+                            Concatenate, KernelCall)
 
 from .builtins      import (builtin_functions_dict, PythonMap,
                             PythonRange, PythonList, PythonTuple)
