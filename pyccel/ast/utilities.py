--- conflicted
+++ resolved
@@ -10,11 +10,7 @@
 from .core import Constant, Variable, IndexedVariable
 from .numpyext import Zeros, Ones, Empty, ZerosLike, FullLike, Diag, Cross
 from .numpyext import Min, Max, Abs, Norm, EmptyLike, Where
-<<<<<<< HEAD
-from .numpyext import Array, Shape, Int, Rand, NumpySum, Real, Complex, Imag, Mod
-=======
-from .numpyext import Array, Shape, Int, Rand, Sum, Matmul, Real, Complex, Imag, Mod
->>>>>>> 6ea8d18c
+from .numpyext import Array, Shape, Int, Rand, NumpySum, Matmul, Real, Complex, Imag, Mod
 from .numpyext import Int64, Int32, Float32, Float64, Complex64, Complex128
 from .numpyext import Sqrt, Asin, Acsc, Acos, Asec, Atan, Acot, Sinh, Cosh, Tanh, Log
 from .numpyext import numpy_constants, Linspace
@@ -78,14 +74,10 @@
     'int64'     : Int64,
     'complex128': Complex128,
     'complex64' : Complex64,
-<<<<<<< HEAD
+    'matmul'    : Matmul,
     'sum'       : NumpySum,
-=======
-    'matmul'    : Matmul,
-    'sum'       : Sum,
     'prod'      : Prod,
     'product'   : Prod,
->>>>>>> 6ea8d18c
     'rand'      : Rand,
     'random'    : Rand,
     'linspace'  : Linspace,
