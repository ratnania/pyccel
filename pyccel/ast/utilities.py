--- conflicted
+++ resolved
@@ -15,13 +15,8 @@
 from pyccel.symbolic import lambdify
 from pyccel.errors.errors import Errors
 
-<<<<<<< HEAD
-from .core          import (AsName, Import, FunctionDef, FunctionCall,KernelCall,
-                            Allocate, Dlist, Assign, For)
-=======
 from .core          import (AsName, Import, FunctionDef, FunctionCall,
-                            Allocate, Dlist, Assign, For, CodeBlock)
->>>>>>> 4ea9c90d
+                            Allocate, Dlist, Assign, For, CodeBlock,KernelCall)
 
 from .builtins      import (builtin_functions_dict, PythonMap,
                             PythonRange, PythonList, PythonTuple)
