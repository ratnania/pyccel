--- conflicted
+++ resolved
@@ -21,13 +21,8 @@
 from .datatypes import NativeInteger, NativeReal, NativeComplex
 from .datatypes import NativeBool, NativeString, NativeGeneric, NativeVoid
 
-<<<<<<< HEAD
-from .core      import FunctionCall, FunctionDef, Variable, ValuedVariable, VariableAddress, FunctionAddress
+from .core      import FunctionCall, FunctionDef, FunctionAddress
 from .core      import AliasAssign, Assign, Return, If, DottedVariable
-=======
-from .core      import FunctionCall, FunctionDef, FunctionAddress
-from .core      import AliasAssign, Assign, Return, If
->>>>>>> 8a74827e
 
 from .literals  import LiteralTrue
 
