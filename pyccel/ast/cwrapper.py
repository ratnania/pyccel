# pylint: disable=missing-function-docstring, missing-module-docstring/

from .basic     import Basic

from pyccel.ast.numbers   import BooleanTrue, Complex
from .builtins  import PythonBool

from .datatypes import DataType
from .datatypes import NativeInteger, NativeReal, NativeComplex, NativeBool, NativeString

<<<<<<< HEAD
from .core      import FunctionCall, FunctionDef, Variable, ValuedVariable, FunctionAddress
=======
from .core      import FunctionCall, FunctionDef, Variable, ValuedVariable, VariableAddress
>>>>>>> e9f860b5
from .core      import AliasAssign, Assign, Return
from .core      import IfTernaryOperator, PyccelEq

from .numpyext  import Real as NumpyReal, Imag as NumpyImag

from pyccel.errors.errors import Errors
from pyccel.errors.messages import *

errors = Errors()

__all__ = (
#
# --------- CLASSES -----------
#
    'PyccelPyObject',
    'PyArgKeywords',
    'PyArg_ParseTupleNode',
    'PyBuildValueNode',
#--------- CONSTANTS ----------
    'Py_True',
    'Py_False',
    'Py_None',
#----- C / PYTHON FUNCTIONS ---
    'pycomplex_real',
    'pycomplex_imag',
    'pycomplex_fromdoubles',
    'Py_DECREF',
    'PyLong_AsLong',
    'PyFloat_AsDouble',
    'PyType_Check',
    'PyErr_SetString',
#------- CAST FUNCTIONS ------
    'pyint_to_bool',
    'bool_to_pyobj',
    'pycomplex_to_complex',
    'complex_to_pycomplex',
    'pybool_to_bool',
)

class PyccelPyObject(DataType):
    _name = 'pyobject'

#TODO: Is there an equivalent to static so this can be a static list of strings?
class PyArgKeywords(Basic):
    """
    Represents the list containing the names of all arguments to a function.
    This information allows the function to be called by keyword

    Parameters
    ----------
    name : str
        The name of the variable in which the list is stored
    arg_names : list of str
        A list of the names of the function arguments
    """
    def __init__(self, name, arg_names):
        self._name = name
        self._arg_names = arg_names

    @property
    def name(self):
        return self._name

    @property
    def arg_names(self):
        return self._arg_names

#using the documentation of PyArg_ParseTuple() and Py_BuildValue https://docs.python.org/3/c-api/arg.html
pytype_parse_registry = {
    (NativeInteger(), 4) : 'i',
    (NativeInteger(), 8) : 'l',
    (NativeInteger(), 2) : 'h',
    (NativeInteger(), 1) : 'b',
    (NativeReal(), 8)    : 'd',
    (NativeReal(), 4)    : 'f',
    (NativeComplex(), 4) : 'O',
    (NativeComplex(), 8) : 'O',
    (NativeBool(), 4)    : 'p',
    (NativeString(), 0)  : 's',
    (PyccelPyObject(), 0): 'O',
    }

class PyArg_ParseTupleNode(Basic):
    """
    Represents a call to the function from Python.h which collects the expected arguments

    Parameters
    ----------
    python_func_args: Variable
        Args provided to the function in python
    python_func_kwargs: Variable
        Kwargs provided to the function in python
    c_func_args: list of Variable
        List of expected arguments. This helps determine the expected output types
    parse_args: list of Variable
        List of arguments into which the result will be collected
    arg_names : list of str
        A list of the names of the function arguments
    """

    def __init__(self, python_func_args, python_func_kwargs, c_func_args, parse_args, arg_names):
        if not isinstance(python_func_args, Variable):
            raise TypeError('Python func args should be a Variable')
        if not isinstance(python_func_kwargs, Variable):
            raise TypeError('Python func kwargs should be a Variable')
        if not isinstance(c_func_args, list) and any(not isinstance(c, (Variable, FunctionAddress)) for c in c_func_args):
            raise TypeError('C func args should be a list of Variables')
        if not isinstance(parse_args, list) and any(not isinstance(c, Variable) for c in parse_args):
            raise TypeError('Parse args should be a list of Variables')
        if not isinstance(arg_names, PyArgKeywords):
            raise TypeError('Parse args should be a list of Variables')

        if len(parse_args) != len(c_func_args):
            raise TypeError('There should be the same number of c_func_args and parse_args')

        self._pyarg      = python_func_args
        self._pykwarg    = python_func_kwargs
        self._parse_args = parse_args
        self._arg_names  = arg_names
        self._flags      = ''
        i = 0

        while i < len(c_func_args) and not isinstance(c_func_args[i], ValuedVariable):
<<<<<<< HEAD
            if isinstance(c_func_args[i], FunctionAddress):
                self._flags += 'O'
            else:
                self._flags += pytype_parse_registry[(c_func_args[i].dtype, c_func_args[i].precision)]
=======
            self._flags += pytype_parse_registry[(parse_args[i].dtype, parse_args[i].precision)]
>>>>>>> e9f860b5
            i+=1
        if i < len(c_func_args):
            self._flags += '|'
        while i < len(c_func_args):
<<<<<<< HEAD
            if isinstance(c_func_args[i], FunctionAddress):
                self._flags += 'O'
            else:
                self._flags += pytype_parse_registry[(c_func_args[i].dtype, c_func_args[i].precision)]
=======
            self._flags += pytype_parse_registry[(parse_args[i].dtype, parse_args[i].precision)]
>>>>>>> e9f860b5
            i+=1

        # Restriction as of python 3.8
        if any([isinstance(a, (Variable, FunctionAddress)) and a.is_kwonly for a in c_func_args]):
            errors.report('Kwarg only arguments without default values will not raise an error if they are not passed',
                          symbol=c_func_args, severity='warning')

    @property
    def pyarg(self):
        return self._pyarg

    @property
    def pykwarg(self):
        return self._pykwarg

    @property
    def flags(self):
        return self._flags

    @property
    def args(self):
        return self._parse_args

    @property
    def arg_names(self):
        return self._arg_names

class PyBuildValueNode(Basic):
    """
    Represents a call to the function from Python.h which create a new value based on a format string

    Parameters
    ---------
    parse_args: list of Variable
        List of arguments which the result will be buit from
    """

    def __init__(self, result_args = []):
        self._flags = ''
        self._result_args = result_args
        for i in result_args:
            self._flags += pytype_parse_registry[(i.dtype, i.precision)]

    @property
    def flags(self):
        return self._flags

    @property
    def args(self):
        return self._result_args

#-------------------------------------------------------------------
#                      Python.h functions
#-------------------------------------------------------------------

# Python.h object  representing Booleans True and False
Py_True = Variable(PyccelPyObject(), 'Py_True',is_pointer=True)
Py_False = Variable(PyccelPyObject(), 'Py_False',is_pointer=True)

# Python.h object representing None
Py_None = Variable(PyccelPyObject(), 'Py_None', is_pointer=True)

# Python.h function managing complex data type
pycomplex_real = FunctionDef(name      = 'PyComplex_RealAsDouble',
                           body      = [],
                           arguments = [Variable(dtype=PyccelPyObject(), name = 'o', is_pointer=True)],
                           results   = [Variable(dtype=NativeReal(), name = 'r')])
pycomplex_imag = FunctionDef(name      = 'PyComplex_ImagAsDouble',
                           body      = [],
                           arguments = [Variable(dtype=PyccelPyObject(), name = 'o', is_pointer=True)],
                           results   = [Variable(dtype=NativeReal(), name = 'r')])
pycomplex_fromdoubles = FunctionDef(name      = 'PyComplex_FromDoubles',
                           body      = [],
                           arguments = [Variable(dtype=NativeReal(), name = 'r'),
                                        Variable(dtype=NativeReal(), name = 'i')],
                           results   = [Variable(dtype=PyccelPyObject(), name = 'o', is_pointer=True)])
Py_DECREF = FunctionDef(name = 'Py_DECREF',
                        body = [],
                        arguments = [Variable(dtype=PyccelPyObject(), name = 'o', is_pointer=True)],
                        results = [])
PyLong_AsLong = FunctionDef(name = 'PyLong_AsLong',
                        body = [],
                        arguments = [Variable(dtype=PyccelPyObject(), name = 'o', is_pointer=True)],
                        results   = [Variable(dtype=NativeInteger(), name = 'r')])
PyFloat_AsDouble = FunctionDef(name = 'PyFloat_AsDouble',
                        body = [],
                        arguments = [Variable(dtype=PyccelPyObject(), name = 'o', is_pointer=True)],
                        results   = [Variable(dtype=NativeReal(), name = 'r')])

def PyType_Check(data_type):
    try :
        check_type = check_type_registry[data_type]
    except KeyError:
        errors.report(PYCCEL_RESTRICTION_TODO, symbol=data_type,severity='fatal')
    func = FunctionDef(name = check_type,
                    body = [],
                    arguments = [Variable(dtype=PyccelPyObject(), name = 'o', is_pointer=True)],
                    results   = [Variable(dtype=NativeBool(), name = 'r')])
    return func

def PyErr_SetString(error_type, error_msg):
    func = FunctionDef(name = 'PyErr_SetString',
                body = [],
                arguments = [Variable(dtype=PyccelPyObject(), name = 'o'),
                             Variable(dtype =NativeString(), name = 's')],
                results   = [])
    err_type = Variable(PyccelPyObject(), error_type)
    return FunctionCall(func, [err_type, error_msg])

# Casting functions
# Represents type of cast function responsible of the conversion of one data type into another.
# Parameters :
# name of function , list of arguments ,  list of results

def pyint_to_bool(cast_function_name):
    cast_function_argument = Variable(dtype=NativeInteger(), name = 'i', precision=4)
    cast_function_result   = Variable(dtype=NativeBool(), name = 'b')
    cast_function_body     = [Assign(cast_function_result, PythonBool(cast_function_argument)),
                              Return([cast_function_result])  ]
    return FunctionDef(name      = cast_function_name,
                       arguments = [cast_function_argument],
                       body      = cast_function_body,
                       results   = [cast_function_result])

def bool_to_pyobj(cast_function_name):
    cast_function_argument = Variable(dtype=NativeBool(), name = 'b')
    cast_function_result   = Variable(dtype=PyccelPyObject(), name='o', is_pointer=True)
    cast_function_body = [IfTernaryOperator(
                            (PythonBool(cast_function_argument),
                                [AliasAssign(cast_function_result, Py_True)]),
                            (BooleanTrue(),
                                [AliasAssign(cast_function_result, Py_False)])
                          ),
                          Return([cast_function_result])]
    return FunctionDef(name      = cast_function_name,
                       arguments = [cast_function_argument],
                       body      = cast_function_body,
                       results   = [cast_function_result])

def complex_to_pycomplex(cast_function_name):
    cast_function_argument = Variable(dtype=NativeComplex(), name = 'c')
    cast_function_result   = Variable(dtype=PyccelPyObject(), name='o', is_pointer=True)
    real_part = Variable(dtype = NativeReal(), name = 'real_part')
    imag_part = Variable(dtype = NativeReal(), name = 'imag_part')
    cast_function_local_vars = [real_part, imag_part]

    cast_function_body = [Assign(real_part, NumpyReal(cast_function_argument)),
                          Assign(imag_part, NumpyImag(cast_function_argument)),
                          AliasAssign(cast_function_result,
                              FunctionCall(pycomplex_fromdoubles, [real_part, imag_part])),
                          Return([cast_function_result])]
    return FunctionDef(name       = cast_function_name,
                       arguments  = [cast_function_argument],
                       body       = cast_function_body,
                       results    = [cast_function_result],
                       local_vars = cast_function_local_vars)

def pycomplex_to_complex(cast_function_name):
    cast_function_argument = Variable(dtype=PyccelPyObject(), name='o', is_pointer=True)
    cast_function_result   = Variable(dtype=NativeComplex(), name = 'c')
    real_part = Variable(dtype = NativeReal(), name = 'real_part')
    imag_part = Variable(dtype = NativeReal(), name = 'imag_part')
    cast_function_local_vars = [real_part, imag_part]

    cast_function_body = [Assign(real_part, FunctionCall(pycomplex_real, [cast_function_argument])),
                          Assign(imag_part, FunctionCall(pycomplex_imag, [cast_function_argument])),
                          Assign(cast_function_result, Complex(real_part, imag_part)),
                          Return([cast_function_result])]
    return FunctionDef(name      = cast_function_name,
                       arguments = [cast_function_argument],
                       body      = cast_function_body,
                       results   = [cast_function_result],
                       local_vars= cast_function_local_vars)

def pybool_to_bool(cast_function_name):
    cast_function_argument = Variable(dtype=PyccelPyObject(), name='o', is_pointer=True)
    cast_function_result   = Variable(dtype=NativeBool(), name = 'c')

    cast_function_body = [Assign(cast_function_result , PyccelEq(VariableAddress(cast_function_argument), VariableAddress(Py_True)))
                        , Return([cast_function_result])]

    return FunctionDef(name      = cast_function_name,
                       arguments = [cast_function_argument],
                       body      = cast_function_body,
                       results   = [cast_function_result])

cast_function_registry = {
    'pyint_to_bool' : pyint_to_bool,
    'bool_to_pyobj' : bool_to_pyobj,
    'pycomplex_to_complex' : pycomplex_to_complex,
    'complex_to_pycomplex': complex_to_pycomplex,
    'pybool_to_bool' : pybool_to_bool,
}

collect_function_registry = {
    NativeInteger(): PyLong_AsLong,
    NativeReal() : PyFloat_AsDouble,
}

check_type_registry = {
    NativeInteger(): 'PyLong_Check',
    NativeComplex() : 'PyComplex_Check',
    NativeReal() : 'PyFloat_Check',
    NativeBool() : 'PyBool_Check',
}<|MERGE_RESOLUTION|>--- conflicted
+++ resolved
@@ -8,11 +8,7 @@
 from .datatypes import DataType
 from .datatypes import NativeInteger, NativeReal, NativeComplex, NativeBool, NativeString
 
-<<<<<<< HEAD
-from .core      import FunctionCall, FunctionDef, Variable, ValuedVariable, FunctionAddress
-=======
-from .core      import FunctionCall, FunctionDef, Variable, ValuedVariable, VariableAddress
->>>>>>> e9f860b5
+from .core      import FunctionCall, FunctionDef, Variable, ValuedVariable, VariableAddress, FunctionAddress
 from .core      import AliasAssign, Assign, Return
 from .core      import IfTernaryOperator, PyccelEq
 
@@ -136,26 +132,18 @@
         i = 0
 
         while i < len(c_func_args) and not isinstance(c_func_args[i], ValuedVariable):
-<<<<<<< HEAD
             if isinstance(c_func_args[i], FunctionAddress):
                 self._flags += 'O'
             else:
-                self._flags += pytype_parse_registry[(c_func_args[i].dtype, c_func_args[i].precision)]
-=======
-            self._flags += pytype_parse_registry[(parse_args[i].dtype, parse_args[i].precision)]
->>>>>>> e9f860b5
+                self._flags += pytype_parse_registry[(parse_args[i].dtype, parse_args[i].precision)]
             i+=1
         if i < len(c_func_args):
             self._flags += '|'
         while i < len(c_func_args):
-<<<<<<< HEAD
             if isinstance(c_func_args[i], FunctionAddress):
                 self._flags += 'O'
             else:
-                self._flags += pytype_parse_registry[(c_func_args[i].dtype, c_func_args[i].precision)]
-=======
-            self._flags += pytype_parse_registry[(parse_args[i].dtype, parse_args[i].precision)]
->>>>>>> e9f860b5
+                self._flags += pytype_parse_registry[(parse_args[i].dtype, parse_args[i].precision)]
             i+=1
 
         # Restriction as of python 3.8
