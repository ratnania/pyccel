# -*- coding: utf-8 -*-
#------------------------------------------------------------------------------------------#
# This file is part of Pyccel which is released under MIT License. See the LICENSE file or #
# go to https://github.com/pyccel/pyccel/blob/master/LICENSE for full license details.     #
#------------------------------------------------------------------------------------------#
"""
File containing basic classes which are used throughout pyccel.
To avoid circular imports this file should only import from basic, datatypes, and literals
"""
from .basic     import Basic, PyccelAstNode
from .datatypes import NativeInteger, default_precision
from .literals  import LiteralInteger

__all__ = (
    'PyccelInternalFunction',
    'PyccelArraySize'
)


class PyccelInternalFunction(PyccelAstNode):
    """ Abstract class used by function calls
    which are translated to Pyccel objects
    """
    _attribute_nodes = ('_args',)
    def __init__(self, *args):
        self._args   = tuple(args)
        super().__init__()

    @property
    def args(self):
        """ The arguments passed to the function
        """
        return self._args


class PyccelArraySize(PyccelAstNode):
    """
    Class representing a call to a function which would
    return the shape of an object in a given dimension

    Parameters
    ==========
    arg   : PyccelAstNode
            A PyccelAstNode of unknown shape
    index : int
            The dimension along which the shape is
            provided
    """
    _attribute_nodes = ('_arg', '_index')

    def __init__(self, arg, index):
        if not isinstance(arg, (list,
                                tuple,
                                PyccelAstNode)):
            raise TypeError('Unknown type of  %s.' % type(arg))
        if isinstance(index, int):
            index = LiteralInteger(index)
        elif not isinstance(index, PyccelAstNode):
            raise TypeError('Unknown type of  %s.' % type(index))

<<<<<<< HEAD
=======
        if isinstance(index, int):
            index = LiteralInteger(index)
        elif not isinstance(index, PyccelAstNode):
            raise TypeError('Unknown type of  %s.' % type(index))

        PyccelInternalFunction.__init__(self, arg, index)
>>>>>>> d3014096
        self._arg   = arg
        self._index = index
        self._dtype = NativeInteger()
        self._rank  = 0
        self._shape = ()
        self._precision = default_precision['integer']
        super().__init__()

    @property
    def arg(self):
        """ Object whose size is investigated
        """
        return self._arg

    @property
    def index(self):
        """ Dimension along which the size is calculated
        """
        return self._index

    def __str__(self):
        return 'Shape({},{})'.format(str(self.arg), str(self.index))

class Slice(Basic):

    """Represents a slice in the code.

    Parameters
    ----------
    start : Symbol or int
        starting index

    stop : Symbol or int
        ending index

    step : Symbol or int default None

    Examples
    --------
    >>> from pyccel.ast.internals import Slice, symbols
    >>> start, end, step = symbols('start, stop, step', integer=True)
    >>> Slice(start, stop)
    start : stop
    >>> Slice(None, stop)
     : stop
    >>> Slice(start, None)
    start :
    >>> Slice(start, stop, step)
    start : stop : step
    """
    _attribute_nodes = ('_start','_stop','_step')

    def __init__(self, start, stop, step = None):
        self._start = start
        self._stop = stop
        self._step = step
        super().__init__()
        if PyccelAstNode.stage == 'syntactic':
            return
        if start is not None and not (hasattr(start, 'dtype') and isinstance(start.dtype, NativeInteger)):
            raise TypeError('Slice start must be Integer or None')
        if stop is not None and not (hasattr(stop, 'dtype') and isinstance(stop.dtype, NativeInteger)):
            raise TypeError('Slice stop must be Integer or None')
        if step is not None and not (hasattr(step, 'dtype') and isinstance(step.dtype, NativeInteger)):
            raise TypeError('Slice step must be Integer or None')

    @property
    def start(self):
        """ Index where the slicing of the object starts
        """
        return self._start

    @property
    def stop(self):
        """ Index until which the slicing takes place
        """
        return self._stop

    @property
    def step(self):
        """ The difference between each index of the
        objects in the slice
        """
        return self._step

    def _sympystr(self, printer):
        """ sympy equivalent of __str__"""
        sstr = printer.doprint
        if self.start is None:
            start = ''
        else:
            start = sstr(self.start)
        if self.stop is None:
            stop = ''
        else:
            stop = sstr(self.stop)
        return '{0} : {1}'.format(start, stop)

    def __str__(self):
        if self.start is None:
            start = ''
        else:
            start = str(self.start)
        if self.stop is None:
            stop = ''
        else:
            stop = str(self.stop)
        return '{0} : {1}'.format(start, stop)

class Symbol(Basic):
    """
    Represent variable with undefined type

    Parameters
    ----------
    name : String
        name of the symbol

    Examples
    --------
    >>> from pyccel.ast.internals import Symbol
    >>> x = Symbol('x')
    x
    """
    _attribute_nodes = ()
    def __init__(self, name):
        if not isinstance(name, str):
            raise TypeError('Symbol name should be a string, not '+ str(type(name)))
        self._name = name
        super().__init__()

    @property
    def name(self):
        """Name of the symbol
        """
        return self._name

    def __eq__(self, other):
        if type(self) is type(other):
            return self._name == other.name
        else:
            return False

    def __hash__(self):
        return hash(type(self).__name__ + self._name)

    def __str__(self):
        return self._name

    def __repr__(self):
        return self._name

def symbols(names):
    """
    Transform strings into instances of Symbol class.

    function returns a sequence of symbols with names taken
    from argument, which can be a comma delimited
    string

    Parameters
    ----------
    name : String
        comma delimited string

    Return
    ----------
    Tuple :
        tuple of instances of Symbol
    Examples
    --------
    >>> from pyccel.ast.internals import symbols
    >>> x, y, z = symbols('x,y,z')
    (x, y, z)
    """
    names = names.split(',')
    symbols = [Symbol(name.strip()) for name in names]
    return tuple(symbols)
<|MERGE_RESOLUTION|>--- conflicted
+++ resolved
@@ -33,7 +33,7 @@
         return self._args
 
 
-class PyccelArraySize(PyccelAstNode):
+class PyccelArraySize(PyccelInternalFunction):
     """
     Class representing a call to a function which would
     return the shape of an object in a given dimension
@@ -58,15 +58,6 @@
         elif not isinstance(index, PyccelAstNode):
             raise TypeError('Unknown type of  %s.' % type(index))
 
-<<<<<<< HEAD
-=======
-        if isinstance(index, int):
-            index = LiteralInteger(index)
-        elif not isinstance(index, PyccelAstNode):
-            raise TypeError('Unknown type of  %s.' % type(index))
-
-        PyccelInternalFunction.__init__(self, arg, index)
->>>>>>> d3014096
         self._arg   = arg
         self._index = index
         self._dtype = NativeInteger()
