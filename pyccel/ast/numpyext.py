#!/usr/bin/python
# -*- coding: utf-8 -*-

# TODO remove sympify, Symbol

import numpy
from sympy.core.function import Application
from sympy.core import Symbol, Tuple
from sympy import sympify
from sympy.core.basic import Basic
from sympy import Integer as sp_Integer, Add, Mul, Pow as sp_Pow, Float as sp_Float
from sympy.utilities.iterables import iterable
from sympy.logic.boolalg import Boolean, BooleanTrue, BooleanFalse
from sympy.core.assumptions import StdFactKB
from sympy import sqrt, asin, acsc, acos, asec, atan, acot, sinh, cosh, tanh, log
from sympy import Rational as sp_Rational
from sympy import IndexedBase, Indexed, Idx, Matrix


from sympy.matrices.expressions.matexpr import MatrixSymbol, MatrixElement


from .core import (Variable, IndexedElement, IndexedVariable, Len,
                   For, ForAll, Range, Assign, AugAssign, List, String, Nil,
                   ValuedArgument, Constant, Pow, int2float)
from .datatypes import dtype_and_precision_registry as dtype_registry
from .datatypes import sp_dtype, str_dtype
from .datatypes import default_precision
from .datatypes import DataType, datatype
from .datatypes import (NativeInteger, NativeReal, NativeComplex,
                        NativeBool)

from .core import local_sympify ,float2int, Slice

numpy_constants = {
    'pi': Constant('real', 'pi', value=numpy.pi),
                  }

#=======================================================================================
# TODO [YG, 18.02.2020]: accept Numpy array argument
# TODO [YG, 18.02.2020]: use order='K' as default, like in numpy.array
class Array(Application):
    """
    Represents a call to  numpy.array for code generation.

    arg : list ,tuple ,Tuple, List

    """
    def __new__(cls, arg, dtype=None, order='C'):

        if not isinstance(arg, (list, tuple, Tuple, List)):
            raise TypeError('Uknown type of  %s.' % type(arg))

        prec = 0

        if not dtype is None:
            if isinstance(dtype, ValuedArgument):
                dtype = dtype.value
            dtype = str(dtype).replace('\'', '')
            dtype, prec = dtype_registry[dtype]

            dtype = datatype('ndarray' + dtype)

        if not prec and dtype:
            prec = default_precision[dtype]

        # ... Determine ordering
        if isinstance(order, ValuedArgument):
            order = order.value
        order = str(order).strip("\'")

        if order not in ('K', 'A', 'C', 'F'):
            raise ValueError("Cannot recognize '{:s}' order".format(order))

        # TODO [YG, 18.02.2020]: set correct order based on input array
        if order in ('K', 'A'):
            order = 'C'
        # ...

        # Create instance, add attributes, and return it
        obj = Basic.__new__(cls, arg, dtype, order, prec)
        obj._shape = Tuple(*numpy.shape(arg))
        obj._rank  = len(obj._shape)
        return obj

    def _sympystr(self, printer):
        sstr = printer.doprint
        return self.arg

    @property
    def arg(self):
        return self._args[0]

    @property
    def dtype(self):
        return self._args[1]

    @property
    def order(self):
        return self._args[2]

    @property
    def precision(self):
        return self._args[3]

    @property
    def shape(self):
        return self._shape

    @property
    def rank(self):
        return self._rank

    def fprint(self, printer, lhs):
        """Fortran print."""

        # Always transpose indices because Numpy initial values are given with
        # row-major ordering, while Fortran initial values are column-major
        shape = self.shape[::-1]

        if isinstance(shape, (Tuple, tuple)):
            # this is a correction. problem on LRZ
            shape_code = ', '.join('0:' + printer(i - 1) for i in shape)
        else:
            shape_code = '0:' + printer(shape - 1)

        lhs_code = printer(lhs)
        code_alloc = 'allocate({0}({1}))'.format(lhs_code, shape_code)
        arg = self.arg
        if self.rank > 1:
            import functools
            import operator
            arg = functools.reduce(operator.concat, arg)
            init_value = 'reshape(' + printer(arg) + ',' + printer(shape) + ')'
        else:
            init_value = printer(arg)

        # If Numpy array is stored with column-major ordering, transpose values
        if self.order == 'F' and self.rank > 1:
            init_value = 'transpose({})'.format(init_value)

        code_init = '{0} = {1}'.format(lhs_code, init_value)
        code = '{0}\n{1}'.format(code_alloc, code_init)

        return code

#=======================================================================================

class NumpySum(Application):
    """Represents a call to  numpy.sum for code generation.

    arg : list , tuple , Tuple, List, Variable
    """

    def __new__(cls, arg):
<<<<<<< HEAD

        if not isinstance(arg, (list, tuple, Tuple, List, Variable)):
=======
        if not isinstance(arg, (list, tuple, Tuple, List, Variable, Mul, Add, Pow, sp_Rational)):
>>>>>>> 6ea8d18c
            raise TypeError('Uknown type of  %s.' % type(arg))

        obj = Basic.__new__(cls, arg)

        dtype = str_dtype(sp_dtype(arg))
        assumptions = {dtype: True}
        ass_copy = assumptions.copy()
        obj._assumptions = StdFactKB(assumptions)
        obj._assumptions._generator = ass_copy

        return obj

    @property
    def arg(self):
        return self._args[0]

    @property
    def dtype(self):
        return self._args[0].dtype

    @property
    def rank(self):
        return 0

    def fprint(self, printer, lhs=None):
        """Fortran print."""

        rhs_code = printer(self.arg)
        if lhs:
            lhs_code = printer(lhs)
            return '{0} = sum({1})'.format(lhs_code, rhs_code)
        return 'sum({0})'.format(rhs_code)

<<<<<<< HEAD
=======
#=======================================================================================

class Product(Function):
    """Represents a call to  numpy.prod for code generation.

    arg : list , tuple , Tuple, List, Variable
    """

    def __new__(cls, arg):
        if not isinstance(arg, (list, tuple, Tuple, List, Variable, Mul, Add, Pow, sp_Rational)):
            raise TypeError('Uknown type of  %s.' % type(arg))
        return Basic.__new__(cls, arg)

    @property
    def arg(self):
        return self._args[0]

    @property
    def dtype(self):
        return self._args[0].dtype

    @property
    def rank(self):
        return 0

    def fprint(self, printer, lhs=None):
        """Fortran print."""

        rhs_code = printer(self.arg)
        if lhs:
            lhs_code = printer(lhs)
            return '{0} = product({1})'.format(lhs_code, rhs_code)
        return 'product({0})'.format(rhs_code)

#=======================================================================================

class Matmul(Application):
    """Represents a call to numpy.matmul for code generation.
    arg : list , tuple , Tuple, List, Variable
    """

    def __new__(cls, a, b):
        if not isinstance(a, (list, tuple, Tuple, List, Variable, Mul, Add, Pow, sp_Rational)):
            raise TypeError('Uknown type of  %s.' % type(a))
        if not isinstance(b, (list, tuple, Tuple, List, Variable, Mul, Add, Pow, sp_Rational)):
            raise TypeError('Uknown type of  %s.' % type(a))
        return Basic.__new__(cls, a, b)

    @property
    def a(self):
        return self._args[0]

    @property
    def b(self):
        return self._args[1]

    @property
    def dtype(self):
        return self._args[0].dtype

    @property
    def rank(self):
        return 1 # TODO: make this general

    def fprint(self, printer, lhs=None):
        """Fortran print."""
        a_code = printer(self.a)
        b_code = printer(self.b)

        if lhs:
            lhs_code = printer(lhs)

        if self.a.order and self.b.order:
            if self.a.order != self.b.order:
                raise NotImplementedError("Mixed order matmul not supported.")

        # Fortran ordering
        if self.a.order == 'F':
            if lhs:
                return '{0} = matmul({1},{2})'.format(lhs_code, a_code, b_code)
            return 'matmul({0},{1})'.format(a_code, b_code)

        # C ordering
        if lhs:
            return '{0} = matmul({2},{1})'.format(lhs_code, a_code, b_code)
        return 'matmul({1},{0})'.format(a_code, b_code)

>>>>>>> 6ea8d18c
#=======================================================================================

class Shape(Array):

    """Represents a call to  numpy.shape for code generation.

    arg : list ,tuple ,Tuple,List, Variable
    """

    def __new__(cls, arg, index=None):
        if not isinstance(arg, (list,
                                tuple,
                                Tuple,
                                List,
                                Array,
                                Variable,
                                IndexedElement,
                                IndexedBase)):
            raise TypeError('Uknown type of  %s.' % type(arg))

        # TODO add check on index: must be Integer or Variable with dtype=int
        # TODO [YG, 09.10.2018]: Verify why index should be passed at all (not in Numpy!)

        return Basic.__new__(cls, arg, index)

    @property
    def arg(self):
        return self._args[0]

    @property
    def index(self):
        return self._args[1]

    @property
    def dtype(self):
        return 'ndarrayint'

    @property
    def shape(self):
        return Tuple(self.arg.rank)

    @property
    def rank(self):
        return 1

    @property
    def precision(self):
        return default_precision['int']

    @property
    def order(self):
        return 'C'

    def __str__(self):
        return self._sympystr(str)

    def _sympystr(self, printer):
        sstr = printer.doprint
        if self.index:
            return 'Shape({},{})'.format(sstr(self.arg),sstr(self.index))
        else:
            return 'Shape({})'.format(sstr(self.arg))

    def fprint(self, printer, lhs = None):
        """Fortran print."""

        lhs_code = printer(lhs)
        if isinstance(self.arg, Array):
            init_value = printer(self.arg.arg)
        else:
            init_value = printer(self.arg)


        init_value = ['size({0},{1})'.format(init_value, ind)
                      for ind in range(1, self.arg.rank+1, 1)]
        if self.arg.order == 'C':
            init_value.reverse()

        init_value = ', '.join(i for i in init_value)

        if lhs:
            alloc = 'allocate({}(0:{}))'.format(lhs_code, self.arg.rank-1)
            if self.index is None:

                code_init = '{0} = (/ {1} /)'.format(lhs_code, init_value)

            else:
                index = printer(self.index)
                code_init = '{0} = size({1}, {2})'.format(lhs_code, init_value, index)

            code_init = alloc+ '\n'+ code_init
        else:
            if self.index is None:
                code_init = '(/ {0} /)'.format(init_value)

            else:
                index = printer(self.index)
                code_init = 'size({0}, {1})'.format(init_value, index)

        return code_init

#=======================================================================================

class Int(Application):

    """Represents a call to  numpy.int for code generation.

    arg : Variable, Real, Integer, Complex
    """

    def __new__(cls, arg):
        if not isinstance(arg, (Variable,
                                IndexedElement,
                                sp_Float, sp_Integer,
                                Mul, Add, sp_Pow,
                                sp_Rational)):

            raise TypeError('Uknown type of  %s.' % type(arg))

        obj = Basic.__new__(cls, arg)
        assumptions = {'integer':True}
        ass_copy = assumptions.copy()
        obj._assumptions = StdFactKB(assumptions)
        obj._assumptions._generator = ass_copy
        return obj

    @property
    def arg(self):
        return self._args[0]

    @property
    def dtype(self):
        return 'int'

    @property
    def shape(self):
        return None

    @property
    def rank(self):
        return 0

    @property
    def precision(self):
        return default_precision['int']


    def fprint(self, printer):
        """Fortran print."""

        value = printer(self.arg)
        prec  = printer(self.precision)
        code  = 'Int({0}, {1})'.format(value, prec)
        return code


#=======================================================================================

class Real(Application):

    """Represents a call to  numpy.real for code generation.

    arg : Variable, Float, Integer, Complex
    """

    def __new__(cls, arg):

        _valid_args = (Variable, IndexedElement, sp_Integer, Nil,
                       sp_Float, Mul, Add, sp_Pow, sp_Rational, Application)

        if not isinstance(arg, _valid_args):
            raise TypeError('Uknown type of  %s.' % type(arg))
        obj = Basic.__new__(cls, arg)
        assumptions = {'real':True}
        ass_copy = assumptions.copy()
        obj._assumptions = StdFactKB(assumptions)
        obj._assumptions._generator = ass_copy
        return obj

    @property
    def arg(self):
        return self._args[0]

    @property
    def dtype(self):
        return 'real'

    @property
    def shape(self):
        return None

    @property
    def rank(self):
        return 0

    @property
    def precision(self):
        return default_precision['real']

    def fprint(self, printer):
        """Fortran print."""

        value = printer(self.arg)
        prec  = printer(self.precision)
        code = 'Real({0}, {1})'.format(value, prec)
        return code


    def __str__(self):
        return 'Float({0})'.format(str(self.arg))


    def _sympystr(self, printer):

        return self.__str__()

#=======================================================================================

class Imag(Real):

    """Represents a call to  numpy.imag for code generation.

    arg : Variable, Float, Integer, Complex
    """



    def fprint(self, printer):
        """Fortran print."""

        value = printer(self.arg)
        code = 'aimag({0})'.format(value)
        return code


    def __str__(self):
        return 'imag({0})'.format(str(self.arg))


#=======================================================================================

class Complex(Application):

    """Represents a call to  numpy.complex for code generation.

    arg : Variable, Float, Integer
    """

    def __new__(cls, arg0, arg1=sp_Float(0)):

        _valid_args = (Variable, IndexedElement, sp_Integer,
                       sp_Float, Mul, Add, sp_Pow, sp_Rational)

        for arg in [arg0, arg1]:
            if not isinstance(arg, _valid_args):
                raise TypeError('Uknown type of  %s.' % type(arg))
        obj = Basic.__new__(cls, arg0, arg1)
        assumptions = {'complex':True}
        ass_copy = assumptions.copy()
        obj._assumptions = StdFactKB(assumptions)
        obj._assumptions._generator = ass_copy
        return obj

    @property
    def real_part(self):
        return self._args[0]

    @property
    def imag_part(self):
        return self._args[1]

    @property
    def dtype(self):
        return 'complex'

    @property
    def shape(self):
        return None

    @property
    def rank(self):
        return 0

    @property
    def precision(self):
        return default_precision['complex']

    def fprint(self, printer):
        """Fortran print."""

        value0 = printer(self.real_part)
        value1 = printer(self.imag_part)
        prec   = printer(self.precision)
        code = 'cmplx({0}, {1}, {2})'.format(value0, value1, prec)
        return code


    def __str__(self):
        return self.fprint(str)


    def _sympystr(self, printer):

        return self.fprint(str)

#=======================================================================================

class Linspace(Application):

    """
    Represents numpy.linspace.

    """

    def __new__(cls, *args):


        _valid_args = (Variable, IndexedElement, sp_Float,
                       sp_Integer, sp_Rational)

        for arg in args:
            if not isinstance(arg, _valid_args):
                raise TypeError('Expecting valid args')

        if len(args) == 3:
            start = args[0]
            stop = args[1]
            size = args[2]

        else:
           raise ValueError('Range has at most 3 arguments')

        index = Variable('int', 'linspace_index')
        return Basic.__new__(cls, start, stop, size, index)

    @property
    def start(self):
        return self._args[0]

    @property
    def stop(self):
        return self._args[1]

    @property
    def size(self):
        return self._args[2]

    @property
    def index(self):
        return self._args[3]

    @property
    def step(self):
        return (self.stop - self.start) / (self.size - 1)


    @property
    def dtype(self):
        return 'real'

    @property
    def order(self):
        return 'F'

    @property
    def precision(self):
        return default_precision['real']

    @property
    def shape(self):
        return (self.size,)

    @property
    def rank(self):
        return 1

    def _eval_is_real(self):
        return True

    def _sympystr(self, printer):
        sstr = printer.doprint
        code = 'linspace({}, {}, {})',format(sstr(self.start),
                                             sstr(self.stop),
                                             sstr(self.size))


    def fprint(self, printer, lhs=None):
        """Fortran print."""

        init_value = '(/ ({0} + {1}*{2},{1} = 0,{3}-1) /)'

        start = printer(self.start)
        step  = printer(self.step)
        stop  = printer(self.stop)
        index = printer(self.index)

        init_value = init_value.format(start, index, step, stop)



        if lhs:
            lhs    = printer(lhs)
            code   = 'allocate(0:{})'.format(printer(self.size))
            code  += '\n{0} = {1}'.format(lhs, init_value)
        else:
            code   = '{0}'.format(init_value)

        return code

#=======================================================================================

class Diag(Application):

    """
    Represents numpy.diag.

    """
    #TODO improve the properties dtype, rank, shape
    # to be more general


    def __new__(cls, array, v=0, k=0):


        _valid_args = (Variable, IndexedElement, Tuple)


        if not isinstance(array, _valid_args):
           raise TypeError('Expecting valid args')

        if not isinstance(k, (int, sp_Integer)):
           raise ValueError('k must be an integer')

        index = Variable('int', 'diag_index')
        return Basic.__new__(cls, array, v, k, index)

    @property
    def array(self):
        return self._args[0]

    @property
    def v(self):
        return self._args[1]

    @property
    def k(self):
        return self._args[2]

    @property
    def index(self):
        return self._args[3]


    @property
    def dtype(self):
        return 'real'

    @property
    def order(self):
        return 'C'

    @property
    def precision(self):
        return default_precision['real']

    @property
    def shape(self):
        return Len(self.array)

    @property
    def rank(self):
        rank = 1 if self.array.rank == 2 else 2
        return rank


    def fprint(self, printer, lhs):
        """Fortran print."""

        array = printer(self.array)
        rank  = self.array.rank
        index = printer(self.index)

        if rank == 2:
            lhs   = IndexedBase(lhs)[self.index]
            rhs   = IndexedBase(self.array)[self.index,self.index]
            body  = [Assign(lhs, rhs)]
            body  = For(self.index, Range(Len(self.array)), body)
            code  = printer(body)
            alloc = 'allocate({0}(0: size({1},1)-1))'.format(lhs.base, array)
        elif rank == 1:

            lhs   = IndexedBase(lhs)[self.index, self.index]
            rhs   = IndexedBase(self.array)[self.index]
            body  = [Assign(lhs, rhs)]
            body  = For(self.index, Range(Len(self.array)), body)
            code  = printer(body)
            alloc = 'allocate({0}(0: size({1},1)-1, 0: size({1},1)-1))'.format(lhs, array)

        return alloc + '\n' + code

#=======================================================================================

class Cross(Application):

    """
    Represents numpy.cross.

    """
    #TODO improve the properties dtype, rank, shape
    # to be more general

    def __new__(cls, a, b):


        _valid_args = (Variable, IndexedElement, Tuple)


        if not isinstance(a, _valid_args):
           raise TypeError('Expecting valid args')

        if not isinstance(b, _valid_args):
           raise TypeError('Expecting valid args')

        return Basic.__new__(cls, a, b)

    @property
    def first(self):
        return self._args[0]

    @property
    def second(self):
        return self._args[1]


    @property
    def dtype(self):
        return self.first.dtype

    @property
    def order(self):
        #TODO which order should we give it
        return 'C'

    @property
    def precision(self):
        return self.first.precision


    @property
    def rank(self):
        return self.first.rank

    @property
    def shape(self):
        return ()


    def fprint(self, printer, lhs=None):
        """Fortran print."""

        a     = IndexedBase(self.first)
        b     = IndexedBase(self.second)
        slc   = Slice(None, None)
        rank  = self.rank

        if rank > 2:
            raise NotImplementedError('TODO')

        if rank == 2:
            a_inds = [[slc,0], [slc,1], [slc,2]]
            b_inds = [[slc,0], [slc,1], [slc,2]]

            if self.first.order == 'C':
                for inds in a_inds:
                    inds.reverse()
            if self.second.order == 'C':
                for inds in b_inds:
                    inds.reverse()

            a = [a[tuple(inds)] for inds in a_inds]
            b = [b[tuple(inds)] for inds in b_inds]


        cross_product = [a[1]*b[2]-a[2]*b[1],
                         a[2]*b[0]-a[0]*b[2],
                         a[0]*b[1]-a[1]*b[0]]

        cross_product = Tuple(*cross_product)
        cross_product = printer(cross_product)
        first = printer(self.first)
        order = self.order

        if lhs is not None:
            lhs  = printer(lhs)

            if rank == 2:
                alloc = 'allocate({0}(0:size({1},1)-1,0:size({1},2)-1))'.format(lhs, first)

            elif rank == 1:
                alloc = 'allocate({}(0:size({})-1)'.format(lhs, first)



        if rank == 2:

            if order == 'C':

                code = 'reshape({}, shape({}), order=[2,1])'.format(cross_product, first)
            else:

                code = 'reshape({}, shape({})'.format(cross_product, first)

        elif rank == 1:
            code = cross_product

        if lhs is not None:
            code = '{} = {}'.format(lhs, code)

        #return alloc + '\n' + code
        return code

#=======================================================================================

class Where(Application):
    """ Represents a call to  numpy.where """

    def __new__(cls, mask):
        return Basic.__new__(cls, mask)


    @property
    def mask(self):
        return self._args[0]

    @property
    def index(self):
        ind = Variable('int','ind1')

        return ind

    @property
    def dtype(self):
        return 'int'

    @property
    def rank(self):
        return 2

    @property
    def shape(self):
        return ()

    @property
    def order(self):
        return 'F'


    def fprint(self, printer, lhs):

        ind   = printer(self.index)
        mask  = printer(self.mask)
        lhs   = printer(lhs)

        stmt  = 'pack([({ind},{ind}=0,size({mask})-1)],{mask})'.format(ind=ind,mask=mask)
        stmt  = '{lhs}(:,0) = {stmt}'.format(lhs=lhs, stmt=stmt)
        alloc = 'allocate({}(0:count({})-1,0:0))'.format(lhs, mask)

        return alloc +'\n' + stmt


#=======================================================================================

class Rand(Real):

    """
      Represents a call to  numpy.random.random or numpy.random.rand for code generation.

    """

    @property
    def arg(self):
        return self._args[0]

    @property
    def rank(self):
        return 0

    def fprint(self, printer):
        """Fortran print."""

        return 'rand()'



#=======================================================================================

class Zeros(Application):

    """Represents a call to numpy.zeros for code generation.

    shape : int, list, tuple
        int or list of integers

    dtype: str, DataType
        datatype for the constructed array

    Examples

    """

    # TODO improve

    def __new__(cls, shape, *args):

        args = list(args)
        args_= {'dtype':'real','order':'C'}
        prec = 0
        val_args = []

        for i in range(len(args)):
            if isinstance(args[i], ValuedArgument):
                val_args = args[i:]
                args[i:] = []
                break


        if len(args)==1:
            args_['dtype'] = str(args[0])
        elif len(args)==2:
            args_['dtype'] = str(args[0])
            args_['order'] = str(args[1])

        for i in val_args:
            val = str(i.value).replace('\'', '')
            args_[str(i.argument.name)] = val


        dtype = args_['dtype']
        order = args_['order']

        if isinstance(shape,Tuple):
            shape = list(shape)

        if isinstance(shape, list):

            # this is a correction. otherwise it is not working on LRZ
            if isinstance(shape[0], list):
                shape = Tuple(*(sympify(i, locals = local_sympify) for i in shape[0]))
            else:
                shape = Tuple(*(sympify(i, locals = local_sympify) for i in shape))

        elif isinstance(shape, (int, sp_Integer, Symbol)):
            shape = Tuple(sympify(shape, locals = local_sympify))
        else:
            shape = shape

        if isinstance(dtype, str):
            dtype = dtype.replace('\'', '')
            dtype, prec = dtype_registry[dtype]
            dtype = datatype('ndarray' + dtype)
        elif not isinstance(dtype, DataType):
            raise TypeError('datatype must be an instance of DataType.')

        if not prec:
            prec = default_precision[str(dtype)]

        return Basic.__new__(cls, shape, dtype, order, prec)

    @property
    def shape(self):
        return self._args[0]

    @property
    def rank(self):
        if iterable(self.shape):
            return len(self.shape)
        else:
            return 1

    @property
    def dtype(self):
        return self._args[1]

    @property
    def order(self):
        return self._args[2]

    @property
    def precision(self):
        return self._args[3]

    @property
    def init_value(self):
        dtype = self.dtype
        if isinstance(dtype, NativeInteger):
            value = 0
        elif isinstance(dtype, NativeReal):
            value = 0.0
        elif isinstance(dtype, NativeComplex):
            value = 0.0
        elif isinstance(dtype, NativeBool):
            value = BooleanFalse()
        else:
            raise TypeError('Unknown type')
        return value

    def fprint(self, printer, lhs):
        """Fortran print."""

        # Transpose indices because of Fortran column-major ordering
        shape = self.shape if self.order == 'F' else self.shape[::-1]

        if isinstance(self.shape, (Tuple,tuple)):
            # this is a correction. problem on LRZ
            shape_code = ', '.join('0:' + printer(i - 1) for i in shape)
        else:
            shape_code = '0:' + printer(shape - 1)

        init_value = printer(self.init_value)

        lhs_code = printer(lhs)

        code_alloc = 'allocate({0}({1}))'.format(lhs_code, shape_code)
        code_init = '{0} = {1}'.format(lhs_code, init_value)
        code = '{0}\n{1}'.format(code_alloc, code_init)

        return code

#=======================================================================================

class Ones(Zeros):

    """Represents a call to numpy.ones for code generation.

    shape : int or list of integers

    """

    @property
    def init_value(self):
        dtype = self.dtype
        if isinstance(dtype, NativeInteger):
            value = 1
        elif isinstance(dtype, NativeReal):
            value = 1.0
        elif isinstance(dtype, NativeComplex):
            value = 1.0
        elif isinstance(dtype, NativeBool):
            value = BooleanTrue()
        else:
            raise TypeError('Unknown type')
        return value

#=======================================================================================

class EmptyLike(Application):

    """Represents variable assignment using numpy.empty_like for code generation.

    lhs : Expr
        Sympy object representing the lhs of the expression. These should be
        singular objects, such as one would use in writing code. Notable types
        include Symbol, MatrixSymbol, MatrixElement, and Indexed. Types that
        subclass these types are also supported.

    rhs : Variable
        the input variable

    Examples

    >>> from sympy import symbols
    >>> from pyccel.ast.core import Zeros, EmptyLike
    >>> n, m, x = symbols('n, m, x')
    >>> y = Zeros(x, (n, m))
    >>> z = EmptyLike(y)
    """

    # TODO improve in the spirit of assign

    def __new__(cls, rhs=None, lhs=None):
        if isinstance(lhs, str):
            lhs = Symbol(lhs)

        # Tuple of things that can be on the lhs of an assignment

        assignable = (
            Symbol,
            MatrixSymbol,
            MatrixElement,
            Indexed,
            Idx,
            Variable,
            )

        if lhs and not isinstance(lhs, assignable):
            raise TypeError('Cannot assign to lhs of type %s.'
                            % type(lhs))

        return Basic.__new__(cls, lhs, rhs)

    def _sympystr(self, printer):
        sstr = printer.doprint
        return '{0} := 0'.format(sstr(self.lhs))

    @property
    def lhs(self):
        return self._args[0]

    @property
    def rhs(self):
        return self._args[1]

    def fprint(self, printer, lhs):
        """Fortran print."""

        lhs_code = printer(lhs)
        rhs_code = printer(self.rhs)
        bounds_code = printer(Bounds(self.rhs))
        code = 'allocate({0}({1}))'.format(lhs_code, bounds_code)
        return code

#=======================================================================================

class ZerosLike(EmptyLike):

    @property
    def init_value(self):

        def _native_init_value(dtype):
            if isinstance(dtype, NativeInteger):
                return 0
            elif isinstance(dtype, NativeReal):
                return 0.0
            elif isinstance(dtype, NativeComplex):
                return 0.0
            elif isinstance(dtype, NativeBool):
                return BooleanFalse()
            raise TypeError('Expecting a Native type, given {}'.format(dtype))

        _native_types = (NativeInteger, NativeReal,
                         NativeComplex, NativeBool)

        rhs = self.rhs
        if isinstance(rhs.dtype, _native_types):
            return _native_init_value(rhs.dtype)
        elif isinstance(rhs, (Variable, IndexedVariable)):
            return _native_init_value(rhs.dtype)
        elif isinstance(rhs, IndexedElement):
            return _native_init_value(rhs.base.dtype)
        else:
            raise TypeError('Unknown type for {name}, given {dtype}'.format(dtype=type(rhs),
                            name=rhs))

    def fprint(self, printer, lhs):
        """Fortran print."""

        lhs_code = printer(lhs)
        rhs_code = printer(self.rhs)
        init_value = printer(self.init_value)
        bounds_code = printer(Bounds(self.rhs))

        code_alloc = 'allocate({0}({1}))'.format(lhs_code, bounds_code)
        code_init = '{0} = {1}'.format(lhs_code, init_value)
        code = '{0}\n{1}'.format(code_alloc, code_init)
        return code

<<<<<<< HEAD
=======

class EmptyLike(ZerosLike):

    def fprint(self, printer, lhs):
        """Fortran print."""

        lhs_code = printer(lhs)
        rhs_code = printer(self.rhs)
        bounds_code = printer(Bounds(self.rhs))
        code = 'allocate({0}({1}))'.format(lhs_code, bounds_code)

        return code


#=======================================================================================

class Bounds(Basic):

    """
    Represents bounds of NdArray.

    Examples

    """

    def __new__(cls, var):
        # TODO check type of var
        return Basic.__new__(cls, var)

    @property
    def var(self):
        return self._args[0]


>>>>>>> 6ea8d18c
#=======================================================================================

class FullLike(EmptyLike):

    """Represents variable assignment using numpy.full_like for code generation.

    lhs : Expr
        Sympy object representing the lhs of the expression. These should be
        singular objects, such as one would use in writing code. Notable types
        include Symbol, MatrixSymbol, MatrixElement, and Indexed. Types that
        subclass these types are also supported.

    rhs : Variable
        the input variable

    Examples

    >>> from sympy import symbols
    >>> from pyccel.ast.core import Zeros, FullLike
    >>> n,m,x = symbols('n,m,x')
    >>> y = Zeros(x, (n,m))
    >>> z = FullLike(y)
    """

    # TODO improve in the spirit of assign

    def __new__(cls, rhs=None, lhs=None):
        if isinstance(lhs, str):
            lhs = Symbol(lhs)

        # Tuple of things that can be on the lhs of an assignment

        assignable = (
            Symbol,
            MatrixSymbol,
            MatrixElement,
            Indexed,
            Idx,
            Variable,
            )

        if lhs and not isinstance(lhs, assignable):
            raise TypeError('Cannot assign to lhs of type %s.'
                            % type(lhs))

        return Basic.__new__(cls, lhs, rhs)

    def _sympystr(self, printer):
        sstr = printer.doprint
        return '{0} := 0'.format(sstr(self.lhs))

    @property
    def lhs(self):
        return self._args[0]

    @property
    def rhs(self):
        return self._args[1]

    @property
    def init_value(self):
        return self.rhs

    def fprint(self, printer, lhs):
        """Fortran print."""

        lhs_code = printer(lhs)
        rhs_code = printer(self.rhs)
        bounds_code = printer(Bounds(self.rhs))

        code_alloc = 'allocate({0}({1}))'.format(lhs_code, bounds_code)
        code_init = '{0} = {1}'.format(lhs_code, rhs_code)
        code = '{0}\n{1}'.format(code_alloc, code_init)
        return code

#=======================================================================================

class Bounds(Basic):

    """
    Represents bounds of NdArray.

    Examples

    """

    def __new__(cls, var):
        # TODO check type of var
        return Basic.__new__(cls, var)

    @property
    def var(self):
        return self._args[0]


#=======================================================================================

class Empty(Zeros):

    """Represents a call to numpy.empty for code generation.

    shape : int or list of integers

    """
    def fprint(self, printer, lhs):
        """Fortran print."""

        if isinstance(self.shape, Tuple):

            # this is a correction. problem on LRZ

            shape_code = ', '.join('0:' + printer(i - 1) for i in
                                   self.shape)
        else:
            shape_code = '0:' + printer(self.shape - 1)


        lhs_code = printer(lhs)

        code = 'allocate({0}({1}))'.format(lhs_code, shape_code)
        return code

#=======================================================================================

class Norm(Application):
    """ Represents call to numpy.norm"""

    def __new__(cls, arg, dim=None):
        if isinstance(dim, ValuedArgument):
            dim = dim.value
        return Basic.__new__(cls, arg, dim)

    @property
    def arg(self):
        return self._args[0]

    @property
    def dim(self):
        return self._args[1]

    @property
    def dtype(self):
        return 'real'


    def shape(self, sh):
        if self.dim is not None:
            sh = list(sh)
            del sh[self.dim]
            return tuple(sh)
        else:
            return ()

    @property
    def rank(self):
        if self.dim is not None:
            return self.arg.rank-1
        return 0



    def fprint(self, printer):
        """Fortran print."""

        if self.dim:
            rhs = 'Norm2({},{})'.format(printer(self.arg),printer(self.dim))
        else:
            rhs = 'Norm2({})'.format(printer(self.arg))

        return rhs

#=======================================================================================

class Sqrt(Pow):

    def __new__(cls, base):
        return Pow(base, 0.5, evaluate=False)

#=======================================================================================

class Mod(Application):
    def __new__(cls,*args):
        obj = Basic.__new__(cls, *args)

        assumptions={'integer':True}
        ass_copy = assumptions.copy()
        obj._assumptions = StdFactKB(assumptions)
        obj._assumptions._generator = ass_copy
        return obj

class Asin(Application):
    def __new__(cls,arg):
        obj = asin(arg)
        if arg.is_real:
            assumptions={'real':True}
            ass_copy = assumptions.copy()
            obj._assumptions = StdFactKB(assumptions)
            obj._assumptions._generator = ass_copy
        return obj


class Acos(Application):
    def __new__(cls,arg):
        obj = acos(arg)
        if arg.is_real:
            assumptions={'real':True}
            ass_copy = assumptions.copy()
            obj._assumptions = StdFactKB(assumptions)
            obj._assumptions._generator = ass_copy
        return obj

class Asec(Application):
    def __new__(cls,arg):
        obj = asec(arg)
        if arg.is_real:
            assumptions={'real':True}
            ass_copy = assumptions.copy()
            obj._assumptions = StdFactKB(assumptions)
            obj._assumptions._generator = ass_copy
        return obj

#=======================================================================================

class Atan(Application):
    def __new__(cls,arg):
        obj = atan(arg)
        if arg.is_real:
            assumptions={'real':True}
            ass_copy = assumptions.copy()
            obj._assumptions = StdFactKB(assumptions)
            obj._assumptions._generator = ass_copy
        return obj


class Acot(Application):
    def __new__(cls,arg):
        obj = acot(arg)
        if arg.is_real:
            assumptions={'real':True}
            ass_copy = assumptions.copy()
            obj._assumptions = StdFactKB(assumptions)
            obj._assumptions._generator = ass_copy
        return obj


class Acsc(Application):
    def __new__(cls,arg):
        obj = acsc(arg)
        if arg.is_real:
            assumptions={'real':True}
            ass_copy = assumptions.copy()
            obj._assumptions = StdFactKB(assumptions)
            obj._assumptions._generator = ass_copy
        return obj

#=======================================================================================

class Sinh(Application):
    def __new__(cls,arg):
        obj = sinh(arg)
        if arg.is_real:
            assumptions={'real':True}
            ass_copy = assumptions.copy()
            obj._assumptions = StdFactKB(assumptions)
            obj._assumptions._generator = ass_copy
        return obj

class Cosh(Application):
    def __new__(cls,arg):
        obj = cosh(arg)
        if arg.is_real:
            assumptions={'real':True}
            ass_copy = assumptions.copy()
            obj._assumptions = StdFactKB(assumptions)
            obj._assumptions._generator = ass_copy
        return obj


class Tanh(Application):
    def __new__(cls,arg):
        obj = tanh(arg)
        if arg.is_real:
            assumptions={'real':True}
            ass_copy = assumptions.copy()
            obj._assumptions = StdFactKB(assumptions)
            obj._assumptions._generator = ass_copy
        return obj

#=======================================================================================

class Log(Application):
    def __new__(cls,arg):
        obj = log(arg)
        if arg.is_real:
            assumptions={'real':True}
            ass_copy = assumptions.copy()
            obj._assumptions = StdFactKB(assumptions)
            obj._assumptions._generator = ass_copy
        return obj

#=======================================================================================

class Abs(Application):

    def _eval_is_integer(self):
        return all(i.is_integer for i in self.args)

    def _eval_is_real(self):
        return True

#=======================================================================================

class Min(Application):
     def _eval_is_integer(self):
        return all(i.is_integer for i in self.args)

     def _eval_is_real(self):
        return True

class Max(Application):
     def _eval_is_integer(self):
        return all(i.is_integer for i in self.args)

     def _eval_is_real(self):
        return True


#=======================================================================================

class Complex64(Complex):
    @property
    def precision(self):
        return dtype_registry['complex64'][1]

class Complex128(Complex):
    @property
    def precision(self):
        return dtype_registry['complex128'][1]

#=======================================================================================

class Float32(Real):
    @property
    def precision(self):
        return dtype_registry['float32'][1]

class Float64(Real):
    @property
    def precision(self):
        return dtype_registry['float64'][1]


#=======================================================================================

class Int32(Int):
    @property
    def precision(self):
        return dtype_registry['int32'][1]

class Int64(Int):
    @property
    def precision(self):
        return dtype_registry['int64'][1]


<|MERGE_RESOLUTION|>--- conflicted
+++ resolved
@@ -153,12 +153,7 @@
     """
 
     def __new__(cls, arg):
-<<<<<<< HEAD
-
-        if not isinstance(arg, (list, tuple, Tuple, List, Variable)):
-=======
         if not isinstance(arg, (list, tuple, Tuple, List, Variable, Mul, Add, Pow, sp_Rational)):
->>>>>>> 6ea8d18c
             raise TypeError('Uknown type of  %s.' % type(arg))
 
         obj = Basic.__new__(cls, arg)
@@ -192,8 +187,6 @@
             return '{0} = sum({1})'.format(lhs_code, rhs_code)
         return 'sum({0})'.format(rhs_code)
 
-<<<<<<< HEAD
-=======
 #=======================================================================================
 
 class Product(Function):
@@ -281,7 +274,6 @@
             return '{0} = matmul({2},{1})'.format(lhs_code, a_code, b_code)
         return 'matmul({1},{0})'.format(a_code, b_code)
 
->>>>>>> 6ea8d18c
 #=======================================================================================
 
 class Shape(Array):
@@ -1248,43 +1240,6 @@
         code = '{0}\n{1}'.format(code_alloc, code_init)
         return code
 
-<<<<<<< HEAD
-=======
-
-class EmptyLike(ZerosLike):
-
-    def fprint(self, printer, lhs):
-        """Fortran print."""
-
-        lhs_code = printer(lhs)
-        rhs_code = printer(self.rhs)
-        bounds_code = printer(Bounds(self.rhs))
-        code = 'allocate({0}({1}))'.format(lhs_code, bounds_code)
-
-        return code
-
-
-#=======================================================================================
-
-class Bounds(Basic):
-
-    """
-    Represents bounds of NdArray.
-
-    Examples
-
-    """
-
-    def __new__(cls, var):
-        # TODO check type of var
-        return Basic.__new__(cls, var)
-
-    @property
-    def var(self):
-        return self._args[0]
-
-
->>>>>>> 6ea8d18c
 #=======================================================================================
 
 class FullLike(EmptyLike):
