#!/usr/bin/python
# -*- coding: utf-8 -*-
#------------------------------------------------------------------------------------------#
# This file is part of Pyccel which is released under MIT License. See the LICENSE file or #
# go to https://github.com/pyccel/pyccel/blob/master/LICENSE for full license details.     #
#------------------------------------------------------------------------------------------#

import numpy

from .basic          import PyccelAstNode
from .builtins       import (PythonInt, PythonBool, PythonFloat, PythonTuple,
                             PythonComplex, PythonReal, PythonImag, PythonList)

from .core           import (ClassDef, FunctionDef,
                            process_shape, ValuedArgument)

from .datatypes      import (dtype_and_precision_registry as dtype_registry,
                             default_precision, datatype, NativeInteger,
                             NativeReal, NativeComplex, NativeBool, str_dtype,
                             NativeNumeric)

from .internals      import PyccelInternalFunction

from .literals       import LiteralInteger, LiteralFloat, LiteralComplex, convert_to_literal
from .literals       import LiteralTrue, LiteralFalse
from .literals       import Nil
from .mathext        import MathCeil
from .operators      import broadcast, PyccelMinus, PyccelDiv
from .variable       import (Variable, IndexedElement, Constant)


__all__ = (
    'NumpyArrayClass',
    'NumpyAbs',
    'NumpyFloor',
    # ---
    'NumpySqrt',
    'NumpySin',
    'NumpyCos',
    'NumpyExp',
    'NumpyLog',
    'NumpyTan',
    'NumpyArcsin',
    'NumpyArccos',
    'NumpyArctan',
    'NumpyArctan2',
    'NumpySinh',
    'NumpyCosh',
    'NumpyTanh',
    'NumpyArcsinh',
    'NumpyArccosh',
    'NumpyArctanh',
    # ---
    'NumpyEmpty',
    'NumpyEmptyLike',
    'NumpyFloat',
    'NumpyComplex',
    'NumpyComplex64',
    'NumpyComplex128',
    'NumpyFloat32',
    'NumpyFloat64',
    'NumpyFull',
    'NumpyFullLike',
    'NumpyImag',
    'NumpyBool',
    'NumpyInt',
    'NumpyInt8',
    'NumpyInt16',
    'NumpyInt32',
    'NumpyInt64',
    'NumpyLinspace',
    'NumpyMatmul',
    'NumpyMax',
    'NumpyMin',
    'NumpyMod',
    'NumpyNorm',
    'NumpySum',
    'NumpyOnes',
    'NumpyOnesLike',
    'NumpyProduct',
    'NumpyRand',
    'NumpyRandint',
    'NumpyReal',
    'Shape',
    'NumpyWhere',
    'NumpyZeros',
    'NumpyZerosLike',
    'NumpyArange'
)

#=======================================================================================
class NumpyComplex(PythonComplex):
    """ Represents a call to numpy.complex() function.
    """

class NumpyComplex64(NumpyComplex):
    _default_precision = dtype_registry['complex64'][1]

class NumpyComplex128(NumpyComplex):
    _default_precision = dtype_registry['complex128'][1]

#=======================================================================================
class NumpyFloat(PythonFloat):
    """ Represents a call to numpy.float() function.
    """

class NumpyFloat32(NumpyFloat):
    """ Represents a call to numpy.float32() function.
    """
    _default_precision = dtype_registry['float32'][1]

class NumpyFloat64(NumpyFloat):
    """ Represents a call to numpy.float64() function.
    """
    _default_precision = dtype_registry['float64'][1]

#=======================================================================================
class NumpyBool(PythonBool):
    """ Represents a call to numpy.bool() function.
    """
    def __new__(cls, arg=None, base=10):
        return super().__new__(cls, arg)

#=======================================================================================
# TODO [YG, 13.03.2020]: handle case where base != 10
class NumpyInt(PythonInt):
    """ Represents a call to numpy.int() function.
    """
    def __new__(cls, arg=None, base=10):
        return super().__new__(cls, arg)

class NumpyInt8(NumpyInt):
    """ Represents a call to numpy.int8() function.
    """
    _default_precision = dtype_registry['int8'][1]

class NumpyInt16(NumpyInt):
    """ Represents a call to numpy.int16() function.
    """
    _default_precision = dtype_registry['int16'][1]

class NumpyInt32(NumpyInt):
    """ Represents a call to numpy.int32() function.
    """
    _default_precision = dtype_registry['int32'][1]

class NumpyInt64(NumpyInt):
    """ Represents a call to numpy.int64() function.
    """
    _default_precision = dtype_registry['int64'][1]

#==============================================================================
class NumpyReal(PythonReal):
    """Represents a call to  numpy.real for code generation.

    > a = 1+2j
    > np.real(a)
    1.0
    """
    def __init__(self, arg):
        super().__init__(arg)
        self._precision = arg.precision
        self._order = arg.order
        self._shape = process_shape(self.internal_var.shape)
        self._rank  = len(self._shape)

    @property
    def is_elemental(self):
        """ Indicates whether the function should be
        called elementwise for an array argument
        """
        return True

DtypePrecisionToCastFunction = {
    'Int' : {
        1 : NumpyInt8,
        2 : NumpyInt16,
        4 : NumpyInt32,
        8 : NumpyInt64},
    'Real' : {
        4 : NumpyFloat32,
        8 : NumpyFloat64},
    'Complex' : {
        4 : NumpyComplex64,
        8 : PythonComplex,
        16 : NumpyComplex128,},
    'Bool':  {
        4 : PythonBool}
}

#==============================================================================
numpy_constants = {
    'pi': Constant('real', 'pi', value=numpy.pi),
}

def process_dtype(dtype):
    if dtype  in (PythonInt, PythonFloat, PythonComplex, PythonBool):
        # remove python prefix from dtype.name len("python") = 6
        dtype = dtype.__name__.lower()[6:]
    elif dtype  in (NumpyInt, NumpyInt8, NumpyInt16, NumpyInt32, NumpyInt64, NumpyComplex, NumpyFloat,
				  NumpyComplex128, NumpyComplex64, NumpyFloat64, NumpyFloat32):
        # remove numpy prefix from dtype.name len("numpy") = 5
        dtype = dtype.__name__.lower()[5:]
    else:
        dtype            = str(dtype).replace('\'', '').lower()
    dtype, precision = dtype_registry[dtype]
    dtype            = datatype(dtype)

    return dtype, precision

#==============================================================================
class NumpyNewArray(PyccelInternalFunction):
    """ Class from which all numpy functions which imply a call to Allocate
    inherit
    """

    #--------------------------------------------------------------------------
    @staticmethod
    def _process_order(order):

        if not order:
            return None

        order = str(order).strip('\'"')
        if order not in ('C', 'F'):
            raise ValueError('unrecognized order = {}'.format(order))
        return order

#==============================================================================
# TODO [YG, 18.02.2020]: accept Numpy array argument
# TODO [YG, 18.02.2020]: use order='K' as default, like in numpy.array
# TODO [YG, 22.05.2020]: move dtype & prec processing to __init__
class NumpyArray(NumpyNewArray):
    """
    Represents a call to  numpy.array for code generation.

    arg : list, tuple, PythonList

    """
    __slots__ = ('_arg',)
    _attribute_nodes = ('_arg',)

    def __init__(self, arg, dtype=None, order='C'):

        if not isinstance(arg, (PythonTuple, PythonList, Variable)):
            raise TypeError('Unknown type of  %s.' % type(arg))

        # TODO: treat inhomogenous lists and tuples when they have mixed ordering
        if isinstance(arg, (PythonTuple, PythonList)) and not arg.is_homogeneous or \
            isinstance(arg, Variable) and not arg.is_ndarray and not arg.is_stack_array:
            raise TypeError('we only accept homogeneous arguments')

        # Verify dtype and get precision
        if dtype is None:
            dtype = arg.dtype
        dtype, prec = process_dtype(dtype)
        # ... Determine ordering
        if isinstance(order, ValuedArgument):
            order = order.value
        order = str(order).strip("\'")

        if order not in ('K', 'A', 'C', 'F'):
            raise ValueError("Cannot recognize '{:s}' order".format(order))

        # TODO [YG, 18.02.2020]: set correct order based on input array
        if order in ('K', 'A'):
            order = 'C'
        # ...
        self._arg   = arg
        self._shape = process_shape(arg.shape)
        self._rank  = len(self._shape)
        self._dtype = dtype
        self._order = order
        self._precision = prec
        super().__init__()

    def __str__(self):
        return str(self.arg)

    @property
    def arg(self):
        return self._arg

#==============================================================================
class NumpyArange(NumpyNewArray):
    """
    Represents a call to  numpy.arange for code generation.

    Parameters
    ----------
    start : Numeric
        Start of interval, default value 0

    stop : Numeric
        End of interval

    step : Numeric
        Spacing between values, default value 1

    dtype : Datatype
        The type of the output array, if dtype is not given,
        infer the data type from the other input arguments.
    """
    __slots__ = ('_start','_step','_stop')
    _attribute_nodes = ('_start','_step','_stop')

    def __init__(self, start, stop = None, step = None, dtype = None):

        if stop is None:
            self._start = LiteralInteger(0)
            self._stop = start
        else:
            self._start = start
            self._stop = stop
        self._step = step if step is not None else LiteralInteger(1)

        if dtype is None:
            self._dtype = max([i.dtype for i in self.arg], key = NativeNumeric.index)
            self._precision = max([i.precision for i in self.arg])
        else:
            self._dtype, self._precision = process_dtype(dtype)

        self._rank = 1
        self._shape = (MathCeil(PyccelDiv(PyccelMinus(self._stop, self._start), self._step)))
        self._shape = process_shape(self._shape)
        super().__init__()

    @property
    def arg(self):
        return (self._start, self._stop, self._step)

    @property
    def start(self):
        return self._start

    @property
    def stop(self):
        return self._stop

    @property
    def step(self):
        return self._step


#==============================================================================
class NumpySum(PyccelInternalFunction):
    """Represents a call to  numpy.sum for code generation.

    arg : list , tuple , PythonTuple, PythonList, Variable
    """

    def __init__(self, arg):
        if not isinstance(arg, PyccelAstNode):
            raise TypeError('Unknown type of  %s.' % type(arg))
        super().__init__(arg)
        self._dtype = arg.dtype
        self._rank  = 0
        self._shape = ()
        self._precision = default_precision[str_dtype(self._dtype)]

    @property
    def arg(self):
        return self._args[0]

#==============================================================================
class NumpyProduct(PyccelInternalFunction):
    """Represents a call to  numpy.prod for code generation.

    arg : list , tuple , PythonTuple, PythonList, Variable
    """

    def __init__(self, arg):
        if not isinstance(arg, PyccelAstNode):
            raise TypeError('Unknown type of  %s.' % type(arg))
        super().__init__(arg)
        self._arg = PythonList(arg) if arg.rank == 0 else self._args[0]
        self._arg = PythonInt(self._arg) if (isinstance(arg.dtype, NativeBool) or \
                    (isinstance(arg.dtype, NativeInteger) and self._arg.precision < default_precision['int']))\
                    else self._arg
        self._dtype = self._arg.dtype
        self._rank  = 0
        self._shape = ()
        self._precision = default_precision[str_dtype(self._dtype)]

    @property
    def arg(self):
        return self._arg


#==============================================================================
class NumpyMatmul(PyccelInternalFunction):
    """Represents a call to numpy.matmul for code generation.
    arg : list , tuple , PythonTuple, PythonList, Variable
    """

    def __init__(self, a ,b):
        if not isinstance(a, PyccelAstNode):
            raise TypeError('Unknown type of  %s.' % type(a))
        if not isinstance(b, PyccelAstNode):
            raise TypeError('Unknown type of  %s.' % type(a))
        super().__init__(a, b)

        args      = (a, b)
        integers  = [e for e in args if e.dtype is NativeInteger() or a.dtype is NativeBool()]
        reals     = [e for e in args if e.dtype is NativeReal()]
        complexs  = [e for e in args if e.dtype is NativeComplex()]

        if complexs:
            self._dtype     = NativeComplex()
            self._precision = max(e.precision for e in complexs)
        if reals:
            self._dtype     = NativeReal()
            self._precision = max(e.precision for e in reals)
        elif integers:
            self._dtype     = NativeInteger()
            self._precision = max(e.precision for e in integers)
        else:
            raise TypeError('cannot determine the type of {}'.format(self))

        if a.rank == 1 or b.rank == 1:
            self._rank = 1
        else:
            self._rank = 2

        if not (a.shape is None or b.shape is None):

            m = 1 if a.rank < 2 else a.shape[0]
            n = 1 if b.rank < 2 else b.shape[1]
            self._shape = (m, n)

        if a.order == b.order:
            self._order = a.order
        else:
            self._order = 'C'

    @property
    def a(self):
        return self._args[0]

    @property
    def b(self):
        return self._args[1]


#==============================================================================

def Shape(arg):
    if isinstance(arg.shape, PythonTuple):
        return arg.shape
    else:
        return PythonTuple(*arg.shape)

#==============================================================================

class NumpyImag(PythonImag):
    """Represents a call to  numpy.imag for code generation.

    > a = 1+2j
    > np.imag(a)
    2.0
    """
    def __new__(cls, arg):
        if not isinstance(arg.dtype, NativeComplex):
            dtype=NativeInteger() if isinstance(arg.dtype, NativeBool) else arg.dtype
            if arg.rank == 0:
                return convert_to_literal(0, dtype, arg.precision)
            return NumpyZeros(arg.shape, dtype=dtype)
        return super().__new__(cls, arg)

    def __init__(self, arg):
        super().__init__(arg)
        self._precision = arg.precision
        self._order = arg.order
        self._dtype = NativeReal()
        self._shape = self.internal_var.shape
        self._rank  = len(self._shape)

    @property
    def is_elemental(self):
        """ Indicates whether the function should be
        called elementwise for an array argument
        """
        return True

#==============================================================================
class NumpyLinspace(NumpyNewArray):

    """
    Represents numpy.linspace.

    """
    __slots__ = ('_index','_start','_stop','_size')
    _default_precision = default_precision['real']

    def __init__(self, start, stop, size):


        _valid_args = (Variable, IndexedElement, LiteralFloat,
                       LiteralInteger)

        for arg in (start, stop, size):
            if not isinstance(arg, _valid_args):
                raise TypeError('Expecting valid args')

        self._index = Variable('int', 'linspace_index')
        self._start = start
        self._stop  = stop
        self._size  = size
        self._shape = (self.size,)

        self._dtype     = NativeReal()
        self._precision = self._default_precision
        self._rank      = 1
        self._order     = 'F'
        super().__init__()

    @property
    def start(self):
        return self._start

    @property
    def stop(self):
        return self._stop

    @property
    def size(self):
        return self._size

    @property
    def index(self):
        return self._index

    @property
    def step(self):
        return (self.stop - self.start) / (self.size - 1)

    def __str__(self):
        code = 'linspace({}, {}, {})'.format(str(self.start),
                                             str(self.stop),
                                             str(self.size))
        return code

#==============================================================================
class NumpyWhere(PyccelInternalFunction):
    """ Represents a call to  numpy.where """

    def __init__(self, mask):
        super().__init__(mask)


    @property
    def mask(self):
        return self._args[0]

    @property
    def index(self):
        ind = Variable('int','ind1')

        return ind

 #==============================================================================
class NumpyRand(PyccelInternalFunction):

    """
      Represents a call to  numpy.random.random or numpy.random.rand for code generation.

    """
    _default_precision = default_precision['real']

    def __init__(self, *args):
        super().__init__(*args)
        self._dtype = NativeReal()
        self._precision = self._default_precision
        self._shape = args
        self._rank  = len(self.shape)

    @property
    def order(self):
        return 'C'

#==============================================================================
class NumpyRandint(PyccelInternalFunction):

    """
      Represents a call to  numpy.random.random or numpy.random.rand for code generation.

    """
    __slots__ = ('_rand','_low','_high')
    _default_precision = default_precision['integer']
    _attribute_nodes = ('_low', '_high')

    def __init__(self, low, high = None, size = None):
        if size is None:
            size = ()
        if not hasattr(size,'__iter__'):
            size = (size,)

<<<<<<< HEAD
        self._dtype     = NativeInteger()
        self._precision = self._default_precision
        self._shape     = size
        self._rank      = len(self.shape)
        self._order     = 'C'
        self._rand      = NumpyRand(*size)
        self._low       = low
        self._high      = high
=======
        if high is None:
            high = low
            low  = None

        self._shape   = size
        self._rank    = len(self.shape)
        self._rand    = NumpyRand(*size)
        self._low     = low
        self._high    = high
>>>>>>> f7ed3153
        super().__init__()

    @property
    def rand_expr(self):
        return self._rand

    @property
    def high(self):
        """ return high property of NumpyRandint"""
        return self._high

    @property
    def low(self):
        """ return low property of NumpyRandint"""
        return self._low

#==============================================================================
class NumpyFull(NumpyNewArray):
    """
    Represents a call to numpy.full for code generation.

    Parameters
    ----------
    shape : int or sequence of ints
        Shape of the new array, e.g., ``(2, 3)`` or ``2``.

    fill_value : scalar
        Fill value.

    dtype: str, DataType
        datatype for the constructed array
        The default, `None`, means `np.array(fill_value).dtype`.

    order : {'C', 'F'}, optional
        Whether to store multidimensional data in C- or Fortran-contiguous
        (row- or column-wise) order in memory.

    """
    __slots__ = ('_fill_value',)

    def __init__(self, shape, fill_value, dtype=None, order='C'):

        # Convert shape to PythonTuple
        shape = process_shape(shape)

        # If there is no dtype, extract it from fill_value
        # TODO: must get dtype from an annotated node
        if not dtype:
            dtype = fill_value.dtype

        # Verify dtype and get precision
        dtype, precision = process_dtype(dtype)

        # Verify array ordering
        order = NumpyNewArray._process_order(order)

        # Cast fill_value to correct type
        if fill_value:
            if fill_value.dtype != dtype or fill_value.precision != precision:
                cast_func = DtypePrecisionToCastFunction[dtype.name][precision]
                fill_value = cast_func(fill_value)
        self._shape = shape
        self._rank  = len(self._shape)
        self._dtype = dtype
        self._order = order
        self._precision = precision

        super().__init__(fill_value)

    #--------------------------------------------------------------------------
    @property
    def fill_value(self):
        return self._args[0]

#==============================================================================
class NumpyAutoFill(NumpyFull):
    """ Abstract class for all classes which inherit from NumpyFull but
        the fill_value is implicitly specified
    """
    def __init__(self, shape, dtype='float', order='C'):
        if not dtype:
            raise TypeError("Data type must be provided")

        super().__init__(shape, Nil(), dtype, order)

#==============================================================================
class NumpyEmpty(NumpyAutoFill):
    """ Represents a call to numpy.empty for code generation.
    """
    @property
    def fill_value(self):
        return None


#==============================================================================
class NumpyZeros(NumpyAutoFill):
    """ Represents a call to numpy.zeros for code generation.
    """
    @property
    def fill_value(self):
        dtype = self.dtype
        if isinstance(dtype, NativeInteger):
            value = LiteralInteger(0, precision = self.precision)
        elif isinstance(dtype, NativeReal):
            value = LiteralFloat(0, precision = self.precision)
        elif isinstance(dtype, NativeComplex):
            value = LiteralComplex(0., 0., precision = self.precision)
        elif isinstance(dtype, NativeBool):
            value = LiteralFalse(precision = self.precision)
        else:
            raise TypeError('Unknown type')
        return value

#==============================================================================
class NumpyOnes(NumpyAutoFill):
    """ Represents a call to numpy.ones for code generation.
    """
    @property
    def fill_value(self):
        dtype = self.dtype
        if isinstance(dtype, NativeInteger):
            value = LiteralInteger(1, precision = self.precision)
        elif isinstance(dtype, NativeReal):
            value = LiteralFloat(1., precision = self.precision)
        elif isinstance(dtype, NativeComplex):
            value = LiteralComplex(1., 0., precision = self.precision)
        elif isinstance(dtype, NativeBool):
            value = LiteralTrue(precision = self.precision)
        else:
            raise TypeError('Unknown type')
        return value

#=======================================================================================
class NumpyFullLike:
    """ Represents a call to numpy.full_like for code generation.
    """
    def __new__(cls, a, fill_value, dtype=None, order='K', subok=True, shape=None):

        # NOTE: we ignore 'subok' argument
        dtype = dtype or a.dtype
        order = a.order if str(order).strip('\'"') in ('K', 'A') else order
        shape = Shape(a) if shape is None else shape
        return NumpyFull(shape, fill_value, dtype, order)

#=======================================================================================
class NumpyEmptyLike:
    """ Represents a call to numpy.empty_like for code generation.
    """
    def __new__(cls, a, dtype=None, order='K', subok=True, shape=None):

        # NOTE: we ignore 'subok' argument
        dtype = dtype or a.dtype
        order = a.order if str(order).strip('\'"') in ('K', 'A') else order
        shape = Shape(a) if shape is None else shape

        return NumpyEmpty(shape, dtype, order)

#=======================================================================================
class NumpyOnesLike:
    """ Represents a call to numpy.ones_like for code generation.
    """
    def __new__(cls, a, dtype=None, order='K', subok=True, shape=None):

        # NOTE: we ignore 'subok' argument
        dtype = dtype or a.dtype
        order = a.order if str(order).strip('\'"') in ('K', 'A') else order
        shape = Shape(a) if shape is None else shape

        return NumpyOnes(shape, dtype, order)

#=======================================================================================
class NumpyZerosLike:
    """ Represents a call to numpy.zeros_like for code generation.
    """
    def __new__(cls, a, dtype=None, order='K', subok=True, shape=None):

        # NOTE: we ignore 'subok' argument
        dtype = dtype or a.dtype
        order = a.order if str(order).strip('\'"') in ('K', 'A') else order
        shape = Shape(a) if shape is None else shape

        return NumpyZeros(shape, dtype, order)

#=======================================================================================

class NumpyNorm(PyccelInternalFunction):
    """ Represents call to numpy.norm"""

    def __init__(self, arg, dim=None):
        if isinstance(dim, ValuedArgument):
            dim = dim.value
        if self.dim is not None:
            sh = list(sh)
            del sh[self.dim]
            self._shape = tuple(sh)
        else:
            self._shape = ()
        self._dtype = NativeReal()
        self._rank = len(self._shape)
        super().__init__(arg, dim)

    @property
    def arg(self):
        return self._args[0]

    @property
    def dim(self):
        return self._args[1]

#====================================================


#==============================================================================
# Numpy universal functions
# https://numpy.org/doc/stable/reference/ufuncs.html#available-ufuncs
#==============================================================================
class NumpyUfuncBase(PyccelInternalFunction):
    """Base class for Numpy's universal functions."""
    @property
    def is_elemental(self):
        return True

#------------------------------------------------------------------------------
class NumpyUfuncUnary(NumpyUfuncBase):
    """Numpy's universal function with one argument.
    """
    def __init__(self, x):
        self._set_dtype_precision(x)
        self._set_shape_rank(x)
        self._order      = x.order
        super().__init__(x)

    def _set_shape_rank(self, x):
        self._shape      = x.shape
        self._rank       = x.rank

    def _set_dtype_precision(self, x):
        self._dtype      = x.dtype if x.dtype is NativeComplex() else NativeReal()
        self._precision  = default_precision[str_dtype(self._dtype)]

#------------------------------------------------------------------------------
class NumpyUfuncBinary(NumpyUfuncBase):
    """Numpy's universal function with two arguments.
    """
    # TODO: apply Numpy's broadcasting rules to get shape/rank of output
    def __init__(self, x1, x2):
        super().__init__(x1, x2)
        self._set_dtype_precision(x1, x2)
        self._set_shape_rank(x1, x2)
        self._set_order(x1, x2)

    def _set_shape_rank(self, x1, x2):
        self._shape     = x1.shape  # TODO ^^
        self._rank      = x1.rank   # TODO ^^

    def _set_dtype_precision(self, x1, x2):
        self._dtype     = NativeReal()
        self._precision = default_precision['real']

    def _set_order(self, x1, x2):
        if x1.order == x2.order:
            self._order = x1.order
        else:
            self._order = 'C'

#------------------------------------------------------------------------------
# Math operations
#------------------------------------------------------------------------------
#class NumpyAbsolute(NumpyUfuncUnary): pass
class NumpyFabs    (NumpyUfuncUnary): pass
class NumpyExp     (NumpyUfuncUnary): pass
class NumpyLog     (NumpyUfuncUnary): pass
class NumpySqrt    (NumpyUfuncUnary): pass

#------------------------------------------------------------------------------
# Trigonometric functions
#------------------------------------------------------------------------------
class NumpySin    (NumpyUfuncUnary) : pass
class NumpyCos    (NumpyUfuncUnary) : pass
class NumpyTan    (NumpyUfuncUnary) : pass
class NumpyArcsin (NumpyUfuncUnary) : pass
class NumpyArccos (NumpyUfuncUnary) : pass
class NumpyArctan (NumpyUfuncUnary) : pass
class NumpyArctan2(NumpyUfuncBinary): pass
class NumpyHypot  (NumpyUfuncBinary): pass
class NumpySinh   (NumpyUfuncUnary) : pass
class NumpyCosh   (NumpyUfuncUnary) : pass
class NumpyTanh   (NumpyUfuncUnary) : pass
class NumpyArcsinh(NumpyUfuncUnary) : pass
class NumpyArccosh(NumpyUfuncUnary) : pass
class NumpyArctanh(NumpyUfuncUnary) : pass
#class NumpyDeg2rad(NumpyUfuncUnary) : pass
#class NumpyRad2deg(NumpyUfuncUnary) : pass

#=======================================================================================

class NumpyAbs(NumpyUfuncUnary):
    def _set_dtype_precision(self, x):
        self._dtype     = NativeInteger() if x.dtype is NativeInteger() else NativeReal()
        self._precision = default_precision[str_dtype(self._dtype)]

class NumpyFloor(NumpyUfuncUnary):
    def _set_dtype_precision(self, x):
        self._dtype     = NativeReal()
        self._precision = default_precision[str_dtype(self._dtype)]

class NumpyMod(NumpyUfuncBinary):

    def __init__(self, x1, x2):
        super().__init__(x1, x2)
        x1 = PythonInt(x1) if isinstance(x1.dtype, NativeBool) else x1
        x2 = PythonInt(x2) if isinstance(x2.dtype, NativeBool) else x2
        self._args = (x1, x2)

    def _set_shape_rank(self, x1, x2):
        args   = (x1, x2)
        shapes = [a.shape for a in args]

        if all(sh is not None for sh in shapes):
            if len(args) == 1:
                shape = args[0].shape
            else:
                shape = broadcast(args[0].shape, args[1].shape)

                for a in args[2:]:
                    shape = broadcast(shape, a.shape)

            self._shape = shape
            self._rank  = len(shape)
        else:
            self._rank = max(a.rank for a in args)

    def _set_dtype_precision(self, x1, x2):
        args      = (x1, x2)
        integers  = [a for a in args if a.dtype is NativeInteger() or a.dtype is NativeBool()]
        reals     = [a for a in args if a.dtype is NativeReal()]
        others    = [a for a in args if a not in integers+reals]

        if others:
            raise TypeError('{} not supported'.format(others[0].dtype))

        if reals:
            self._dtype     = NativeReal()
            self._precision = max(a.precision for a in reals)
        elif integers:
            self._dtype     = NativeInteger()
            self._precision = max(a.precision for a in integers)
        else:
            raise TypeError('cannot determine the type of {}'.format(self))

class NumpyMin(NumpyUfuncUnary):
    def _set_shape_rank(self, x):
        self._shape     = ()
        self._rank      = 0

    def _set_dtype_precision(self, x):
        self._dtype     = x.dtype
        self._precision = x.precision

    @property
    def is_elemental(self):
        return False

class NumpyMax(NumpyUfuncUnary):
    def _set_shape_rank(self, x):
        self._shape     = ()
        self._rank      = 0

    def _set_dtype_precision(self, x):
        self._dtype     = x.dtype
        self._precision = x.precision

    @property
    def is_elemental(self):
        return False


#=======================================================================================


NumpyArrayClass = ClassDef('numpy.ndarray',
        methods=[
            FunctionDef('shape',[],[],body=[],
                decorators={'property':'property', 'numpy_wrapper':Shape}),
            FunctionDef('sum',[],[],body=[],
                decorators={'numpy_wrapper':NumpySum}),
            FunctionDef('min',[],[],body=[],
                decorators={'numpy_wrapper':NumpyMin}),
            FunctionDef('max',[],[],body=[],
                decorators={'numpy_wrapper':NumpyMax}),
            FunctionDef('imag',[],[],body=[],
                decorators={'property':'property', 'numpy_wrapper':NumpyImag}),
            FunctionDef('real',[],[],body=[],
                decorators={'property':'property', 'numpy_wrapper':NumpyReal})])

#==============================================================================
# TODO split numpy_functions into multiple dictionaries following
# https://docs.scipy.org/doc/numpy-1.15.0/reference/routines.array-creation.html
numpy_functions = {
    # ... array creation routines
    'full'      : NumpyFull,
    'empty'     : NumpyEmpty,
    'zeros'     : NumpyZeros,
    'ones'      : NumpyOnes,
    'full_like' : NumpyFullLike,
    'empty_like': NumpyEmptyLike,
    'zeros_like': NumpyZerosLike,
    'ones_like' : NumpyOnesLike,
    'array'     : NumpyArray,
    'arange'    : NumpyArange,
    # ...
    'shape'     : Shape,
    'norm'      : NumpyNorm,
    'int'       : NumpyInt,
    'real'      : NumpyReal,
    'imag'      : NumpyImag,
    'float'     : NumpyFloat,
    'double'    : NumpyFloat64,
    'mod'       : NumpyMod,
    'float32'   : NumpyFloat32,
    'float64'   : NumpyFloat64,
    'bool'      : NumpyBool,
    'int8'      : NumpyInt8,
    'int16'     : NumpyInt16,
    'int32'     : NumpyInt32,
    'int64'     : NumpyInt64,
    'complex'   : NumpyComplex,
    'complex128': NumpyComplex128,
    'complex64' : NumpyComplex64,
    'matmul'    : NumpyMatmul,
    'sum'       : NumpySum,
    'max'       : NumpyMax,
    'min'       : NumpyMin,
    'prod'      : NumpyProduct,
    'product'   : NumpyProduct,
    'linspace'  : NumpyLinspace,
    'where'     : NumpyWhere,
    # ---
    'abs'       : NumpyAbs,
    'floor'     : NumpyFloor,
    'absolute'  : NumpyAbs,
    'fabs'      : NumpyFabs,
    'exp'       : NumpyExp,
    'log'       : NumpyLog,
    'sqrt'      : NumpySqrt,
    # ---
    'sin'       : NumpySin,
    'cos'       : NumpyCos,
    'tan'       : NumpyTan,
    'arcsin'    : NumpyArcsin,
    'arccos'    : NumpyArccos,
    'arctan'    : NumpyArctan,
    'arctan2'   : NumpyArctan2,
    # 'hypot'     : NumpyHypot,
    'sinh'      : NumpySinh,
    'cosh'      : NumpyCosh,
    'tanh'      : NumpyTanh,
    'arcsinh'   : NumpyArcsinh,
    'arccosh'   : NumpyArccosh,
    'arctanh'   : NumpyArctanh,
    # 'deg2rad'   : NumpyDeg2rad,
    # 'rad2deg'   : NumpyRad2deg,
}

numpy_linalg_functions = {
    'norm'      : NumpyNorm,
}

numpy_random_functions = {
    'rand'      : NumpyRand,
    'random'    : NumpyRand,
    'randint'   : NumpyRandint,
}<|MERGE_RESOLUTION|>--- conflicted
+++ resolved
@@ -595,26 +595,17 @@
         if not hasattr(size,'__iter__'):
             size = (size,)
 
-<<<<<<< HEAD
-        self._dtype     = NativeInteger()
-        self._precision = self._default_precision
-        self._shape     = size
-        self._rank      = len(self.shape)
-        self._order     = 'C'
-        self._rand      = NumpyRand(*size)
-        self._low       = low
-        self._high      = high
-=======
         if high is None:
             high = low
             low  = None
 
+        self._dtype     = NativeInteger()
+        self._precision = self._default_precision
         self._shape   = size
         self._rank    = len(self.shape)
         self._rand    = NumpyRand(*size)
         self._low     = low
         self._high    = high
->>>>>>> f7ed3153
         super().__init__()
 
     @property
