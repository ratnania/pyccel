--- conflicted
+++ resolved
@@ -823,7 +823,6 @@
     _dtype = NativeReal()
     _precision = default_precision['real']
 
-<<<<<<< HEAD
     def __init__(self, arg, axis=None):
         super().__init__(arg, axis)
         cmplx_precision = None
@@ -836,14 +835,6 @@
         if self.axis is not None:
             sh = list(arg.shape)
             del sh[self.axis]
-=======
-    def __init__(self, arg, dim=None):
-        if isinstance(dim, ValuedArgument):
-            dim = dim.value
-        if self.dim is not None:
-            sh = list(arg.shape)
-            del sh[self.dim]
->>>>>>> d0ef10b1
             self._shape = tuple(sh)
             self._order = arg.order
         else:
