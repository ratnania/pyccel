--- conflicted
+++ resolved
@@ -717,10 +717,7 @@
 class NumpyMod(NumpyUfuncBinary):
 
     def _set_shape_rank(self, x1, x2):
-<<<<<<< HEAD
-=======
         args   = (x1, x2)
->>>>>>> 6a2b3be9
         shapes = [a.shape for a in args]
 
         if all(sh is not None for sh in shapes):
