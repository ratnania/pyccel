--- conflicted
+++ resolved
@@ -12,13 +12,7 @@
 from sympy           import (Basic, Function, Tuple, Integer as sp_Integer,
                              Rational as sp_Rational, Expr)
 
-<<<<<<< HEAD
 from .core           import (ClassDef, FunctionDef, process_shape, ValuedArgument)
-=======
-from .core           import (ClassDef, FunctionDef,
-                             PythonList, Variable, IndexedElement,
-                             process_shape, ValuedArgument, Constant)
->>>>>>> 6ee47a00
 
 from .operators      import (PyccelPow, PyccelAssociativeParenthesis, broadcast)
 
@@ -30,12 +24,8 @@
                              NativeReal, NativeComplex, NativeBool, str_dtype)
 
 from .literals       import LiteralInteger, LiteralFloat, LiteralComplex
-<<<<<<< HEAD
-from .literals       import LiteralTrue, LiteralFalse, Nil
-=======
 from .literals       import LiteralTrue, LiteralFalse
 from .literals       import Nil
->>>>>>> 6ee47a00
 from .basic          import PyccelAstNode
 from .variable       import (Variable, IndexedElement, Constant)
 
