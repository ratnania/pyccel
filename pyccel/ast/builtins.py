--- conflicted
+++ resolved
@@ -127,16 +127,14 @@
     _dtype = NativeBool()
     _children = ('_arg',)
 
-<<<<<<< HEAD
+    def __new__(cls, arg):
+        if getattr(arg, 'is_optional', None):
+            return PyccelAnd(PyccelIsNot(arg, Nil()), super().__new__(cls, arg))
+        else:
+            return super().__new__(cls, arg)
+
     def __init__(self, arg):
         self._arg = arg
-=======
-    def __new__(cls, arg):
-        if getattr(arg, 'is_optional', None):
-            return PyccelAnd(PyccelIsNot(arg, Nil()), Expr.__new__(cls, arg))
-        else:
-            return Expr.__new__(cls, arg)
->>>>>>> 463e0ab1
 
     @property
     def arg(self):
@@ -200,11 +198,7 @@
             self._internal_var = arg0
 
         else:
-<<<<<<< HEAD
-            from .operators import PyccelAdd, PyccelMinus, PyccelUnarySub
             self._internal_var = None
-=======
->>>>>>> 463e0ab1
 
             if arg0.dtype is NativeComplex() and \
                     not (isinstance(arg1, Literal) and arg1.python_value == 0):
