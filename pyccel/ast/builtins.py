--- conflicted
+++ resolved
@@ -260,19 +260,13 @@
     _attribute_nodes = ('_arg',)
 
     def __new__(cls, arg):
-<<<<<<< HEAD
         if isinstance(arg.dtype, NativeBool):
             return PythonInt(arg)
-        elif isinstance(arg, LiteralFloat):
-            return LiteralFloat(arg, precision = cls._precision)
-        elif isinstance(arg, LiteralInteger):
-            return LiteralFloat(arg.p, precision = cls._precision)
-=======
+        if isinstance(arg, LiteralFloat) and arg.precision == cls._precision:
+            return arg
         if isinstance(arg, (LiteralInteger, LiteralFloat)):
             return LiteralFloat(arg.python_value, precision = cls._precision)
->>>>>>> 70744bae
-        else:
-            return super().__new__(cls)
+        return super().__new__(cls)
 
     def __init__(self, arg):
         self._arg = arg
