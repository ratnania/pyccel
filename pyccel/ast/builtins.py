--- conflicted
+++ resolved
@@ -42,19 +42,6 @@
 )
 
 #==============================================================================
-<<<<<<< HEAD
-# TODO [YG, 06.03.2020]: avoid core duplication between builtins and core
-local_sympify = {
-    'N'    : PyccelSymbol('N'),
-    'S'    : PyccelSymbol('S'),
-    'zeros': PyccelSymbol('zeros'),
-    'ones' : PyccelSymbol('ones'),
-    'Point': PyccelSymbol('Point')
-}
-
-#==============================================================================
-=======
->>>>>>> dfd76cc6
 class PythonComplexProperty(PyccelInternalFunction):
     """Represents a call to the .real or .imag property
 
