#------------------------------------------------------------------------------------------#
# This file is part of Pyccel which is released under MIT License. See the LICENSE file or #
# go to https://github.com/pyccel/pyccel/blob/master/LICENSE for full license details.     #
#------------------------------------------------------------------------------------------#
"""
Module handling all python builtin operators
These operators all have a precision as detailed here:
    https://docs.python.org/3/reference/expressions.html#operator-precedence
They also have specific rules to determine the dtype, precision, rank, shape
"""
from sympy.core.expr          import Expr

from ..errors.errors import Errors, PyccelSemanticError

from .basic     import PyccelAstNode, Basic

from .builtins import PythonInt

from .datatypes import NativeBool, NativeInteger, NativeReal, NativeComplex, NativeString, default_precision

from .literals import LiteralInteger, LiteralFloat, LiteralComplex, Nil

errors = Errors()

__all__ = (
    'PyccelOperator',
    'PyccelPow',
    'PyccelAdd',
    'PyccelMinus',
    'PyccelMul',
    'PyccelDiv',
    'PyccelMod',
    'PyccelFloorDiv',
    'PyccelEq',
    'PyccelNe',
    'PyccelLt',
    'PyccelLe',
    'PyccelGt',
    'PyccelGe',
    'PyccelAnd',
    'PyccelOr',
    'PyccelNot',
    'PyccelRShift',
    'PyccelLShift',
    'PyccelBitXor',
    'PyccelBitOr',
    'PyccelBitAnd',
    'PyccelInvert',
    'PyccelAssociativeParenthesis',
    'PyccelUnary',
    'Relational'
)

#==============================================================================
def broadcast(shape_1, shape_2):
    """ This function broadcast two shapes using numpy broadcasting rules """
    from .core      import PyccelArraySize

    a = len(shape_1)
    b = len(shape_2)
    if a>b:
        new_shape_2 = (1,)*(a-b) + tuple(shape_2)
        new_shape_1 = shape_1
    elif b>a:
        new_shape_1 = (1,)*(b-a) + tuple(shape_1)
        new_shape_2 = shape_2
    else:
        new_shape_2 = shape_2
        new_shape_1 = shape_1

    new_shape = []
    for e1,e2 in zip(new_shape_1, new_shape_2):
        if e1 == e2:
            new_shape.append(e1)
        elif e1 == 1:
            new_shape.append(e2)
        elif e2 == 1:
            new_shape.append(e1)
        elif isinstance(e1, PyccelArraySize) and isinstance(e2, PyccelArraySize):
            new_shape.append(e1)
        elif isinstance(e1, PyccelArraySize):
            new_shape.append(e2)
        elif isinstance(e2, PyccelArraySize):
            new_shape.append(e1)
        else:
            msg = 'operands could not be broadcast together with shapes {} {}'
            msg = msg.format(shape_1, shape_2)
            raise PyccelSemanticError(msg)
    return tuple(new_shape)

#==============================================================================

class PyccelOperator(Expr, PyccelAstNode):
    """
    Abstract superclass for all builtin operators.
    The __init__ function is common
    but the functions called by __init__ are specialised

    Parameters
    ----------
    args: tuple
        The arguments passed to the operator
    """

    def __init__(self, *args):
        self._args = tuple(self._handle_precedence(args))

        if self.stage == 'syntactic':
            return
        self._set_dtype()
        self._set_shape_rank()
        # rank is None for lambda functions
        if self._rank is not None and self._rank > 1:
            self._set_order()

    @property
    def precedence(self):
        """ The precedence of the operator as defined here:
            https://docs.python.org/3/reference/expressions.html#operator-precedence
        """
        return self._precedence

    def _handle_precedence(self, args):
        """
        Insert parentheses where necessary by examining the precedence of the operator
        e.g:
            PyccelMul(a,PyccelAdd(b,c))
        means:
            a*(b+c)
        so this input will give:
            PyccelMul(a, PyccelAssociativeParenthesis(PyccelAdd(b,c)))

        Parentheses are also added were they are required for clarity

        Parameters
        ----------
        args: tuple
            The arguments passed to the operator

        Results
        -------
        args: tuple
            The arguments with the parentheses inserted
        """
        precedence = [getattr(a, 'precedence', 17) for a in args]

        if min(precedence) <= self._precedence:

            new_args = []

            for i, (a,p) in enumerate(zip(args, precedence)):
                if (p < self._precedence or (p == self._precedence and i != 0)):
                    new_args.append(PyccelAssociativeParenthesis(a))
                else:
                    new_args.append(a)
            args = tuple(new_args)

        return args

    def __str__(self):
        return repr(self)

    def _set_order(self):
        """ Sets the shape and rank
        This is chosen to match the arguments if they are in agreement.
        Otherwise it defaults to 'C'
        """
        if all(a.order == self._args[0].order for a in self._args):
            self._order = self._args[0].order
        else:
            self._order = 'C'

#==============================================================================

class PyccelUnaryOperator(PyccelOperator):
    """ Abstract superclass representing a python
    operator with only one argument

    Parameters
    ----------
    arg: PyccelAstNode
        The argument passed to the operator
    """

    def __init__(self, arg):
        PyccelOperator.__init__(self, arg)

    def _set_dtype(self):
        """ Sets the dtype and precision
        They are chosen to match the argument unless the class has
        a _dtype or _precision member
        """
        a = self._args[0]
        if self._dtype is None:
            self._dtype     = a.dtype
        if self._precision is None:
            self._precision = a.precision

    def _set_shape_rank(self):
        """ Sets the shape and rank
        They are chosen to match the argument unless the class has
        a _shape or _rank member
        """
        a = self._args[0]
        if self._rank is None:
            self._rank      = a.rank
        if self._shape is None:
            self._shape     = a.shape

#==============================================================================

class PyccelUnary(PyccelUnaryOperator):
    """
    Class representing a call to the python positive operator.
    I.e:
        +a
    is equivalent to:
        PyccelUnary(a)

    Parameters
    ----------
    arg: PyccelAstNode
        The argument passed to the operator
    """
    _precedence = 14
    def _handle_precedence(self, args):
        args = PyccelUnaryOperator._handle_precedence(self, args)
        args = tuple(PyccelAssociativeParenthesis(a) if isinstance(a, PyccelUnary) else a for a in args)
        return args

    def __repr__(self):
        return '+{}'.format(repr(self.args[0]))

#==============================================================================

class PyccelUnarySub(PyccelUnary):
    """
    Class representing a call to the python negative operator.
    I.e:
        -a
    is equivalent to:
        PyccelUnarySub(a)

    Parameters
    ----------
    arg: PyccelAstNode
        The argument passed to the operator
    """

    def __repr__(self):
        return '-{}'.format(repr(self.args[0]))

#==============================================================================

class PyccelNot(PyccelUnaryOperator):
    """
    Class representing a call to the python not operator.
    I.e:
        not a
    is equivalent to:
        PyccelNot(a)

    Parameters
    ----------
    arg: PyccelAstNode
        The argument passed to the operator
    """
    _precedence = 6
    _dtype = NativeBool()
    _rank  = 0
    _shape = ()
    _precision = default_precision['bool']

    def __repr__(self):
        return 'not {}'.format(repr(self.args[0]))

#==============================================================================

class PyccelInvert(PyccelUnaryOperator):
    """
    Class representing a call to the python bitwise not operator.
    I.e:
        ~a
    is equivalent to:
        PyccelInvert(a)

    Parameters
    ----------
    arg: PyccelAstNode
        The argument passed to the operator
    """
    _precedence = 14
    _dtype     = NativeInteger()

    def _set_dtype(self):
        a = self._args[0]
        if a.dtype not in (NativeInteger(), NativeBool()):
            raise TypeError('unsupported operand type(s): {}'.format(self))

        self._args      = (PythonInt(a) if a.dtype is NativeBool() else a,)

        self._precision = a.precision

    def __repr__(self):
        return '~{}'.format(repr(self.args[0]))

#==============================================================================

class PyccelAssociativeParenthesis(PyccelUnaryOperator):
    """
    Class representing parentheses

    Parameters
    ----------
    arg: PyccelAstNode
        The argument in the PyccelAssociativeParenthesis
    """
    _precedence = 18
    def _handle_precedence(self, args):
        return args

    def __repr__(self):
        return '({})'.format(repr(self.args[0]))

#==============================================================================

class PyccelBinaryOperator(PyccelOperator):
    """ Abstract superclass representing a python
    operator with two arguments

    Parameters
    ----------
    arg1: PyccelAstNode
        The first argument passed to the operator
    arg2: PyccelAstNode
        The second argument passed to the operator
    """

    def __init__(self, arg1, arg2):
        PyccelOperator.__init__(self, arg1, arg2)

    def _set_dtype(self):
        """ Sets the dtype and precision

        If one argument is a string then all arguments must be strings

        If the arguments are numeric then the dtype and precision
        match the broadest type and the largest precision
        e.g.
            1 + 2j -> PyccelAdd(LiteralInteger, LiteralComplex) -> complex
        """
        integers  = [a for a in self._args if a.dtype in (NativeInteger(),NativeBool())]
        reals     = [a for a in self._args if a.dtype is NativeReal()]
        complexes = [a for a in self._args if a.dtype is NativeComplex()]
        strs      = [a for a in self._args if a.dtype is NativeString()]

        if strs:
            self._handle_str_type(strs)
            assert len(integers + reals + complexes) == 0
        elif complexes:
            self._handle_complex_type(complexes)
        elif reals:
            self._handle_real_type(reals)
        elif integers:
            self._handle_integer_type(integers)
        else:
            raise TypeError('cannot determine the type of {}'.format(self))


    @staticmethod
    def _handle_str_type(strs):
        """
        Set dtype and precision when both arguments are strings
        """
        raise TypeError("unsupported operand type(s) for /: 'str' and 'str'")

    def _handle_complex_type(self, complexes):
        """
        Set dtype and precision when the result is complex
        """
        self._dtype     = NativeComplex()
        self._precision = max(a.precision for a in complexes)

    def _handle_real_type(self, reals):
        """
        Set dtype and precision when the result is real
        """
        self._dtype     = NativeReal()
        self._precision = max(a.precision for a in reals)

    def _handle_integer_type(self, integers):
        """
        Set dtype and precision when the result is integer
        """
        self._dtype     = NativeInteger()
        self._precision = max(a.precision for a in integers)

    def _set_shape_rank(self):
        """ Sets the shape and rank

        Strings must be scalars.

        For numeric types the rank and shape is determined according
        to numpy broadcasting rules where possible
        """
        if self._dtype is NativeString():
            self._rank  = 0
            self._shape = ()
        else:
            ranks  = [a.rank for a in  self._args]
            shapes = [a.shape for a in self._args]

            if None in ranks:
                self._rank  = None
                self._shape = None

            elif all(sh is not None for tup in shapes for sh in tup):
                shape = broadcast(self._args[0].shape, self._args[1].shape)

                self._shape = shape
                self._rank  = len(shape)
            else:
                self._rank  = max(a.rank for a in self._args)
                self._shape = [None]*self._rank

#==============================================================================

class PyccelArithmeticOperator(PyccelBinaryOperator):
    """ Abstract superclass representing a python
    arithmetic operator

    This class is necessary to handle specific precedence
    rules for arithmetic operators
    I.e. to handle the error:
    Extension: Unary operator following arithmetic operator (use parentheses)

    Parameters
    ----------
    arg1: PyccelAstNode
        The first argument passed to the operator
    arg2: PyccelAstNode
        The second argument passed to the operator
    """
    def _handle_precedence(self, args):
        args = PyccelBinaryOperator._handle_precedence(self, args)
        args = tuple(PyccelAssociativeParenthesis(a) if isinstance(a, PyccelUnary) else a for a in args)
        return args

#==============================================================================

class PyccelPow(PyccelArithmeticOperator):
    """
    Class representing a call to the python exponent operator.
    I.e:
        a ** b
    is equivalent to:
        PyccelPow(a, b)

    Parameters
    ----------
    arg1: PyccelAstNode
        The first argument passed to the operator
    arg2: PyccelAstNode
        The second argument passed to the operator
    """
    _precedence  = 15

    def __repr__(self):
        return '{} ** {}'.format(self.args[0], self.args[1])

#==============================================================================

class PyccelAdd(PyccelArithmeticOperator):
    """
    Class representing a call to the python addition operator.
    I.e:
        a + b
    is equivalent to:
        PyccelAdd(a, b)

    Parameters
    ----------
    arg1: PyccelAstNode
        The first argument passed to the operator
    arg2: PyccelAstNode
        The second argument passed to the operator
    """
    _precedence = 12

    def __new__(cls, arg1, arg2):
        if isinstance(arg1, (LiteralInteger, LiteralFloat)) and \
           isinstance(arg2, LiteralComplex) and \
           arg2.real == LiteralFloat(0):
            return LiteralComplex(arg1, arg2.imag)
        elif isinstance(arg2, (LiteralInteger, LiteralFloat)) and \
           isinstance(arg1, LiteralComplex) and \
           arg1.real == LiteralFloat(0):
            return LiteralComplex(arg2, arg1.imag)
        else:
            return PyccelArithmeticOperator.__new__(cls, arg1, arg2)

    def _handle_str_type(self, strs):
        self._dtype = NativeString()

    def __repr__(self):
        return '{} + {}'.format(self.args[0], self.args[1])

#==============================================================================

class PyccelMul(PyccelArithmeticOperator):
    """
    Class representing a call to the python multiplication operator.
    I.e:
        a * b
    is equivalent to:
        PyccelMul(a, b)

    Parameters
    ----------
    arg1: PyccelAstNode
        The first argument passed to the operator
    arg2: PyccelAstNode
        The second argument passed to the operator
    """
    _precedence = 13

    def __repr__(self):
        return '{} * {}'.format(self.args[0], self.args[1])

#==============================================================================

class PyccelMinus(PyccelArithmeticOperator):
    """
    Class representing a call to the python subtraction operator.
    I.e:
        a - b
    is equivalent to:
        PyccelMinus(a, b)

    Parameters
    ----------
    arg1: PyccelAstNode
        The first argument passed to the operator
    arg2: PyccelAstNode
        The second argument passed to the operator
    """
    _precedence = 12

    def __new__(cls, arg1, arg2):
        if isinstance(arg1, LiteralFloat) and \
           isinstance(arg2, LiteralComplex) and \
           arg2.real == LiteralFloat(0):
            return LiteralComplex(arg1, -arg2.imag.python_value)
        elif isinstance(arg2, LiteralFloat) and \
           isinstance(arg1, LiteralComplex) and \
           arg1.real == LiteralFloat(0):
            return LiteralComplex(-arg2.python_value, arg1.imag)
        else:
            return PyccelArithmeticOperator.__new__(cls, arg1, arg2)

    def __repr__(self):
        return '{} - {}'.format(repr(self.args[0]), repr(self.args[1]))

#==============================================================================

class PyccelDiv(PyccelArithmeticOperator):
    """
    Class representing a call to the python division operator.
    I.e:
        a / b
    is equivalent to:
        PyccelDiv(a, b)

    Parameters
    ----------
    arg1: PyccelAstNode
        The first argument passed to the operator
    arg2: PyccelAstNode
        The second argument passed to the operator
    """
    _precedence = 13

    def _handle_integer_type(self, integers):
        self._dtype     = NativeReal()
        self._precision = default_precision['real']

    def __repr__(self):
        return '{} / {}'.format(self.args[0], self.args[1])

#==============================================================================

class PyccelMod(PyccelArithmeticOperator):
    """
    Class representing a call to the python modulo operator.
    I.e:
        a % b
    is equivalent to:
        PyccelMod(a, b)

    Parameters
    ----------
    arg1: PyccelAstNode
        The first argument passed to the operator
    arg2: PyccelAstNode
        The second argument passed to the operator
    """
    _precedence = 13

    def __repr__(self):
        return '{} % {}'.format(self.args[0], self.args[1])

#==============================================================================

class PyccelFloorDiv(PyccelArithmeticOperator):
    """
    Class representing a call to the python integer division operator.
    I.e:
        a // b
    is equivalent to:
        PyccelFloorDiv(a, b)

    Parameters
    ----------
    arg1: PyccelAstNode
        The first argument passed to the operator
    arg2: PyccelAstNode
        The second argument passed to the operator
    """
    _precedence = 13

    def __repr__(self):
        return '{} // {}'.format(self.args[0], self.args[1])

#==============================================================================

class PyccelBitOperator(PyccelOperator):
    """ Abstract superclass representing a python
    bitwise operator with two arguments

    Parameters
    ----------
    arg1: PyccelAstNode
        The first argument passed to the operator
    arg2: PyccelAstNode
        The second argument passed to the operator
    """
    _rank = 0
    _shape = ()

    def _set_dtype(self):
        """ Sets the dtype and precision

        If one argument is a string then all arguments must be strings

        If the arguments are numeric then the dtype and precision
        match the broadest type and the largest precision
        e.g.
            1 + 2j -> PyccelAdd(LiteralInteger, LiteralComplex) -> complex
        """
        integers  = [a for a in self._args if a.dtype in (NativeInteger(),NativeBool())]
        reals     = [a for a in self._args if a.dtype is NativeReal()]
        complexes = [a for a in self._args if a.dtype is NativeComplex()]
        strs      = [a for a in self._args if a.dtype is NativeString()]

        if strs or complexes or reals:
            raise TypeError('unsupported operand type(s): {}'.format(self))
        elif integers:
            self._handle_integer_type(integers)
        else:
            raise TypeError('cannot determine the type of {}'.format(self))

    def _set_shape_rank(self):
        pass

    def _handle_integer_type(self, integers):
        self._dtype     = NativeInteger()
        self._precision = max(a.precision for a in integers)
        self._args = [PythonInt(a) if a.dtype is NativeBool() else a for a in integers]

#==============================================================================

class PyccelRShift(PyccelBitOperator):
    """
    Class representing a call to the python right shift operator.
    I.e:
        a >> b
    is equivalent to:
        PyccelRShift(a, b)

    Parameters
    ----------
    arg1: PyccelAstNode
        The first argument passed to the operator
    arg2: PyccelAstNode
        The second argument passed to the operator
    """
    _precedence = 11

    def __repr__(self):
        return '{} >> {}'.format(self.args[0], self.args[1])

#==============================================================================

class PyccelLShift(PyccelBitOperator):
    """
    Class representing a call to the python right shift operator.
    I.e:
        a << b
    is equivalent to:
        PyccelRShift(a, b)

    Parameters
    ----------
    arg1: PyccelAstNode
        The first argument passed to the operator
    arg2: PyccelAstNode
        The second argument passed to the operator
    """
    _precedence = 11

    def __repr__(self):
        return '{} << {}'.format(self.args[0], self.args[1])

#==============================================================================

class PyccelBitComparisonOperator(PyccelBitOperator):
    """ Abstract superclass representing a python
    bitwise comparison operator with two arguments

    Parameters
    ----------
    arg1: PyccelAstNode
        The first argument passed to the operator
    arg2: PyccelAstNode
        The second argument passed to the operator
    """
    def _handle_integer_type(self, integers):
        if all(a.dtype is NativeInteger() for a in integers):
            self._dtype = NativeInteger()
        elif all(a.dtype is NativeBool() for a in integers):
            self._dtype = NativeBool()
        else:
            self._dtype = NativeInteger()
            self._args = [PythonInt(a) if a.dtype is NativeBool() else a for a in integers]
        self._precision = max(a.precision for a in integers)

#==============================================================================

class PyccelBitXor(PyccelBitComparisonOperator):
    """
    Class representing a call to the python bitwise XOR operator.
    I.e:
        a ^ b
    is equivalent to:
        PyccelBitXor(a, b)

    Parameters
    ----------
    arg1: PyccelAstNode
        The first argument passed to the operator
    arg2: PyccelAstNode
        The second argument passed to the operator
    """
    _precedence = 9

    def __repr__(self):
        return '{} ^ {}'.format(self.args[0], self.args[1])

#==============================================================================

class PyccelBitOr(PyccelBitComparisonOperator):
    """
    Class representing a call to the python bitwise OR operator.
    I.e:
        a | b
    is equivalent to:
        PyccelBitOr(a, b)

    Parameters
    ----------
    arg1: PyccelAstNode
        The first argument passed to the operator
    arg2: PyccelAstNode
        The second argument passed to the operator
    """
    _precedence = 8

    def __repr__(self):
        return '{} | {}'.format(self.args[0], self.args[1])

#==============================================================================

class PyccelBitAnd(PyccelBitComparisonOperator):
    """
    Class representing a call to the python bitwise AND operator.
    I.e:
        a & b
    is equivalent to:
        PyccelBitAnd(a, b)

    Parameters
    ----------
    arg1: PyccelAstNode
        The first argument passed to the operator
    arg2: PyccelAstNode
        The second argument passed to the operator
    """
    _precedence = 10

    def __repr__(self):
        return '{} & {}'.format(self.args[0], self.args[1])

#==============================================================================

class PyccelComparisonOperator(PyccelBinaryOperator):
    """ Abstract superclass representing a python
    comparison operator with two arguments

    Parameters
    ----------
    arg1: PyccelAstNode
        The first argument passed to the operator
    arg2: PyccelAstNode
        The second argument passed to the operator
    """
    _precedence = 7
    _dtype = NativeBool()
    _precision = default_precision['bool']
    def _set_dtype(self):
        pass

#==============================================================================

class PyccelEq(PyccelComparisonOperator):
    """
    Class representing a call to the python equality operator.
    I.e:
        a == b
    is equivalent to:
        PyccelEq(a, b)

    Parameters
    ----------
    arg1: PyccelAstNode
        The first argument passed to the operator
    arg2: PyccelAstNode
        The second argument passed to the operator
    """

    def __repr__(self):
        return '{} == {}'.format(self.args[0], self.args[1])

class PyccelNe(PyccelComparisonOperator):
    """
    Class representing a call to the python inequality operator.
    I.e:
        a != b
    is equivalent to:
        PyccelEq(a, b)

    Parameters
    ----------
    arg1: PyccelAstNode
        The first argument passed to the operator
    arg2: PyccelAstNode
        The second argument passed to the operator
    """

    def __repr__(self):
        return '{} != {}'.format(self.args[0], self.args[1])

class PyccelLt(PyccelComparisonOperator):
    """
    Class representing a call to the python less than operator.
    I.e:
        a < b
    is equivalent to:
        PyccelEq(a, b)

    Parameters
    ----------
    arg1: PyccelAstNode
        The first argument passed to the operator
    arg2: PyccelAstNode
        The second argument passed to the operator
    """

    def __repr__(self):
        return '{} < {}'.format(self.args[0], self.args[1])

class PyccelLe(PyccelComparisonOperator):
    """
    Class representing a call to the python less or equal operator.
    I.e:
        a <= b
    is equivalent to:
        PyccelEq(a, b)

    Parameters
    ----------
    arg1: PyccelAstNode
        The first argument passed to the operator
    arg2: PyccelAstNode
        The second argument passed to the operator
    """

    def __repr__(self):
        return '{} <= {}'.format(self.args[0], self.args[1])

class PyccelGt(PyccelComparisonOperator):
    """
    Class representing a call to the python greater than operator.
    I.e:
        a > b
    is equivalent to:
        PyccelEq(a, b)

    Parameters
    ----------
    arg1: PyccelAstNode
        The first argument passed to the operator
    arg2: PyccelAstNode
        The second argument passed to the operator
    """

    def __repr__(self):
        return '{} > {}'.format(self.args[0], self.args[1])

class PyccelGe(PyccelComparisonOperator):
    """
    Class representing a call to the python greater or equal operator.
    I.e:
        a >= b
    is equivalent to:
        PyccelEq(a, b)

    Parameters
    ----------
    arg1: PyccelAstNode
        The first argument passed to the operator
    arg2: PyccelAstNode
        The second argument passed to the operator
    """

    def __repr__(self):
        return '{} >= {}'.format(self.args[0], self.args[1])

#==============================================================================

class PyccelBooleanOperator(PyccelOperator):
    """ Abstract superclass representing a python
    boolean operator with two arguments

    Parameters
    ----------
    arg1: PyccelAstNode
        The first argument passed to the operator
    arg2: PyccelAstNode
        The second argument passed to the operator
    """
    _dtype = NativeBool()
    _rank  = 0
    _shape = ()
    _precision = default_precision['bool']

    def _set_dtype(self):
        pass
    def _set_shape_rank(self):
        pass

#==============================================================================

class PyccelAnd(PyccelBooleanOperator):
    """
    Class representing a call to the python AND operator.
    I.e:
        a and b
    is equivalent to:
        PyccelAnd(a, b)

    Parameters
    ----------
    arg1: PyccelAstNode
        The first argument passed to the operator
    arg2: PyccelAstNode
        The second argument passed to the operator
    """
    _precedence = 5
    def _handle_precedence(self, args):
        args = PyccelBooleanOperator._handle_precedence(self, args)
        args = tuple(PyccelAssociativeParenthesis(a) if isinstance(a, PyccelOr) else a for a in args)
        return args

    def __repr__(self):
        return '{} and {}'.format(self.args[0], self.args[1])

#==============================================================================

class PyccelOr(PyccelBooleanOperator):
    """
    Class representing a call to the python OR operator.
    I.e:
        a or b
    is equivalent to:
        PyccelOr(a, b)

    Parameters
    ----------
    arg1: PyccelAstNode
        The first argument passed to the operator
    arg2: PyccelAstNode
        The second argument passed to the operator
    """
    _precedence = 4
    def _handle_precedence(self, args):
        args = PyccelBooleanOperator._handle_precedence(self, args)
        args = tuple(PyccelAssociativeParenthesis(a) if isinstance(a, PyccelAnd) else a for a in args)
        return args

    def __repr__(self):
        return '{} or {}'.format(self.args[0], self.args[1])

#==============================================================================

class PyccelIs(PyccelBooleanOperator):

    """Represents a is expression in the code.

    Examples
    --------
    >>> from pyccel.ast import PyccelIs
    >>> from pyccel.literals import Nil
    >>> from sympy.abc import x
    >>> PyccelIs(x, Nil())
    PyccelIs(x, None)
    """
    _precedence = 7

    def __init__(self, arg1, arg2):
        PyccelBooleanOperator.__init__(self, arg1, arg2)

    @property
    def lhs(self):
        """ First operator argument"""
        return self._args[0]

    @property
    def rhs(self):
        """ First operator argument"""
        return self._args[1]

    def __repr__(self):
        return '{} is {}'.format(self.args[0], self.args[1])

#==============================================================================

class PyccelIsNot(PyccelIs):

    """Represents a is expression in the code.

    Examples
    --------
    >>> from pyccel.ast import PyccelIsNot
<<<<<<< HEAD
    >>> from pyccel.literals import Nil
=======
    >>> from pyccel.ast.literals import Nil
>>>>>>> ad98df27
    >>> from sympy.abc import x
    >>> PyccelIsNot(x, Nil())
    PyccelIsNot(x, None)
    """

    def __repr__(self):
        return '{} is not {}'.format(self.args[0], self.args[1])


#==============================================================================

class IfTernaryOperator(Basic, PyccelOperator):
    """Represent a ternary conditional operator in the code, of the form (a if cond else b)

    Parameters
    ----------
    args :
        args : type list
        format : condition , value_if_true, value_if_false

    Examples
    --------
    >>> from sympy import Symbol
    >>> from pyccel.ast.core import Assign
	>>>	from pyccel.ast.operators import IfTernaryOperator
    >>> n = Symbol('n')
    >>> x = 5 if n > 1 else 2
    >>> IfTernaryOperator(PyccelGt(n > 1),  5,  2)
    IfTernaryOperator(PyccelGt(n > 1),  5,  2)
    """
    _precedence = 3
    def __init__(self, cond, value_true, value_false):
        PyccelOperator.__init__(self, cond, value_true, value_false)
        self._cond = self._args[0]
        self._value_true = self._args[1]
        self._value_false = self._args[2]
        if self.stage == 'syntactic':
            return
        if isinstance(value_true , Nil) or isinstance(value_false, Nil):
            errors.report('None is not implemented for Ternary Operator', severity='fatal')
        if isinstance(value_true.dtype, NativeString) or isinstance(value_false.dtype, NativeString):
            errors.report('Strings are not supported by Ternary Operator', severity='fatal')
        _tmp_list = [NativeBool(), NativeInteger(), NativeReal(), NativeComplex(), NativeString()]
        if value_true.dtype not in _tmp_list :
            raise NotImplementedError('cannot determine the type of {}'.format(value_true.dtype))
        if value_false.dtype not in _tmp_list :
            raise NotImplementedError('cannot determine the type of {}'.format(value_false.dtype))
        if value_false.rank != value_true.rank :
            errors.report('Ternary Operator results should have the same rank', severity='fatal')
        if value_false.shape != value_true.shape :
            errors.report('Ternary Operator results should have the same shape', severity='fatal')

    def _set_dtype(self):
        """
        Sets the dtype and precision for IfTernaryOperator
        """
        _tmp_list = [NativeBool(), NativeInteger(), NativeReal(), NativeComplex(), NativeString()]
        self._dtype = max([self.value_true.dtype, self.value_false.dtype], key = _tmp_list.index)
        self._precision = max([self.value_true.precision, self.value_false.precision])

    def _set_shape_rank(self):
        """
        Sets the shape and rank and the order for IfTernaryOperator
        """
        self._shape = self.value_true.shape
        self._rank  = self.value_true.rank
        if self._rank is not None and self._rank > 1:
            if self.value_false.order != self.value_true.order :
                errors.report('Ternary Operator results should have the same order', severity='fatal')
            self._order = self.value_true.order

    @property
    def cond(self):
        """
        The condition property for IfTernaryOperator class
        """
        return self._args[0]

    @property
    def value_true(self):
        """
        The value_if_cond_true property for IfTernaryOperator class
        """
        return self._args[1]

    @property
    def value_false(self):
        """
        The value_if_cond_flase property for IfTernaryOperator class
        """
        return self._args[2]


#==============================================================================
Relational = (PyccelEq,  PyccelNe,  PyccelLt,  PyccelLe,  PyccelGt,  PyccelGe, PyccelAnd, PyccelOr,  PyccelNot, PyccelIs, PyccelIsNot)
<|MERGE_RESOLUTION|>--- conflicted
+++ resolved
@@ -1061,11 +1061,7 @@
     Examples
     --------
     >>> from pyccel.ast import PyccelIsNot
-<<<<<<< HEAD
-    >>> from pyccel.literals import Nil
-=======
     >>> from pyccel.ast.literals import Nil
->>>>>>> ad98df27
     >>> from sympy.abc import x
     >>> PyccelIsNot(x, Nil())
     PyccelIsNot(x, None)
