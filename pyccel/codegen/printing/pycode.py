--- conflicted
+++ resolved
@@ -320,27 +320,8 @@
                 lines.append(self._print(e))
         return "\n".join(lines)
 
-<<<<<<< HEAD
-    def _print_While(self, expr):
-        test = self._print(expr.test)
-        body = self._indent_codestring(self._print(expr.body))
-        return 'while {}:\n{}'.format(test, body)
-
-    def _print_Continue(self, expr):
-        return 'continue'
-
-    def _print_Break(self, expr):
-        return 'break'
-
     def _print_Literal(self, expr):
         return repr(expr.python_value)
-
-    def _print_LiteralFloat(self, expr):
-        return repr(expr.python_value)
-=======
-    def _print_Literal(self, expr):
-        return repr(expr.python_value)
->>>>>>> dd192911
 
     def _print_Shape(self, expr):
         arg = self._print(expr.arg)
