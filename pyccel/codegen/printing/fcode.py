# coding: utf-8
# pylint: disable=R0201

"""Print to F90 standard. Trying to follow the information provided at
www.fortran90.org as much as possible."""


import string
from itertools import chain
from collections import OrderedDict

import functools
import operator

from numpy import asarray

from sympy.core import Symbol
from sympy.core import Tuple
from sympy.core.function import Function, Application
from sympy import Atom, Indexed
from sympy import preorder_traversal
from sympy.core.numbers import NegativeInfinity as NINF
from sympy.core.numbers import Infinity as INF

from sympy.logic.boolalg import Not

from pyccel.ast.core import get_iterable_ranges
from pyccel.ast.core import AddOp, MulOp, SubOp, DivOp
from pyccel.ast.core import Nil
from pyccel.ast.core import Module
from pyccel.ast.core import SeparatorComment, Comment
from pyccel.ast.core import ConstructorCall
from pyccel.ast.core import FunctionDef
from pyccel.ast.core import Subroutine
from pyccel.ast.core import ErrorExit
from pyccel.ast.core import Product
from pyccel.ast.core import (Assign, AliasAssign, Variable,
                             VariableAddress,
                             TupleVariable, Declare,
                             IndexedVariable, CodeBlock,
                             IndexedElement, Slice, Dlist,
                             DottedName, AsName, DottedVariable,
                             If, PyccelArraySize)


from pyccel.ast.core      import PyccelAdd, PyccelMul, PyccelDiv, PyccelMinus
from pyccel.ast.core      import FunctionCall
from pyccel.ast.builtins  import Enumerate, Int, Len, Map, Print, Range, Zip, PythonTuple
from pyccel.ast.datatypes import is_pyccel_datatype
from pyccel.ast.datatypes import is_iterable_datatype, is_with_construct_datatype
from pyccel.ast.datatypes import NativeSymbol, NativeString
from pyccel.ast.datatypes import NativeInteger, NativeBool, NativeReal
from pyccel.ast.datatypes import NativeRange, NativeTensor, NativeTuple
from pyccel.ast.datatypes import CustomDataType
from pyccel.ast.datatypes import default_precision
from pyccel.ast.numbers   import Integer, Float
from pyccel.ast.numbers   import BooleanTrue

from pyccel.ast.utilities import builtin_import_registery as pyccel_builtin_import_registery

from pyccel.ast.numpyext import Full, Array, Linspace, Diag, Cross
from pyccel.ast.numpyext import Real, Where
from pyccel.ast.numpyext import NumpyComplex, NumpyMod
from pyccel.ast.numpyext import FullLike, EmptyLike, ZerosLike, OnesLike
from pyccel.ast.numpyext import Rand, NumpyRandint
from pyccel.ast.numpyext import NumpyNewArray

from pyccel.errors.errors import Errors
from pyccel.errors.messages import *
from pyccel.codegen.printing.codeprinter import CodePrinter


# TODO: add examples
# TODO: use _get_statement when returning a string

__all__ = ["FCodePrinter", "fcode"]

known_functions = {
    "sign": "sign",       # TODO: move to numpyext
    "conjugate": "conjg"  # TODO: move to numpyext
}

numpy_ufunc_to_fortran = {
    'NumpyAbs'  : 'abs',
    'NumpyMin'  : 'minval',
    'NumpyMax'  : 'maxval',
    'NumpyFloor': 'floor',  # TODO: might require special treatment with casting
    # ---
    'NumpyExp' : 'exp',
    'NumpyLog' : 'Log',
#    'NumpySqrt': 'Sqrt',  # sqrt is printed using _Print_NumpySqrt
    # ---
    'NumpySin'    : 'sin',
    'NumpyCos'    : 'cos',
    'NumpyTan'    : 'tan',
    'NumpyArcsin' : 'asin',
    'NumpyArccos' : 'acos',
    'NumpyArctan' : 'atan',
    'NumpyArctan2': 'atan2',
    'NumpySinh'   : 'sinh',
    'NumpyCosh'   : 'cosh',
    'NumpyTanh'   : 'tanh',
    'NumpyArcsinh': 'asinh',
    'NumpyArccosh': 'acosh',
    'NumpyArctanh': 'atanh',
}

math_function_to_fortran = {
    'MathAcos'   : 'acos',
    'MathAcosh'  : 'acosh',
    'MathAsin'   : 'asin',
    'MathAsinh'  : 'asinh',
    'MathAtan'   : 'atan',
    'MathAtan2'  : 'atan2',
    'MathAtanh'  : 'atanh',
#    'MathCopysign': '???', # TODO
    'MathCos'    : 'cos',
    'MathCosh'   : 'cosh',
#    'MathDegrees': '???',  # TODO
    'MathErf'    : 'erf',
    'MathErfc'   : 'erfc',
    'MathExp'    : 'exp',
#    'MathExpm1'  : '???', # TODO
    'MathFabs'   : 'abs',
#    'MathFmod'   : '???',  # TODO
#    'MathFsum'   : '???',  # TODO
    'MathGamma'  : 'gamma',
    'MathHypot'  : 'hypot',
#    'MathLdexp'  : '???',  # TODO
    'MathLgamma' : 'log_gamma',
    'MathLog'    : 'log',
    'MathLog10'  : 'log10',
#    'MathLog1p'  : '???', # TODO
#    'MathLog2'   : '???', # TODO
#    'MathPow'    : '???', # TODO
#    'MathRadians': '???', # TODO
    'MathSin'    : 'sin',
    'MathSinh'   : 'sinh',
#    'MathSqrt'   : 'sqrt', # sqrt is printed using _Print_MathSqrt
    'MathTan'    : 'tan',
    'MathTanh'   : 'tanh',
    # ---
    'MathCeil'     : 'ceiling',
#    'MathFactorial': '???', # TODO
    'MathFloor'    : 'floor',
#    'MathGcd'      : '???', # TODO
#    'MathTrunc'    : '???', # TODO
    # ---
#    'MathIsclose' : '???', # TODO
#    'MathIsfinite': '???', # TODO
#    'MathIsinf'   : '???', # TODO
#    'MathIsnan'   : '???', # TODO
}

_default_methods = {
    '__init__': 'create',
    '__del__' : 'free',
}

errors = Errors()

class FCodePrinter(CodePrinter):
    """A printer to convert sympy expressions to strings of Fortran code"""
    printmethod = "_fcode"
    language = "Fortran"

    _default_settings = {
        'order': None,
        'full_prec': 'auto',
        'precision': 15,
        'user_functions': {},
        'human': True,
        'source_format': 'fixed',
        'tabwidth': 2,
        'contract': True,
        'standard': 77
    }

    _operators = {
        'and': '.and.',
        'or': '.or.',
        'xor': '.neqv.',
        'equivalent': '.eqv.',
        'not': '.not. ',
    }

    _relationals = {
        '!=': '/=',
    }


    def __init__(self, parser, settings={}):

        prefix_module = settings.pop('prefix_module', None)

        CodePrinter.__init__(self, settings)
        self.parser = parser
        self._namespace = self.parser.namespace
        self.known_functions = dict(known_functions)
        userfuncs = settings.get('user_functions', {})
        self.known_functions.update(userfuncs)
        self._current_function = None

        self._additional_code = None

        self.prefix_module = prefix_module

    def set_current_function(self, name):

        if name:
            self._namespace = self._namespace.sons_scopes[name]
            if self._current_function:
                name = DottedName(self._current_function, name)
        else:
            self._namespace = self._namespace.parent_scope
            if isinstance(self._current_function, DottedName):

                # case of a function inside a function

                name = self._current_function.name[:-1]
                if len(name) > 1:
                    name = DottedName(*name)
                else:
                    name = name[0]
        self._current_function = name

    def get_function(self, name):
        container = self._namespace
        while container:
            if name in container.functions:
                return container.functions[name]
            container = container.parent_scope
        errors.report(UNDEFINED_FUNCTION, symbol=name,
            severity='fatal')


    def _get_statement(self, codestring):
        return codestring

    def _get_comment(self, text):
        return "! {0}".format(text)

    def _format_code(self, lines):
        return self._wrap_fortran(self.indent_code(lines))

    def _traverse_matrix_indices(self, mat):
        rows, cols = mat.shape
        return ((i, j) for j in range(cols) for i in range(rows))

    def _handle_fortran_specific_a_prioris(self, var_list):
        for v in var_list:
            if isinstance(v, TupleVariable):
                if v.is_pointer or v.inconsistent_shape:
                    v.is_homogeneous = False

    # ============ Elements ============ #

    def _print_Module(self, expr):
        self._handle_fortran_specific_a_prioris(self.parser.get_variables(self._namespace))

        name = self._print(expr.name)
        name = name.replace('.', '_')
        if not name.startswith('mod_') and self.prefix_module:
            name = '{prefix}_{name}'.format(prefix=self.prefix_module,
                                            name=name)

        imports = ''.join(self._print(i) for i in expr.imports)
        decs    = ''.join(self._print(i) for i in expr.declarations)
        body    = ''

        # ... TODO add other elements
        private_funcs = [f.name for f in expr.funcs if f.is_private]
        private = private_funcs
        if private:
            private = ','.join(self._print(i) for i in private)
            private = 'private :: {}\n'.format(private)
        else:
            private = ''
        # ...

        # ...
        sep = self._print(SeparatorComment(40))
        interfaces = ''
        if expr.interfaces:
            interfaces = '\n'.join(self._print(i) for i in expr.interfaces if not i.hide)
            for interface in expr.interfaces:
                if not interface.hide:
                    body += '\n'.join(''.join([sep, self._print(i), sep]) for i in interface.functions)

        if expr.funcs:
            body += '\n'.join(''.join([sep, self._print(i), sep]) for i in expr.funcs)
        # ...

        # ...
        for i in expr.classes:
            # update decs with declarations from ClassDef
            c_decs, c_funcs = self._print(i)
            decs = '{0}\n{1}'.format(decs, c_decs)
            body = '{0}\n{1}\n'.format(body, c_funcs)
        # ...

        contains = 'contains\n' if (expr.funcs or expr.classes or expr.interfaces) else ''

        parts = ['module {}\n'.format(name),
                 imports,
                 'implicit none\n',
                 private,
                 decs,
                 interfaces,
                 contains,
                 body,
                 'end module {}\n'.format(name)]

        return '\n'.join([a for a in parts if a])

    def _print_Program(self, expr):
        self._handle_fortran_specific_a_prioris(self.parser.get_variables(self._namespace))

        name    = 'prog_{0}'.format(self._print(expr.name)).replace('.', '_')
        imports = ''.join(self._print(i) for i in expr.imports)
        body    = self._print(expr.body)

        # Print the declarations of all variables in the namespace, which include:
        #  - user-defined variables (available in Program.variables)
        #  - pyccel-generated variables added to Scope when printing 'expr.body'
        variables = self.parser.get_variables(self._namespace)
        decs = ''.join(self._print_Declare(Declare(v.dtype, v)) for v in variables)

        # Detect if we are using mpi4py
        # TODO should we find a better way to do this?
        mpi = any('mpi4py' == str(getattr(i.source, 'name', i.source)) for i in expr.imports)

        # Additional code and variable declarations for MPI usage
        # TODO: check if we should really add them like this
        if mpi:
            body = 'call mpi_init(ierr)\n'+\
                   '\nallocate(status(0:-1 + mpi_status_size)) '+\
                   '\nstatus = 0\n'+\
                   body +\
                   '\ncall mpi_finalize(ierr)'

            decs += '\ninteger :: ierr = -1' +\
                    '\ninteger, allocatable :: status (:)'

        parts = ['program {}\n'.format(name),
                 imports,
                'implicit none\n',
                 decs,
                 body,
                'end program {}\n'.format(name)]

        return '\n'.join(a for a in parts if a)

    def _print_Import(self, expr):

        source = ''
        if str(expr.source) in pyccel_builtin_import_registery:
            return ''

        if isinstance(expr.source, DottedName):
            source = expr.source.name[-1]
        else:
            source = self._print(expr.source)

        # importing of pyccel extensions is not printed
        if source in pyccel_builtin_import_registery:
            return ''

        if 'mpi4py' == str(getattr(expr.source,'name',expr.source)):
            return 'use mpi\n' + 'use mpiext\n'

        if len(expr.target) == 0:
            return 'use {}\n'.format(source)

        prefix = 'use {}, only:'.format(source)

        code = ''
        for i in expr.target:
            if isinstance(i, AsName):
                target = '{target} => {name}'.format(target=self._print(i.target),
                                                     name=self._print(i.name))
                line = '{prefix} {target}'.format(prefix=prefix,
                                                  target=target)

            elif isinstance(i, DottedName):
                target = '_'.join(self._print(j) for j in i.name)
                line = '{prefix} {target}'.format(prefix=prefix,
                                                  target=target)

            elif isinstance(i, str):
                line = '{prefix} {target}'.format(prefix=prefix,
                                                  target=str(i))

            elif isinstance(i, Symbol):
                line = '{prefix} {target}'.format(prefix=prefix,
                                                  target=str(i.name))

            else:
                raise TypeError('Expecting str, Symbol, DottedName or AsName, '
                                'given {}'.format(type(i)))

            code = (code + '\n' + line) if code else line

        # in some cases, the source is given as a string (when using metavar)
        code = code.replace("'", '')
        return self._get_statement(code) + '\n'

    def _print_TupleImport(self, expr):
        code = '\n'.join(self._print(i) for i in expr.imports)
        return self._get_statement(code) + '\n'

    def _print_Print(self, expr):
        args = []
        for f in expr.expr:
            if isinstance(f, str):
                args.append("'{}'".format(f))
            elif isinstance(f, (Tuple, PythonTuple)):
                for i in f:
                    args.append("{}".format(self._print(i)))
            elif isinstance(f, TupleVariable) and not f.is_homogeneous:
                for i in f:
                    args.append("{}".format(self._print(i)))
            else:
                args.append("{}".format(self._print(f)))

        code = ', '.join(['print *', *args])
        return self._get_statement(code) + '\n'

    def _print_SymbolicPrint(self, expr):
        # for every expression we will generate a print
        code = '\n'.join("print *, 'sympy> {}'".format(a) for a in expr.expr)
        return self._get_statement(code) + '\n'

    def _print_Comment(self, expr):
        comments = self._print(expr.text)
        return '!' + comments + '\n'

    def _print_CommentBlock(self, expr):
        txts = expr.comments
        ln = max(len(i) for i in txts)
        if ln<20:
            ln = 20
        top  = '!' + '_'*int((ln-12)/2) + 'CommentBlock' + '_'*int((ln-12)/2) + '!'
        ln = len(top)
        bottom = '!' + '_'*(ln-2) + '!'

        for i,txt in enumerate(txts):
            txts[i] = '!' + txt + ' '*(ln -2 - len(txt)) + '!'


        body = '\n'.join(i for i in txts)

        return ('{0}\n'
                '{1}\n'
                '{2}\n').format(top, body, bottom)

    def _print_EmptyNode(self, expr):
        return ''

    def _print_NewLine(self, expr):
        return '\n'

    def _print_AnnotatedComment(self, expr):
        accel = self._print(expr.accel)
        txt   = str(expr.txt)
        if len(txt)>72:
            txts = []
            while len(txt)>72:
                txts.append(txt[:72])
                txt  = txt[72:]
            if txt:
                txts.append(txt)

            txt = '&\n!${} &'.format(accel).join(txt for txt in txts)

        return '!${0} {1}\n'.format(accel, txt)

    def _print_Tuple(self, expr):
        shape = list(reversed(asarray(expr).shape))
        if len(shape)>1:
            arg = functools.reduce(operator.concat, expr)
            elements = ', '.join(self._print(i) for i in arg)
            return 'reshape(['+ elements + '], '+ self._print(Tuple(*shape)) + ')'
        fs = ', '.join(self._print(f) for f in expr)
        return '[{0}]'.format(fs)

    def _print_PythonTuple(self, expr):
        shape = Tuple(*reversed(expr.shape))
        if len(shape)>1:
            elements = ', '.join(self._print(i) for i in expr)
            return 'reshape(['+ elements + '], '+ self._print(shape) + ')'
        fs = ', '.join(self._print(f) for f in expr)
        return '[{0}]'.format(fs)

    def _print_TupleVariable(self, expr):
        if expr.is_homogeneous:
            return self._print_Variable(expr)
        else:
            fs = ', '.join(self._print(f) for f in expr)
            return '[{0}]'.format(fs)

    def _print_Variable(self, expr):
        return self._print(expr.name)

    def _print_ValuedVariable(self, expr):
        if expr.is_argument:
            return self._print_Variable(expr)
        else:
            return '{} = {}'.format(self._print(expr.name), self._print(expr.value))

    def _print_VariableAddress(self, expr):
        return self._print(expr.variable)

    def _print_Constant(self, expr):
        val = Float(expr.value)
        return self._print(val)

    def _print_DottedVariable(self, expr):
        if isinstance(expr.args[1], Function):
            func = expr.args[1].func
            name = func.__name__
            # ...
            code_args = ''
            code_args = ', '.join(self._print(i) for i in expr.args[1].args)
            code = '{0}({1})'.format(name, code_args)
                # ...
                # ...
            code = '{0}%{1}'.format(self._print(expr.args[0]), code)
            if isinstance(func, Subroutine):
                code = 'call {0}'.format(code)
            return code
        return self._print(expr.args[0]) + '%' +self._print(expr.args[1])

    def _print_DottedName(self, expr):
        return ' % '.join(self._print(n) for n in expr.name)

    def _print_Concatenate(self, expr):
         code = ', '.join(self._print(a) for a in expr.args)
         return '[' + code + ']'

    def _print_Lambda(self, expr):
        return '"{args} -> {expr}"'.format(args=expr.variables, expr=expr.expr)

#    # TODO this is not used anymore since, we are calling printer inside
#    #      numpyext. must be improved!!
#    def _print_ZerosLike(self, expr):
#        lhs = self._print(expr.lhs)
#        rhs = self._print(expr.rhs)
#        if isinstance(expr.rhs, IndexedElement):
#            shape = []
#            for i in expr.rhs.indices:
#                if isinstance(i, Slice):
#                    shape.append(i)
#            rank = len(shape)
#        else:
#            rank = expr.rhs.rank
#        rs = []
#        for i in range(1, rank+1):
#            l = 'lbound({0},{1})'.format(rhs, str(i))
#            u = 'ubound({0},{1})'.format(rhs, str(i))
#            r = '{0}:{1}'.format(l, u)
#            rs.append(r)
#        shape = ', '.join(self._print(i) for i in rs)
#        init_value = self._print(expr.init_value)
#
#        code  = ('allocate({lhs}({shape}))\n'
#                 '{lhs} = {init_value}').format(lhs=lhs,
#                                                shape=shape,
#                                                init_value=init_value)
#
#        return self._get_statement(code)

    def _print_SumFunction(self, expr):
        return str(expr)

    def _print_Len(self, expr):
        var = expr.arg
        idx = 1 if var.order == 'F' else var.rank
        return 'size({},{})'.format(self._print(var), self._print(idx))

    def _print_NumpySum(self, expr):
        return expr.fprint(self._print)

    def _print_Product(self, expr):
        return expr.fprint(self._print)

    def _print_Matmul(self, expr):
        return expr.fprint(self._print)

    def _print_Cross(self, expr):
        return expr.fprint(self._print)

    def _print_Norm(self, expr):
        return expr.fprint(self._print)

    def _print_PyccelArraySize(self, expr):
        return expr.fprint(self._print)

    def _print_Linspace(self, expr):
        return expr.fprint(self._print)

    def _print_Array(self, expr):
        return expr.fprint(self._print)

    def _print_Int(self, expr):
        return expr.fprint(self._print)

    def _print_MathFloor(self, expr):
        arg = expr.args[0]
        arg_code = self._print(arg)

        # math.floor on integer argument is identity,
        # but we need parentheses around expressions
        if arg.dtype is NativeInteger():
            return '({})'.format(arg_code)

        prec = expr.precision
        prec_code = self._print(prec)
        return 'floor({}, kind={})'.format(arg_code, prec_code)

    def _print_NumpyFloor(self, expr):
        result_code = self._print_MathFloor(expr)
        return 'real({})'.format(result_code)

    def _print_PythonFloat(self, expr):
        return expr.fprint(self._print)

    def _print_NumpyFloat(self, expr):
        return expr.fprint(self._print)

    def _print_Real(self, expr):
        return expr.fprint(self._print)

    def _print_PythonComplex(self, expr):
        return expr.fprint(self._print)

    def _print_Bool(self, expr):
        return expr.fprint(self._print)

    def _print_Rand(self, expr):
        if expr.rank != 0:
            errors.report(FORTRAN_ALLOCATABLE_IN_EXPRESSION,
                          symbol=expr, severity='fatal')

        if (not self._additional_code):
            self._additional_code = ''
        var_name = self.parser.get_new_name()
        var = Variable(expr.dtype, var_name, is_stack_array = all([s.is_constant for s in expr.shape]),
                shape = expr.shape, precision = expr.precision,
                order = expr.order, rank = expr.rank)

        if self._current_function:
            name = self._current_function
            func = self.get_function(name)
            func.local_vars.append(var)
        else:
            self._namespace.variables[var.name] = var

        self._additional_code = self._additional_code + self._print(Assign(var,expr)) + '\n'
        return self._print(var)

    def _print_NumpyRandint(self, expr):
        if expr.rank != 0:
            errors.report(FORTRAN_ALLOCATABLE_IN_EXPRESSION,
                          symbol=expr, severity='fatal')
        return expr.fprint(self._print)

    def _print_Min(self, expr):
        args = expr.args
        if len(args) == 1:
            arg = args[0]
            code = 'minval({0})'.format(self._print(arg))
        else:
            code = ','.join(self._print(arg) for arg in args)
            code = 'min('+code+')'
        return self._get_statement(code)

    def _print_Max(self, expr):
        args = expr.args
        if len(args) == 1:
            arg = args[0]
            code = 'maxval({0})'.format(self._print(arg))
        else:
            code = ','.join(self._print(arg) for arg in args)
            code = 'max('+code+')'
        return self._get_statement(code)

    def _print_Dot(self, expr):
        return self._get_statement('dot_product(%s,%s)'%(self._print(expr.expr_l), self._print(expr.expr_r)))

    def _print_Ceil(self, expr):
        return self._get_statement('ceiling(%s)'%(self._print(expr.rhs)))

    def _print_Mod(self, expr):
        args = ','.join(self._print(i) for i in expr.args)
        return 'modulo({})'.format(args)

    def _print_Sign(self, expr):
        # TODO use the appropriate precision from rhs
        return self._get_statement('sign(1.0d0,%s)'%(self._print(expr.rhs)))

    # ... MACROS
    def _print_MacroShape(self, expr):
        var = expr.argument
        if not isinstance(var, (Variable, IndexedElement)):
            raise TypeError('Expecting a variable, given {}'.format(type(var)))
        shape = None
        if isinstance(var, Variable):
            shape = var.shape

        if shape is None:
            rank = var.rank
            shape = []
            for i in range(0, rank):
                l = 'lbound({var},{i})'.format(var=self._print(var),
                                               i=self._print(i+1))
                u = 'ubound({var},{i})'.format(var=self._print(var),
                                               i=self._print(i+1))
                s = '{u}-{l}+1'.format(u=u, l=l)
                shape.append(s)

        if len(shape) == 1:
            shape = shape[0]


        elif not(expr.index is None):
            if expr.index < len(shape):
                shape = shape[expr.index]
            else:
                shape = '1'

        code = '{}'.format(self._print(shape))

        return self._get_statement(code)
    # ...
    def _print_MacroType(self, expr):
        dtype = self._print(expr.argument.dtype)
        prec  = expr.argument.precision

        if dtype == 'integer':
            if prec==4:
                return 'MPI_INTEGER'
            elif prec==8:
                return 'MPI_INTEGER8'
            else:
                errors.report(PYCCEL_RESTRICTION_TODO, symbol=expr,
                    severity='fatal')

        elif dtype == 'real':
            if prec==8:
                return 'MPI_DOUBLE'
            if prec==4:
                return 'MPI_FLOAT'
            else:
                errors.report(PYCCEL_RESTRICTION_TODO, symbol=expr,
                    severity='fatal')

        else:
            errors.report(PYCCEL_RESTRICTION_TODO, symbol=expr,
                severity='fatal')

    def _print_MacroCount(self, expr):

        var = expr.argument
        #TODO calculate size when type is pointer
        # it must work according to fortran documentation
        # but it raises somehow an error when it's a pointer
        # and shape is None

        if isinstance(var, Variable):
            shape = var.shape
            if not isinstance(shape,(tuple,list,Tuple)):
                shape = [shape]
            rank = len(shape)
            if shape is None:
                return 'size({})'.format(self._print(var))


        elif isinstance(var, IndexedElement):
            _shape = var.base.shape
            if _shape is None:
                return 'size({})'.format(self._print(var))

            shape = []
            for (s, i) in zip(_shape, var.indices):
                if isinstance(i, Slice):
                    if i.start is None and i.end is None:
                        shape.append(s)
                    elif i.start is None:
                        if (isinstance(i.end, (int, Integer)) and i.end>0) or not(isinstance(i.end, (int, Integer))):
                            shape.append(i.end)
                    elif i.end is None:
                        if (isinstance(i.start, (int, Integer)) and i.start<s-1) or not(isinstance(i.start, (int, Integer))):
                            shape.append(s-i.start)
                    else:
                        shape.append(i.end-i.start+1)

            rank = len(shape)

        else:
            errors.report(PYCCEL_RESTRICTION_TODO, symbol=expr,
                severity='fatal')

        if rank == 0:
                return '1'

        return str(functools.reduce(operator.mul, shape ))

    def _print_Declare(self, expr):
        # ... ignored declarations
        # we don't print the declaration if iterable object
        if is_iterable_datatype(expr.dtype):
            return ''

        if is_with_construct_datatype(expr.dtype):
            return ''

        if isinstance(expr.dtype, NativeSymbol):
            return ''

        if isinstance(expr.dtype, (NativeRange, NativeTensor)):
            return ''

        # meta-variables
        if (isinstance(expr.variable, Variable) and
              str(expr.variable.name).startswith('__')):
            return ''
        # ...

        if isinstance(expr.variable, TupleVariable) and not expr.variable.is_homogeneous:
            return ''.join(self._print_Declare(Declare(v.dtype,v,intent=expr.intent, static=expr.static)) for v in expr.variable)

        # ... TODO improve
        # Group the variables by intent
        var = expr.variable
        rank        = var.rank
        allocatable = var.allocatable
        shape       = var.alloc_shape
        is_pointer = var.is_pointer
        is_target = var.is_target
        is_stack_array = var.is_stack_array
        is_polymorphic = var.is_polymorphic
        is_optional = var.is_optional
        is_static = expr.static
        intent = expr.intent

        if isinstance(shape, (tuple,PythonTuple)) and len(shape) ==1:
            shape = shape[0]
        # ...

        # ... print datatype
        if isinstance(expr.dtype, CustomDataType):
            dtype = expr.dtype

            name   = dtype.__class__.__name__
            prefix = dtype.prefix
            alias  = dtype.alias

            if not is_polymorphic:
                sig = 'type'
            elif dtype.is_polymorphic:
                sig = 'class'
            else:
                sig = 'type'

            if alias is None:
                name = name.replace(prefix, '')
            else:
                name = alias
            dtype = '{0}({1})'.format(sig, name)
        else:
            if isinstance(expr.dtype, NativeTuple):
                # Non-homogenous NativeTuples must be stored in TupleVariable
                if not expr.variable.is_homogeneous:
                    errors.report(LIST_OF_TUPLES,
                                  symbol=expr.variable, severity='error')
                    expr_dtype = NativeInteger()
                else:
                    expr_dtype = expr.variable.homogeneous_dtype
            else:
                expr_dtype = expr.dtype
            dtype = self._print(expr_dtype)

        # ...
            if isinstance(expr_dtype, NativeString):

                if expr.intent:
                    dtype = dtype[:9] +'(len =*)'
                    #TODO improve ,this is the case of character as argument
            else:
                dtype += '(kind={0})'.format(str(expr.variable.precision))

        code_value = ''
        if expr.value:
            code_value = ' = {0}'.format(expr.value)

        decs = []

        vstr = self._print(expr.variable.name)

        # arrays are 0-based in pyccel, to avoid ambiguity with range
        s = '0'
        if not(is_static) and (allocatable or (var.shape is None)):
            s = ''

        # Default empty strings
        intentstr      = ''
        allocatablestr = ''
        optionalstr    = ''
        rankstr        = ''

        # Compute intent string
        if intent:
            if intent == 'in' and rank == 0 and is_static == False:
                intentstr = ', value'
            else:
                intentstr = ', intent({})'.format(intent)

        # Compute allocatable string
        if not is_static:
            if is_pointer:
                allocatablestr = ', pointer'

            elif allocatable and not intent:
                allocatablestr = ', allocatable'

            # ISSUES #177: var is allocatable and target
            if is_target:
                allocatablestr = '{}, target'.format(allocatablestr)

        # Compute optional string
        if is_optional:
            optionalstr = ', optional'

        # Compute rank string
        # TODO: improve
        if ((rank == 1) and (isinstance(shape, (int, Integer, Variable, PyccelAdd))) and
            (not(allocatable or is_pointer) or is_static or is_stack_array)):
            rankstr = '({0}:{1}-1)'.format(self._print(s), self._print(shape))

        elif ((rank > 0) and (isinstance(shape, (PythonTuple, Tuple, tuple))) and
            (not(allocatable or is_pointer) or is_static or is_stack_array)):
            #TODO fix bug when we include shape of type list

            if var.order == 'C':
                rankstr =  ','.join('{0}:{1}-1'.format(self._print(s),
                                                    self._print(i)) for i in shape[::-1])
            else:
                rankstr =  ','.join('{0}:{1}-1'.format(self._print(s),
                                                     self._print(i)) for i in shape)
            rankstr = '({rank})'.format(rank=rankstr)

        elif (rank > 0) and allocatable and intent:
            rankstr = '({})'.format(','.join(['0:'] * rank))

        elif (rank > 0) and (allocatable or is_pointer):
            rankstr = '({})'.format(','.join( [':'] * rank))

#        else:
#            errors.report(PYCCEL_RESTRICTION_TODO, symbol=expr,
#                severity='fatal')

        # Construct declaration
        left  = dtype + intentstr + allocatablestr + optionalstr
        right = vstr + rankstr + code_value
        return '{} :: {}\n'.format(left, right)

    def _print_AliasAssign(self, expr):
        code = ''
        lhs = expr.lhs
        rhs = expr.rhs
        if isinstance(rhs, VariableAddress):
            rhs = rhs.variable

        if isinstance(lhs, TupleVariable) and not lhs.is_homogeneous:
            if isinstance(rhs, TupleVariable):
                return self._print(CodeBlock([AliasAssign(l, rhs[i]) for i,l in enumerate(lhs)]))
            else:
                return self._print(CodeBlock([AliasAssign(l, Indexed(rhs,i)) for i,l in enumerate(lhs)]))

        if isinstance(rhs, Dlist):
            pattern = 'allocate({lhs}(0:{length}-1))\n{lhs} = {init_value}\n'
            code = pattern.format(lhs=self._print(lhs),
                                  length=self._print(rhs.length),
                                  init_value=self._print(rhs.val))
            return code

        # TODO improve
        op = '=>'
        shape_code = ''
        if lhs.rank > 0:
            shape_code = ', '.join('0:' for i in range(lhs.rank))
            shape_code = '({s_c})'.format(s_c = shape_code)

        print(expr.rhs, self._print(expr.rhs))

        code += '{lhs}{s_c} {op} {rhs}'.format(lhs=self._print(expr.lhs),
                                          s_c = shape_code,
                                          op=op,
                                          rhs=self._print(expr.rhs))

        return self._get_statement(code) + '\n'

    def _print_CodeBlock(self, expr):
        body = []
        for b in expr.body:
            line = self._print(b)
            if (self._additional_code):
                body.append(self._additional_code)
                self._additional_code = None
            body.append(line)
        return ''.join(body)

    # TODO the ifs as they are are, is not optimal => use elif
    def _print_SymbolicAssign(self, expr):
        errors.report(FOUND_SYMBOLIC_ASSIGN,
                      symbol=expr.lhs, severity='warning')

        stmt = Comment(str(expr))
        return self._print_Comment(stmt)


    def _print_Assign(self, expr):
        if isinstance(expr.lhs, TupleVariable) and not expr.lhs.is_homogeneous \
            and isinstance(expr.rhs, (PythonTuple,TupleVariable)):
            return '\n'.join(self._print_Assign(
                        Assign(lhs,
                                rhs,
                                strict=expr.strict,
                                status=expr.status,
                                like=expr.like,
                                )
                        ) for lhs,rhs in zip(expr.lhs,expr.rhs))

        lhs_code = self._print(expr.lhs)
        is_procedure = False
        rhs = expr.rhs
        # we don't print Range, Tensor
        # TODO treat the case of iterable classes
        if isinstance(rhs, NINF):
            rhs_code = '-Huge({0})'.format(lhs_code)
            return '{0} = {1}\n'.format(lhs_code, rhs_code)

        if isinstance(rhs, INF):
            rhs_code = 'Huge({0})'.format(lhs_code)
            return '{0} = {1}\n'.format(lhs_code, rhs_code)

        if isinstance(rhs, (Range, Product)):
            return ''

        if isinstance(rhs, (Len, NumpyRandint)):
            rhs_code = self._print(expr.rhs)
            return '{0} = {1}\n'.format(lhs_code, rhs_code)

        if isinstance(rhs, (Int, Real, NumpyComplex)):
           lhs = self._print(expr.lhs)
           rhs = expr.rhs.fprint(self._print)
           return '{0} = {1}\n'.format(lhs,rhs)

        if isinstance(rhs, (Array, Linspace, Diag, Cross, Where, PyccelArraySize)):
            return rhs.fprint(self._print, expr.lhs) + '\n'

        if isinstance(rhs, (Full, FullLike, EmptyLike, ZerosLike, OnesLike, Rand)):

            stack_array = False
            if self._current_function:
                name = self._current_function
                func = self.get_function(name)
                lhs_name = expr.lhs.name
                vars_dict = {i.name: i for i in func.local_vars}
                if lhs_name in vars_dict:
                    stack_array = vars_dict[lhs_name].is_stack_array

            return rhs.fprint(self._print, expr.lhs, stack_array) + '\n'

        if isinstance(rhs, NumpyMod):
            lhs = self._print(expr.lhs)
            args = ','.join(self._print(i) for i in rhs.args)
            rhs  = 'modulo({})'.format(args)
            return '{0} = {1}\n'.format(lhs, rhs)

        # TODO [YG, 10.03.2020]: I have just commented out this block and
        # everything still seems to work; is it dead code?
#        if isinstance(rhs, FunctionDef):
#            rhs_code = self._print(rhs.name)
#            is_procedure = rhs.is_procedure

        if isinstance(rhs, ConstructorCall):
            func = rhs.func
            name = str(func.name)

            # TODO uncomment later

#            # we don't print the constructor call if iterable object
#            if this.dtype.is_iterable:
#                return ''
#
#            # we don't print the constructor call if with construct object
#            if this.dtype.is_with_construct:
#                return ''

            if name == "__init__":
                name = "create"
            rhs_code = self._print(name)
            rhs_code = '{0} % {1}'.format(lhs_code, rhs_code)
            #TODO use is_procedure property
            is_procedure = (rhs.kind == 'procedure')

            code_args = ', '.join(self._print(i) for i in rhs.arguments)
            return 'call {0}({1})\n'.format(rhs_code, code_args)

        if isinstance(rhs, FunctionCall):

            # in the case of a function that returns a list,
            # we should append them to the procedure arguments
            if isinstance(expr.lhs, (tuple, list, Tuple, PythonTuple)):

                rhs_code = self._print(rhs.func)
                args = rhs.arguments
                code_args = [self._print(i) for i in args]
                func = rhs.funcdef
                output_names = func.results
                lhs_code = [self._print(name) + ' = ' + self._print(i) for (name,i) in zip(output_names,expr.lhs)]

                call_args = ', '.join(code_args + lhs_code)

                code = 'call {0}({1})\n'.format(rhs_code, call_args)
                return self._get_statement(code)

        if (isinstance(expr.lhs, Variable) and
              expr.lhs.dtype == NativeSymbol()):
            return ''

        # Right-hand side code
        rhs_code = self._print(rhs)

        code = ''
        if (expr.status == 'unallocated') and not (expr.like is None):
            stmt = ZerosLike(lhs=lhs_code, rhs=expr.like)
            code += self._print(stmt)
            code += '\n'
        if not is_procedure:
            code += '{0} = {1}'.format(lhs_code, rhs_code)
#        else:
#            code_args = ''
#            func = expr.rhs
#            # func here is of instance FunctionCall
#            cls_name = func.func.cls_name
#            keys = func.func.arguments

#            # for MPI statements, we need to add the lhs as the last argument
#            # TODO improve
#            if isinstance(func.func, MPI):
#                if not func.arguments:
#                    code_args = lhs_code
#                else:
#                    code_args = ', '.join(self._print(i) for i in func.arguments)
#                    code_args = '{0}, {1}'.format(code_args, lhs_code)
#            else:
#                _ij_print = lambda i, j: '{0}={1}'.format(self._print(i), \
#                                                         self._print(j))
#
#                code_args = ', '.join(_ij_print(i, j) \
#                                      for i, j in zip(keys, func.arguments))
#            if (not func.arguments is None) and (len(func.arguments) > 0):
#                if (not cls_name):
#                    code_args = ', '.join(self._print(i) for i in func.arguments)
#                    code_args = '{0}, {1}'.format(code_args, lhs_code)
#                else:
#            print('code_args > {0}'.format(code_args))
#            code = 'call {0}({1})'.format(rhs_code, code_args)
        return self._get_statement(code) + '\n'

    def _print_NativeBool(self, expr):
        return 'logical'

    def _print_NativeInteger(self, expr):
        return 'integer'

    def _print_NativeReal(self, expr):
        return 'real'

    def _print_NativeComplex(self, expr):
        return 'complex'

    def _print_NativeString(self, expr):
        return 'character(len=280)'
        #TODO fix improve later

    def _print_DataType(self, expr):
        return self._print(expr.name)

    def _print_BooleanTrue(self, expr):
        return '.True.'

    def _print_BooleanFalse(self, expr):
        return '.False.'

    def _print_String(self, expr):
        formatted_str = expr.arg.replace("'","''")
        return "'{}'".format(formatted_str)

    def _print_Interface(self, expr):
        # ... we don't print 'hidden' functions
        name = self._print(expr.name)
        if expr.functions[0].cls_name:
            for k, m in list(_default_methods.items()):
                name = name.replace(k, m)
            cls_name = expr.cls_name
            if not (cls_name == '__UNDEFINED__'):
                name = '{0}_{1}'.format(cls_name, name)
        else:
            for i in _default_methods:
                # because we may have a class Point with init: Point___init__
                if i in name:
                    name = name.replace(i, _default_methods[i])
        interface = 'interface ' + name +'\n'
        for f in expr.functions:
            interface += 'module procedure ' + str(f.name)+'\n'
        interface += 'end interface\n'
        return interface



   # def _print_With(self, expr):
   #     test = 'call '+self._print(expr.test) + '%__enter__()'
   #     body = self._print(expr.body)
   #     end = 'call '+self._print(expr.test) + '%__exit__()'
   #     code = ('{test}\n'
   #            '{body}\n'
   #            '{end}').format(test=test, body=body, end=end)
        #TODO return code later
  #      expr.block
  #      return ''

    def _print_Block(self, expr):

        decs=[]
        for i in expr.variables:
            dec = Declare(i.dtype, i)
            decs += [dec]
        body = expr.body

        body_code = self._print(body)
        prelude   = ''.join(self._print(i) for i in decs)


        #case of no local variables
        if len(decs) == 0:
            return body_code

        return ('{name} : Block\n'
                '{prelude}\n'
                 '{body}\n'
                'end Block {name}\n').format(name=expr.name, prelude=prelude, body=body_code)

    def _print_F2PYFunctionDef(self, expr):
        name = self._print(expr.name)
        results   = list(expr.results)
        arguments = list(expr.arguments)
        arguments_inout = expr.arguments_inout

        args_decs = OrderedDict()
        for i,arg in enumerate(arguments):
            if arguments_inout[i]:
                intent='inout'
            else:
                intent='in'

            if arg in results:
                results.remove(i)

            dec = Declare(arg.dtype, arg, intent=intent , static=True)
            args_decs[str(arg.name)] = dec

        for result in results:
            dec = Declare(result.dtype, result, intent='out', static=True)
            args_decs[str(result)] = dec

        if expr.is_procedure:
            func_type = 'subroutine'
            func_end  = ''
        else:
            func_type = 'function'
            result = results.pop()
            func_end = 'result({0})'.format(result.name)
            dec = Declare(result.dtype, result, static=True)
            args_decs[str(result.name)] = dec
        # ...

        arg_code  = ', '.join(self._print(i) for i in chain( arguments, results ))
        imports   = ''.join(self._print(i) for i in expr.imports)
        prelude   = ''.join(self._print(i) for i in args_decs.values())
        body_code = self._print(expr.body)

        parts = ['{0} {1}({2}) {3}\n'.format(func_type, name, arg_code, func_end),
                 imports,
                'implicit none\n',
                 prelude,
                 body_code,
                 'end {} {}\n'.format(func_type, name)]

        return '\n'.join(parts)

    def _print_FunctionDef(self, expr):
        self._handle_fortran_specific_a_prioris(list(expr.local_vars) +
                                                list(expr.arguments)  +
                                                list(expr.results))
        # ... we don't print 'hidden' functions
        if expr.hide:
            return ''

        name = self._print(expr.name)
        self.set_current_function(name)

        is_pure      = expr.is_pure
        is_elemental = expr.is_elemental
        is_procedure = expr.is_procedure

        if expr.cls_name:
            for k, m in list(_default_methods.items()):
                name = name.replace(k, m)

            cls_name = expr.cls_name
            if not (cls_name == '__UNDEFINED__'):
                name = '{0}_{1}'.format(cls_name, name)
        else:
            for i in _default_methods:
                # because we may have a class Point with init: Point___init__
                if i in name:
                    name = name.replace(i, _default_methods[i])

        out_args = []
        decs = OrderedDict()
        args_decs = OrderedDict()
        # ... local variables declarations
        func_end  = ''
        rec = 'recursive' if expr.is_recursive else ''
        if is_procedure:
            func_type = 'subroutine'
            out_args = list(expr.results)
            for result in out_args:
                if result in expr.arguments:
                    dec = Declare(result.dtype, result, intent='inout')
                else:
                    dec = Declare(result.dtype, result, intent='out')
                args_decs[str(result)] = dec

            names = [str(res.name) for res in expr.results]
            functions = expr.functions

        else:
            func_type = 'function'
            result = expr.results[0]
            functions = expr.functions

            func_end = 'result({0})'.format(result.name)

            dec = Declare(result.dtype, result)
            args_decs[str(result)] = dec
        # ...

        for i,arg in enumerate(expr.arguments):
            if expr.arguments_inout[i]:
                dec = Declare(arg.dtype, arg, intent='inout')

            elif str(arg) == 'self':
                dec = Declare(arg.dtype, arg, intent='inout')

            else:
                dec = Declare(arg.dtype, arg, intent='in')

            args_decs[str(arg)] = dec

        #remove parametres intent(inout) from out_args to prevent repetition
        for i in expr.arguments:
            if i in out_args:
                out_args.remove(i)

        # treate case of pure function
        sig = '{0} {1} {2}'.format(rec, func_type, name)
        if is_pure:
            sig = 'pure {}'.format(sig)

        # treate case of elemental function
        if is_elemental:
            sig = 'elemental {}'.format(sig)

        arg_code  = ', '.join(self._print(i) for i in chain( expr.arguments, out_args ))
        body_code = self._print(expr.body)

        for i in expr.local_vars:
            dec = Declare(i.dtype, i)
            decs[str(i)] = dec

        args_decs.update(decs)

        vars_to_print = self.parser.get_variables(self._namespace)
        for v in vars_to_print:
            if (v not in expr.local_vars) and (v not in expr.results) and (v not in expr.arguments):
                args_decs[str(v)] = Declare(v.dtype,v)
        prelude = ''.join(self._print(i) for i in args_decs.values())

        if len(functions)>0:
            functions_code = '\n'.join(self._print(i) for  i in functions)
            body_code = body_code +'\ncontains\n' + functions_code

        imports = ''.join(self._print(i) for i in expr.imports)

        self.set_current_function(None)

        parts = ['{0}({1}) {2}\n'.format(sig, arg_code, func_end),
                 imports,
                'implicit none\n',
                 prelude,
                 body_code,
                 'end {} {}\n'.format(func_type, name)]

        return '\n'.join(a for a in parts if a)

    def _print_Pass(self, expr):
        return ''

    def _print_Nil(self, expr):
        return ''

    def _print_Return(self, expr):
        code = ''
        if expr.stmt:
            code += self._print(expr.stmt)
        code +='return\n'
        return code

    def _print_Del(self, expr):
        # TODO: treate class case
        code = ''
        for var in expr.variables:
            if isinstance(var, Variable):
                dtype = var.dtype
                if is_pyccel_datatype(dtype):
                    code = 'call {0} % free()'.format(self._print(var))
                else:
                    code = 'deallocate({0}){1}'.format(self._print(var), code)
            else:
                errors.report(PYCCEL_RESTRICTION_TODO, symbol=expr,
                    severity='fatal')
        return code + '\n'

    def _print_ClassDef(self, expr):
        # ... we don't print 'hidden' classes
        if expr.hide:
            return '', ''
        # ...

        name = self._print(expr.name)
        base = None # TODO: add base in ClassDef

        decs = ''.join(self._print(Declare(i.dtype, i)) for i in expr.attributes)

        aliases = []
        names   = []
        ls = [self._print(i.name) for i in expr.methods]
        for i in ls:
            j = _default_methods.get(i,i)
            aliases.append(j)
            names.append('{0}_{1}'.format(name, self._print(j)))
        methods = ''.join('procedure :: {0} => {1}\n'.format(i, j) for i, j in zip(aliases, names))
        for i in expr.interfaces:
            names = ','.join('{0}_{1}'.format(name, self._print(j.name)) for j in i.functions)
            methods += 'generic, public :: {0} => {1}\n'.format(self._print(i.name), names)
            methods += 'procedure :: {0}\n'.format(names)



        options = ', '.join(i for i in expr.options)

        sig = 'type, {0}'.format(options)
        if not(base is None):
            sig = '{0}, extends({1})'.format(sig, base)

        code = ('{0} :: {1}').format(sig, name)
        if len(decs) > 0:
            code = ('{0}\n'
                    '{1}').format(code, decs)
        if len(methods) > 0:
            code = ('{0}\n'
                    'contains\n'
                    '{1}').format(code, methods)
        decs = ('{0}\n'
                'end type {1}').format(code, name)

        sep = self._print(SeparatorComment(40))
        # we rename all methods because of the aliasing
        cls_methods = [i.clone('{0}'.format(i.name)) for i in expr.methods]
        for i in expr.interfaces:
            cls_methods +=  [j.clone('{0}'.format(j.name)) for j in i.functions]


        methods = ''
        for i in cls_methods:
            methods = ('{methods}\n'
                     '{sep}\n'
                     '{f}\n'
                     '{sep}\n').format(methods=methods, sep=sep, f=self._print(i))

        return decs, methods

    def _print_Break(self, expr):
        return 'exit\n'

    def _print_Continue(self, expr):
        return 'cycle\n'

    def _print_AugAssign(self, expr):
        lhs    = expr.lhs
        op     = expr.op
        rhs    = expr.rhs
        strict = expr.strict
        status = expr.status
        like   = expr.like

        if isinstance(op, AddOp):
            rhs = PyccelAdd(lhs, rhs)
        elif isinstance(op, MulOp):
            rhs = PyccelMul(lhs, rhs)
        elif isinstance(op, SubOp):
            rhs = PyccelMinus(lhs, rhs)
        # TODO fix bug with division of integers
        elif isinstance(op, DivOp):
            rhs = PyccelDiv(lhs, rhs)
        else:
            raise ValueError('Unrecognized operation', op)

        stmt = Assign(lhs, rhs, strict=strict, status=status, like=like)
        return self._print_Assign(stmt)

    def _print_Range(self, expr):
        start = self._print(expr.start)
        stop  = self._print(expr.stop) + '-' + self._print(Integer(1))
        step  = self._print(expr.step)
        return '{0}, {1}, {2}'.format(start, stop, step)

    def _print_Tile(self, expr):
        start = self._print(expr.start)
        stop  = self._print(expr.stop)
        return '{0}, {1}'.format(start, stop)


    def _print_ForAll(self, expr):

        start = self._print(expr.iter.start)
        end   = self._print(expr.iter.stop)
        body  = ''.join(self._print(i) for i in expr.body)
        mask  = self._print(expr.mask)
        ind   = self._print(expr.target)

        code = 'forall({ind} = {start}:{end}, {mask})\n'
        code = code.format(ind=ind,start=start,end=end,mask=mask)
        code = code + body + 'end forall\n'
        return code

    def _print_FunctionalFor(self, expr):
        loops = ''.join(self._print(i) for i in expr.loops)
        return loops

    def _print_For(self, expr):
        prolog = ''
        epilog = ''

        # ...

        def _do_range(target, iterable, prolog, epilog):
            if not isinstance(iterable, Range):
                # Only iterable currently supported is Range
                errors.report(PYCCEL_RESTRICTION_TODO, symbol=expr,
                    severity='fatal')

            tar        = self._print(target)
            range_code = self._print(iterable)

            prolog += 'do {0} = {1}\n'.format(tar, range_code)
            epilog = 'end do\n' + epilog

            return prolog, epilog
        # ...

        if not isinstance(expr.iterable, (Range, Product , Zip, Enumerate, Map)):
            # Only iterable currently supported are Range or Product
            errors.report(PYCCEL_RESTRICTION_TODO, symbol=expr,
                severity='fatal')

        if isinstance(expr.iterable, Range):
            prolog, epilog = _do_range(expr.target, expr.iterable, \
                                       prolog, epilog)

        elif isinstance(expr.iterable, Product):
            for i, a in zip(expr.target, expr.iterable.args):
                if isinstance(a, Range):
                    itr_ = a
                else:
                    itr_ = Range(a.shape[0])
                prolog, epilog = _do_range(i, itr_, \
                                           prolog, epilog)

        elif isinstance(expr.iterable, Zip):
            itr_ = Range(expr.iterable.element.shape[0])
            prolog, epilog = _do_range(expr.target, itr_, \
                                       prolog, epilog)

        elif isinstance(expr.iterable, Enumerate):
            itr_ = Range(Len(expr.iterable.element))
            prolog, epilog = _do_range(expr.target, itr_, \
                                       prolog, epilog)

        elif isinstance(expr.iterable, Map):
            itr_ = Range(Len(expr.iterable.args[1]))
            prolog, epilog = _do_range(expr.target, itr_, \
                                       prolog, epilog)

        body = self._print(expr.body)

        return ('{prolog}'
                '{body}'
                '{epilog}').format(prolog=prolog, body=body, epilog=epilog)

    # .....................................................
    #                   OpenMP statements
    # .....................................................
    def _print_OMP_Parallel(self, expr):
        clauses = ' '.join(self._print(i)  for i in expr.clauses)
        body    = ''.join(self._print(i) for i in expr.body)

        # ... TODO adapt get_statement to have continuation with OpenMP
        prolog = '!$omp parallel {clauses}\n'.format(clauses=clauses)
        epilog = '!$omp end parallel\n'
        # ...

        # ...
        code = ('{prolog}'
                '{body}'
                '{epilog}').format(prolog=prolog, body=body, epilog=epilog)
        # ...

        return self._get_statement(code)

    def _print_OMP_For(self, expr):
        # ...
        loop    = self._print(expr.loop)
        clauses = ' '.join(self._print(i)  for i in expr.clauses)

        nowait  = ''
        if not(expr.nowait is None):
            nowait = 'nowait'
        # ...

        # ... TODO adapt get_statement to have continuation with OpenMP
        prolog = '!$omp do {clauses}\n'.format(clauses=clauses)
        epilog = '!$omp end do {0}\n'.format(nowait)
        # ...

        # ...
        code = ('{prolog}'
                '{loop}'
                '{epilog}').format(prolog=prolog, loop=loop, epilog=epilog)
        # ...

        return self._get_statement(code)

    def _print_OMP_NumThread(self, expr):
        return 'num_threads({})'.format(self._print(expr.num_threads))

    def _print_OMP_Default(self, expr):
        status = expr.status
        if status:
            status = self._print(expr.status)
        else:
            status = ''
        return 'default({})'.format(status)

    def _print_OMP_ProcBind(self, expr):
        status = expr.status
        if status:
            status = self._print(expr.status)
        else:
            status = ''
        return 'proc_bind({})'.format(status)

    def _print_OMP_Private(self, expr):
        args = ', '.join('{0}'.format(self._print(i)) for i in expr.variables)
        return 'private({})'.format(args)

    def _print_OMP_Shared(self, expr):
        args = ', '.join('{0}'.format(self._print(i)) for i in expr.variables)
        return 'shared({})'.format(args)

    def _print_OMP_FirstPrivate(self, expr):
        args = ', '.join('{0}'.format(self._print(i)) for i in expr.variables)
        return 'firstprivate({})'.format(args)

    def _print_OMP_LastPrivate(self, expr):
        args = ', '.join('{0}'.format(self._print(i)) for i in expr.variables)
        return 'lastprivate({})'.format(args)

    def _print_OMP_Copyin(self, expr):
        args = ', '.join('{0}'.format(self._print(i)) for i in expr.variables)
        return 'copyin({})'.format(args)

    def _print_OMP_Reduction(self, expr):
        args = ', '.join('{0}'.format(self._print(i)) for i in expr.variables)
        op   = self._print(expr.operation)
        return "reduction({0}: {1})".format(op, args)

    def _print_OMP_Schedule(self, expr):
        kind = self._print(expr.kind)

        chunk_size = ''
        if expr.chunk_size:
            chunk_size = ', {0}'.format(self._print(expr.chunk_size))

        return 'schedule({0}{1})'.format(kind, chunk_size)

    def _print_OMP_Ordered(self, expr):
        n_loops = ''
        if expr.n_loops:
            n_loops = '({0})'.format(self._print(expr.n_loops))

        return 'ordered{0}'.format(n_loops)

    def _print_OMP_Collapse(self, expr):
        n_loops = '{0}'.format(self._print(expr.n_loops))

        return 'collapse({0})'.format(n_loops)

    def _print_OMP_Linear(self, expr):
        variables= ', '.join('{0}'.format(self._print(i)) for i in expr.variables)
        step = self._print(expr.step)
        return "linear({0}: {1})".format(variables, step)

    def _print_OMP_If(self, expr):
        return 'if({})'.format(self._print(expr.test))
    # .....................................................

    # .....................................................
    #                   OpenACC statements
    # .....................................................
    def _print_ACC_Parallel(self, expr):
        clauses = ' '.join(self._print(i)  for i in expr.clauses)
        body    = ''.join(self._print(i) for i in expr.body)

        # ... TODO adapt get_statement to have continuation with OpenACC
        prolog = '!$acc parallel {clauses}\n'.format(clauses=clauses)
        epilog = '!$acc end parallel\n'
        # ...

        # ...
        code = ('{prolog}'
                '{body}'
                '{epilog}').format(prolog=prolog, body=body, epilog=epilog)
        # ...

        return self._get_statement(code)

    def _print_ACC_For(self, expr):
        # ...
        loop    = self._print(expr.loop)
        clauses = ' '.join(self._print(i)  for i in expr.clauses)
        # ...

        # ... TODO adapt get_statement to have continuation with OpenACC
        prolog = '!$acc loop {clauses}\n'.format(clauses=clauses)
        epilog = '!$acc end loop\n'
        # ...

        # ...
        code = ('{prolog}'
                '{loop}'
                '{epilog}').format(prolog=prolog, loop=loop, epilog=epilog)
        # ...

        return self._get_statement(code)

    def _print_ACC_Async(self, expr):
        args = ', '.join('{0}'.format(self._print(i)) for i in expr.variables)
        return 'async({})'.format(args)

    def _print_ACC_Auto(self, expr):
        return 'auto'

    def _print_ACC_Bind(self, expr):
        return 'bind({})'.format(self._print(expr.variable))

    def _print_ACC_Collapse(self, expr):
        return 'collapse({0})'.format(self._print(expr.n_loops))

    def _print_ACC_Copy(self, expr):
        args = ', '.join('{0}'.format(self._print(i)) for i in expr.variables)
        return 'copy({})'.format(args)

    def _print_ACC_Copyin(self, expr):
        args = ', '.join('{0}'.format(self._print(i)) for i in expr.variables)
        return 'copyin({})'.format(args)

    def _print_ACC_Copyout(self, expr):
        args = ', '.join('{0}'.format(self._print(i)) for i in expr.variables)
        return 'copyout({})'.format(args)

    def _print_ACC_Create(self, expr):
        args = ', '.join('{0}'.format(self._print(i)) for i in expr.variables)
        return 'create({})'.format(args)

    def _print_ACC_Default(self, expr):
        return 'default({})'.format(self._print(expr.status))

    def _print_ACC_DefaultAsync(self, expr):
        args = ', '.join('{0}'.format(self._print(i)) for i in expr.variables)
        return 'default_async({})'.format(args)

    def _print_ACC_Delete(self, expr):
        args = ', '.join('{0}'.format(self._print(i)) for i in expr.variables)
        return 'delete({})'.format(args)

    def _print_ACC_Device(self, expr):
        args = ', '.join('{0}'.format(self._print(i)) for i in expr.variables)
        return 'device({})'.format(args)

    def _print_ACC_DeviceNum(self, expr):
        return 'collapse({0})'.format(self._print(expr.n_device))

    def _print_ACC_DevicePtr(self, expr):
        args = ', '.join('{0}'.format(self._print(i)) for i in expr.variables)
        return 'deviceptr({})'.format(args)

    def _print_ACC_DeviceResident(self, expr):
        args = ', '.join('{0}'.format(self._print(i)) for i in expr.variables)
        return 'device_resident({})'.format(args)

    def _print_ACC_DeviceType(self, expr):
        args = ', '.join('{0}'.format(self._print(i)) for i in expr.variables)
        return 'device_type({})'.format(args)

    def _print_ACC_Finalize(self, expr):
        return 'finalize'

    def _print_ACC_FirstPrivate(self, expr):
        args = ', '.join('{0}'.format(self._print(i)) for i in expr.variables)
        return 'firstprivate({})'.format(args)

    def _print_ACC_Gang(self, expr):
        args = ', '.join('{0}'.format(self._print(i)) for i in expr.variables)
        return 'gang({})'.format(args)

    def _print_ACC_Host(self, expr):
        args = ', '.join('{0}'.format(self._print(i)) for i in expr.variables)
        return 'host({})'.format(args)

    def _print_ACC_If(self, expr):
        return 'if({})'.format(self._print(expr.test))

    def _print_ACC_Independent(self, expr):
        return 'independent'

    def _print_ACC_Link(self, expr):
        args = ', '.join('{0}'.format(self._print(i)) for i in expr.variables)
        return 'link({})'.format(args)

    def _print_ACC_NoHost(self, expr):
        return 'nohost'

    def _print_ACC_NumGangs(self, expr):
        return 'num_gangs({0})'.format(self._print(expr.n_gang))

    def _print_ACC_NumWorkers(self, expr):
        return 'num_workers({0})'.format(self._print(expr.n_worker))

    def _print_ACC_Present(self, expr):
        args = ', '.join('{0}'.format(self._print(i)) for i in expr.variables)
        return 'present({})'.format(args)

    def _print_ACC_Private(self, expr):
        args = ', '.join('{0}'.format(self._print(i)) for i in expr.variables)
        return 'private({})'.format(args)

    def _print_ACC_Reduction(self, expr):
        args = ', '.join('{0}'.format(self._print(i)) for i in expr.variables)
        op   = self._print(expr.operation)
        return "reduction({0}: {1})".format(op, args)

    def _print_ACC_Self(self, expr):
        args = ', '.join('{0}'.format(self._print(i)) for i in expr.variables)
        return 'self({})'.format(args)

    def _print_ACC_Seq(self, expr):
        return 'seq'

    def _print_ACC_Tile(self, expr):
        args = ', '.join('{0}'.format(self._print(i)) for i in expr.variables)
        return 'tile({})'.format(args)

    def _print_ACC_UseDevice(self, expr):
        args = ', '.join('{0}'.format(self._print(i)) for i in expr.variables)
        return 'use_device({})'.format(args)

    def _print_ACC_Vector(self, expr):
        args = ', '.join('{0}'.format(self._print(i)) for i in expr.variables)
        return 'vector({})'.format(args)

    def _print_ACC_VectorLength(self, expr):
        args = ', '.join('{0}'.format(self._print(i)) for i in expr.variables)
        return 'vector_length({})'.format(self._print(expr.n))

    def _print_ACC_Wait(self, expr):
        args = ', '.join('{0}'.format(self._print(i)) for i in expr.variables)
        return 'wait({})'.format(args)

    def _print_ACC_Worker(self, expr):
        args = ', '.join('{0}'.format(self._print(i)) for i in expr.variables)
        return 'worker({})'.format(args)
    # .....................................................

    def _print_ForIterator(self, expr):
        return self._print_For(expr)
        depth = expr.depth

        prolog = ''
        epilog = ''

        # ...
        def _do_range(target, iterable, prolog, epilog):
            tar        = self._print(target)
            range_code = self._print(iterable)

            prolog += 'do {0} = {1}\n'.format(tar, range_code)
            epilog = 'end do\n' + epilog

            return prolog, epilog
        # ...

        # ...
        if not isinstance(expr.iterable, (Variable, ConstructorCall)):
            raise TypeError('iterable must be Variable or ConstructorCall.')
        # ...

        # ...
        targets = expr.target
        if isinstance(expr.iterable, Variable):
            iters = expr.ranges
        elif isinstance(expr.iterable, ConstructorCall):
            iters = get_iterable_ranges(expr.iterable)
        # ...

        # ...
        for i,a in zip(targets, iters):
            prolog, epilog = _do_range(i, a, \
                                       prolog, epilog)

        body = ''.join(self._print(i) for i in expr.body)
        # ...

        return ('{prolog}'
                '{body}'
                '{epilog}').format(prolog=prolog, body=body, epilog=epilog)


    #def _print_Block(self, expr):
    #    body    = '\n'.join(self._print(i) for i in expr.body)
    #    prelude = '\n'.join(self._print(i) for i in expr.declarations)
    #    return prelude, body

    def _print_While(self,expr):
        body = self._print(expr.body)
        return ('do while ({test})\n'
                '{body}'
                'end do\n').format(test=self._print(expr.test), body=body)

    def _print_ErrorExit(self, expr):
        # TODO treat the case of MPI
        return 'STOP'

    def _print_Assert(self, expr):
        # we first create an If statement
        # TODO: depending on a debug flag we should print 'PASSED' or not.
        DEBUG = True

        err = ErrorExit()
        args = [(Not(expr.test), [Print(["'Assert Failed'"]), err])]

        if DEBUG:
            args.append((True, Print(["'PASSED'"])))

        stmt = If(*args)
        code = self._print(stmt)
        return self._get_statement(code)

    def _print_Is(self, expr):
        lhs = self._print(expr.lhs)
        rhs = self._print(expr.rhs)
        a = expr.args[0]
        b = expr.args[1]

        if isinstance(expr.rhs, Nil):
            if isinstance(expr.lhs, Nil):
                errors.report(PYCCEL_RESTRICTION_NONE, symbol=expr,
                    severity='fatal')
            return '.not. present({})'.format(lhs)

        if (a.dtype is NativeBool() and b.dtype is NativeBool()):
            return '{} .eqv. {}'.format(lhs, rhs)

        if (a.dtype is NativeInteger() and b.dtype is NativeInteger()):
            return '{} .eq. {}'.format(lhs, rhs)

        errors.report(PYCCEL_RESTRICTION_IS_RHS, symbol=expr,
            severity='fatal')

    def _print_IsNot(self, expr):
        lhs = self._print(expr.lhs)
        rhs = self._print(expr.rhs)
        a = expr.args[0]
        b = expr.args[1]

        if isinstance(expr.rhs, Nil):
            if isinstance(expr.lhs, Nil):
                errors.report(PYCCEL_RESTRICTION_NONE, symbol=expr,
                    severity='fatal')
            return 'present({})'.format(lhs)

        if a.dtype is NativeBool() and b.dtype is NativeBool():
            return '{} .neqv. {}'.format(lhs, rhs)

        if (a.dtype is NativeInteger() and b.dtype is NativeInteger()):
            return '{} .ne. {}'.format(lhs, rhs)

        errors.report(PYCCEL_RESTRICTION_IS_RHS, symbol=expr,
            severity='fatal')

    def _print_If(self, expr):
        # ...

        lines = []

        for i, (c, e) in enumerate(expr.args):

            if (not e) or (isinstance(e, CodeBlock) and not e.body):
                continue

            if i == 0:
                lines.append("if (%s) then\n" % self._print(c))
            elif i == len(expr.args) - 1 and c is BooleanTrue():
                lines.append("else\n")
            else:
                lines.append("else if (%s) then\n" % self._print(c))

            if isinstance(e, (list, tuple, Tuple, PythonTuple)):
                lines.extend(self._print(e) for e in ee)
            else:
                lines.append(self._print(e))

        lines.append("end if\n")

        return ''.join(lines)

    def _print_MatrixElement(self, expr):
        return "{0}({1}, {2})".format(expr.parent, expr.i + 1, expr.j + 1)

    def _print_PyccelPow(self, expr):
        base = expr.args[0]
        e    = expr.args[1]

        base_c = self._print(base)
        e_c    = self._print(e)
        return '{} ** {}'.format(base_c, e_c)

    def _print_PyccelAdd(self, expr):
        if expr.dtype is NativeString():
            return '//'.join('trim('+self._print(a)+')' for a in expr.args)
        else:
            return ' + '.join(self._print(a) for a in expr.args)

    def _print_PyccelMinus(self, expr):
        args = [self._print(a) for a in expr.args]

        if len(args) == 1:
            return '-{}'.format(args[0])
        return ' - '.join(args)

    def _print_PyccelMul(self, expr):
        args = [self._print(a) for a in expr.args]
        return ' * '.join(a for a in args)

    def _print_PyccelDiv(self, expr):
        args = [self._print(a) for a in expr.args]
        if all(a.dtype is NativeInteger() for a in expr.args):
            return ' / '.join('real({})'.format(a) for a in args)
        return ' / '.join(a for a in args)

    def _print_PyccelMod(self, expr):
        args = [self._print(a) for a in expr.args]

        code   = args[0]
        is_real  = expr.dtype is NativeReal()
        bdtype = expr.args[0].dtype
        if is_real  and bdtype is NativeInteger():
            code = 'real({})'.format(code)
        for b,c in zip(expr.args[1:], args[1:]):
            bdtype    = b.dtype
            if is_real and bdtype is NativeInteger():
                c = 'real({})'.format(c)
            code = 'MODULO({},{})'.format(code, c)
        return code

    def _print_PyccelFloorDiv(self, expr):
        args = [self._print(a) for a in expr.args]

        code   = args[0]
        adtype = expr.args[0].dtype
        is_real  = expr.dtype is NativeReal()
        for b,c in zip(expr.args[1:],args[1:]):
            bdtype    = b.dtype
            if adtype is NativeInteger() and bdtype is NativeInteger():
                c = 'real({})'.format(c)
            adtype = bdtype
            code = 'FLOOR({}/{},{})'.format(code, c, default_precision['real'])
            if is_real:
                code = 'real({})'.format(code)
        return code

    def _print_PyccelAssociativeParenthesis(self, expr):
        return '({})'.format(self._print(expr.args[0]))

    def _print_PyccelUnary(self, expr):
        return '({})'.format(self._print(expr.args[0]))

    def _print_PyccelAnd(self, expr):
        args = [self._print(a) for a in expr.args]
        return ' .and. '.join(a for a in args)

    def _print_PyccelOr(self, expr):
        args = [self._print(a) for a in expr.args]
        return ' .or. '.join(a for a in args)

    def _print_PyccelEq(self, expr):
        lhs = self._print(expr.args[0])
        rhs = self._print(expr.args[1])
        a = expr.args[0].dtype
        b = expr.args[1].dtype

        if a is NativeBool() and b is NativeBool():
            return '{} .eqv. {}'.format(lhs, rhs)
        return '{0} == {1}'.format(lhs, rhs)

    def _print_PyccelNe(self, expr):
        lhs = self._print(expr.args[0])
        rhs = self._print(expr.args[1])
        a = expr.args[0].dtype
        b = expr.args[1].dtype

        if a is NativeBool() and b is NativeBool():
            return '{} .neqv. {}'.format(lhs, rhs)
        return '{0} /= {1}'.format(lhs, rhs)

    def _print_PyccelLt(self, expr):
        lhs = self._print(expr.args[0])
        rhs = self._print(expr.args[1])
        return '{0} < {1}'.format(lhs, rhs)

    def _print_PyccelLe(self, expr):
        lhs = self._print(expr.args[0])
        rhs = self._print(expr.args[1])
        return '{0} <= {1}'.format(lhs, rhs)

    def _print_PyccelGt(self, expr):
        lhs = self._print(expr.args[0])
        rhs = self._print(expr.args[1])
        return '{0} > {1}'.format(lhs, rhs)

    def _print_PyccelGe(self, expr):
        lhs = self._print(expr.args[0])
        rhs = self._print(expr.args[1])
        return '{0} >= {1}'.format(lhs, rhs)

    def _print_PyccelNot(self, expr):
        a = self._print(expr.args[0])
        return '.not. {}'.format(a)

    def _print_Header(self, expr):
        return ''

    def _print_ConstructorCall(self, expr):
        func = expr.func
        name = func.name
        if name == "__init__":
            name = "create"
        name = self._print(name)

        code_args = ''
        if not(expr.arguments) is None:
            code_args = ', '.join(self._print(i) for i in expr.arguments)
        code = '{0}({1})'.format(name, code_args)
        return self._get_statement(code)

    def _print_NumpyUfuncBase(self, expr):
        type_name = type(expr).__name__
        func_name = numpy_ufunc_to_fortran[type_name]
        code_args = ', '.join(self._print(i) for i in expr.args)
        code = '{0}({1})'.format(func_name, code_args)
        return self._get_statement(code)

    def _print_MathFunctionBase(self, expr):
        type_name = type(expr).__name__
        func_name = math_function_to_fortran[type_name]
        code_args = ', '.join(self._print(i) for i in expr.args)
        code = '{0}({1})'.format(func_name, code_args)
        return self._get_statement(code)

    def _print_NumpySqrt(self, expr):
        arg = expr.args[0]
        code_args = self._print(arg)
        if arg.dtype is NativeInteger() or arg.dtype is NativeBool():
            code_args = 'Real({})'.format(code_args)
        code = 'sqrt({})'.format(code_args)
        return self._get_statement(code)

    def _print_MathSqrt(self, expr):
        arg = expr.args[0]
        code_args = self._print(arg)
        if arg.dtype is NativeInteger() or arg.dtype is NativeBool():
            code_args = 'Real({})'.format(code_args)
        code = 'sqrt({})'.format(code_args)
        return self._get_statement(code)

    def _print_ImaginaryUnit(self, expr):
        # purpose: print complex numbers nicely in Fortran.
        return "cmplx(0,1)"

    def _print_int(self, expr):
        return str(expr)

    def _print_Float(self, expr):
        printed = CodePrinter._print_Float(self, expr)
        e = printed.find('e')
        if e > -1:
            return "%sd%s" % (printed[:e], printed[e + 1:])
        return "%sd0" % printed

    def _print_Complex(self, expr):
        real_str = self._print_Float(expr.real)
        imag_str = self._print_Float(expr.imag)
        return "({}, {})".format(real_str, imag_str)

    # TODO: Use expr.precision once the precision is correctly defined
    def _print_Integer(self, expr):
        return "{0}_{1}".format(str(expr.p), default_precision['int'])

    def _print_Zero(self, expr):
        return "0_{0}".format(default_precision['int'])

    def _print_One(self, expr):
        return "1_{0}".format(default_precision['int'])

    def _print_NegativeOne(self, expr):
        return "-1_{0}".format(default_precision['int'])

    def _print_IndexedBase(self, expr):
        return self._print(expr.label)

    def _print_Indexed(self, expr):
        if isinstance(expr.base, IndexedVariable):
            base = expr.base.internal_variable
        else:
            base = expr.base
        if isinstance(base, Application) and not isinstance(base, PythonTuple):
            indexed_type = base.dtype
            if isinstance(indexed_type, PythonTuple):
                base = self._print_Function(expr.base.base)
            else:
                if (not self._additional_code):
                    self._additional_code = ''
                var_name = self.parser.get_new_name()
                var = Variable(base.dtype, var_name, is_stack_array = True,
                        shape=base.shape,precision=base.precision,
                        order=base.order,rank=base.rank)

                if self._current_function:
                    name = self._current_function
                    func = self.get_function(name)
                    func.local_vars.append(var)
                else:
                    self._namespace.variables[var.name] = var

                self._additional_code = self._additional_code + self._print(Assign(var,base)) + '\n'
                return self._print(IndexedVariable(var, dtype=base.dtype,
                   shape=base.shape,prec=base.precision,
                   order=base.order,rank=base.rank)[expr.indices])
        else:
            base = self._print(expr.base.label)

        inds = list(expr.indices)
        #indices of indexedElement of len==1 shouldn't be a Tuple
        for i, ind in enumerate(inds):
            if isinstance(ind, Tuple) and len(ind) == 1:
                inds[i] = ind[0]

        inds = [self._print(i) for i in inds]

    def _print_IndexedElement(self, expr):
        if isinstance(expr.base, IndexedVariable):
            base = expr.base.internal_variable
        else:
            base = expr.base
        if isinstance(base, Application) and not isinstance(base, PythonTuple):
            indexed_type = base.dtype
            if isinstance(indexed_type, PythonTuple):
                base = self._print_Function(expr.base.base)
            else:
                if (not self._additional_code):
                    self._additional_code = ''
                var_name = self.parser.get_new_name()
                var = Variable(base.dtype, var_name, is_stack_array = True,
                        shape=base.shape,precision=base.precision,
                        order=base.order,rank=base.rank)

                if self._current_function:
                    name = self._current_function
                    func = self.get_function(name)
                    func.local_vars.append(var)
                else:
                    self._namespace.variables[var.name] = var

                self._additional_code = self._additional_code + self._print(Assign(var,base)) + '\n'
                return self._print(IndexedVariable(var, dtype=base.dtype,
                   shape=base.shape,prec=base.precision,
                   order=base.order,rank=base.rank)[expr.indices])
        elif isinstance(base, TupleVariable) and not base.is_homogeneous:
            if len(expr.indices)==1:
                return self._print(base[expr.indices[0]])
            else:
                var = base[expr.indices[-1]]
                return self._print(IndexedVariable(var, dtype = var.dtype,
                    shape = var.shape, prec = var.precision,
                    order = var.order, rank = var.rank)[expr.indices[:-1]])
        else:
            base = self._print(expr.base.label)

        inds = list(expr.indices)
        #indices of indexedElement of len==1 shouldn't be a Tuple
        for i, ind in enumerate(inds):
            if isinstance(ind, Tuple) and len(ind) == 1:
                inds[i] = ind[0]

        inds = [self._print(i) for i in inds]

        return "%s(%s)" % (base, ", ".join(inds))


    def _print_Idx(self, expr):
        return self._print(expr.label)

    def _print_Slice(self, expr):
        if expr.start is None or  isinstance(expr.start, Nil):
            start = ''
        else:
            start = self._print(expr.start)
        if (expr.end is None) or isinstance(expr.end, Nil):
            end = ''
        else:
            end = PyccelMinus(expr.end, Integer(1))
            end = self._print(end)
        return '{0}:{1}'.format(start, end)

#=======================================================================================

    def _print_FunctionCall(self, expr):
        func = expr.funcdef
        args = [a for a in expr.arguments if not isinstance(a, Nil)]
        results = func.results

        if len(results) == 1:
            args = ['{}'.format(self._print(a)) for a in args]

            args = ', '.join(args)
            code = '{name}({args})'.format( name = str(func.name),
                                            args = args)

        elif len(results)>1:
            if (not self._additional_code):
                self._additional_code = ''
            out_vars = []
            for r in func.results:
                var_name = self.parser.get_new_name()
                var =  r.clone(name = var_name)

                if self._current_function:
                    name = self._current_function
                    func = self.get_function(name)
                    func.local_vars.append(var)
                else:
                    self._namespace.variables[var.name] = var

                out_vars.append(var)

            self._additional_code = self._additional_code + self._print(Assign(Tuple(*out_vars),expr)) + '\n'
            return self._print(Tuple(*out_vars))
        else:
            args    = ['{}'.format(self._print(a)) for a in args]
            if not func.is_header:
<<<<<<< HEAD
                args    = ['{}={}'.format(self._print(b),self._print(a))
                                for a,b in zip(args, func.arguments) if not isinstance(a, Nil)]
=======
>>>>>>> 5b4d742b
                results = ['{0}={0}'.format(self._print(a)) for a in results]
            else:
                results = ['{}'.format(self._print(a)) for a in results]

            newargs = ', '.join(args+results)

            code = 'call {name}({args})\n'.format( name = str(func.name),
                                                 args = newargs )
        return code

#=======================================================================================

    def _print_Application(self, expr):
        if isinstance(expr, NumpyNewArray):
            errors.report(FORTRAN_ALLOCATABLE_IN_EXPRESSION,
                          symbol=expr, severity='fatal')
        else:
            return self._print_not_supported(expr)

#=======================================================================================

    def _pad_leading_columns(self, lines):
        result = []
        for line in lines:
            if line.startswith('!'):
                result.append("! " + line[1:].lstrip())
            else:
                result.append(line)
        return result

    def _wrap_fortran(self, lines):
        """Wrap long Fortran lines

           Argument:
             lines  --  a list of lines (ending with a \\n character)

           A comment line is split at white space. Code lines are split with a more
           complex rule to give nice results.
        """
        # routine to find split point in a code line
        my_alnum = set("_+-." + string.digits + string.ascii_letters)
        my_white = set(" \t()")

        def split_pos_code(line, endpos):
            if len(line) <= endpos:
                return len(line)
            pos = endpos
            split = lambda pos: \
                (line[pos] in my_alnum and line[pos - 1] not in my_alnum) or \
                (line[pos] not in my_alnum and line[pos - 1] in my_alnum) or \
                (line[pos] in my_white and line[pos - 1] not in my_white) or \
                (line[pos] not in my_white and line[pos - 1] in my_white)
            while not split(pos):
                pos -= 1
                if pos == 0:
                    return endpos
            return pos

        # split line by line and add the splitted lines to result
        result = []
        trailing = ' &'
        for line in lines:
            if len(line)>72 and('"' in line or "'" in line or '!' in line):
                result.append(line)

            elif len(line)>72:
                # code line

                pos = split_pos_code(line, 72)
                hunk = line[:pos].rstrip()
                line = line[pos:].lstrip()
                if line:
                    hunk += trailing
                result.append(hunk)
                while len(line) > 0:
                    pos = split_pos_code(line, 65)
                    hunk = line[:pos].rstrip()
                    line = line[pos:].lstrip()
                    if line:
                        hunk += trailing
                    result.append("%s%s"%("      " , hunk))
            else:
                result.append(line)

        # make sure that all lines end with a carriage return
        return [l if l.endswith('\n') else l+'\n' for l in result]

    def indent_code(self, code):
        """Accepts a string of code or a list of code lines"""
        if isinstance(code, str):
            code_lines = self.indent_code(code.splitlines(True))
            return ''.join(code_lines)

        code = [line.lstrip(' \t') for line in code]

        inc_keyword = ('do ', 'if(', 'if ', 'do\n',
                       'else', 'type', 'subroutine', 'function')
        dec_keyword = ('end do', 'enddo', 'end if', 'endif',
                       'else', 'endtype', 'end type',
                       'endfunction', 'end function',
                       'endsubroutine', 'end subroutine')

        increase = [int(any(map(line.startswith, inc_keyword)))
                     for line in code]
        decrease = [int(any(map(line.startswith, dec_keyword)))
                     for line in code]
        continuation = [int(any(map(line.endswith, ['&', '&\n'])))
                         for line in code]

        level = 0
        cont_padding = 0
        tabwidth = self._default_settings['tabwidth']
        new_code = []
        for i, line in enumerate(code):
            if line in('','\n'):
                new_code.append(line)
                continue
            level -= decrease[i]

            padding = " "*(level*tabwidth + cont_padding)

            line = "%s%s" % (padding, line)

            new_code.append(line)

            if continuation[i]:
                cont_padding = 2*tabwidth
            else:
                cont_padding = 0
            level += increase[i]

        return new_code


def fcode(expr, parser, assign_to=None, **settings):
    """Converts an expr to a string of Fortran code

    expr : Expr
        A pyccel expression to be converted.
    parser : Parser
        The parser used to collect the expression
    assign_to : optional
        When given, the argument is used as the name of the variable to which
        the expression is assigned. Can be a string, ``Symbol``,
        ``MatrixSymbol``, or ``Indexed`` type. This is helpful in case of
        line-wrapping, or for expressions that generate multi-line statements.
    precision : integer, optional
        The precision for numbers such as pi [default=15].
    user_functions : dict, optional
        A dictionary where keys are ``FunctionClass`` instances and values are
        their string representations. Alternatively, the dictionary value can
        be a list of tuples i.e. [(argument_test, cfunction_string)]. See below
        for examples.
    """

    return FCodePrinter(parser, settings).doprint(expr, assign_to)<|MERGE_RESOLUTION|>--- conflicted
+++ resolved
@@ -2403,11 +2403,6 @@
         else:
             args    = ['{}'.format(self._print(a)) for a in args]
             if not func.is_header:
-<<<<<<< HEAD
-                args    = ['{}={}'.format(self._print(b),self._print(a))
-                                for a,b in zip(args, func.arguments) if not isinstance(a, Nil)]
-=======
->>>>>>> 5b4d742b
                 results = ['{0}={0}'.format(self._print(a)) for a in results]
             else:
                 results = ['{}'.format(self._print(a)) for a in results]
