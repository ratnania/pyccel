--- conflicted
+++ resolved
@@ -29,14 +29,12 @@
 from sympy.logic.boolalg import Boolean, BooleanTrue, BooleanFalse
 from sympy.logic.boolalg import And, Not, Or, true, false
 
-<<<<<<< HEAD
+
 from pyccel.ast.numpyext import Zeros, Array, Linspace, Diag, Cross
 from pyccel.ast.numpyext import Int, Real, Shape
 from pyccel.ast.numpyext import Sum, Rand, Complex
-=======
-from pyccel.ast import Zeros, Array, Int, Shape, Sum, Rand,Real,Complex
 from pyccel.ast.numpyext import ZerosLike, FullLike
->>>>>>> 83529360
+
 
 from pyccel.ast.core import get_initial_value
 from pyccel.ast.core import get_iterable_ranges
