# coding: utf-8

"""Print to F90 standard. Trying to follow the information provided at
www.fortran90.org as much as possible."""


import string
from itertools import groupby

import numpy as np

from sympy import Lambda
from sympy.core import Symbol
from sympy.core import Float
from sympy.core import S, Add, N
from sympy.core import Tuple
from sympy.core.function import Function
from sympy.core.compatibility import string_types
from sympy.printing.precedence import precedence
from sympy import Eq,Ne,true,false
from sympy import Integer
from sympy import Atom, Indexed
from sympy import preorder_traversal

from sympy.utilities.iterables import iterable
from sympy.logic.boolalg import Boolean, BooleanTrue, BooleanFalse
from sympy.logic.boolalg import And, Not, Or, true, false

from pyccel.ast import Zeros, Array, Int, Shape

from pyccel.ast.core import get_initial_value
from pyccel.ast.core import get_iterable_ranges
from pyccel.ast.core import AddOp, MulOp, SubOp, DivOp
from pyccel.ast.core import DataType, is_pyccel_datatype
from pyccel.ast.core import is_iterable_datatype, is_with_construct_datatype
from pyccel.ast.core import CustomDataType, String
from pyccel.ast.core import ClassDef
from pyccel.ast.core import Nil
from pyccel.ast.core import Module
from pyccel.ast.core import Vector, Stencil
from pyccel.ast.core import SeparatorComment
from pyccel.ast.core import ConstructorCall
from pyccel.ast.core import FunctionDef, Interface
from pyccel.ast.core import FunctionCall, MethodCall
from pyccel.ast.core import ZerosLike
from pyccel.ast.core import Return
from pyccel.ast.core import ValuedArgument
from pyccel.ast.core import ErrorExit, Exit
from pyccel.ast.core import NativeBool, NativeFloat, NativeSymbol
from pyccel.ast.core import NativeComplex, NativeDouble, NativeInteger, NativeString,NativeList
from pyccel.ast.core import NativeRange, NativeTensor
from pyccel.ast.core import Range, Tensor, Block
from pyccel.ast.core import (Assign, AugAssign, Variable,
                             Declare, ValuedVariable,
                             Len, Shape, Random,
                             IndexedElement, Slice,List,
                             DottedName, AsName, DottedVariable,
                             Print, If)

from pyccel.codegen.printing.codeprinter import CodePrinter

from pyccel.ast.parallel.mpi     import MPI
from pyccel.ast.parallel.openmp  import OMP_For
from pyccel.ast.parallel.openacc import ACC_For


# TODO: add examples
# TODO: use _get_statement when returning a string

__all__ = ["FCodePrinter", "fcode"]

known_functions = {
    "sin": "sin",
    "cos": "cos",
    "tan": "tan",
    "asin": "asin",
    "acos": "acos",
    "atan": "atan",
    "atan2": "atan2",
    "sinh": "sinh",
    "cosh": "cosh",
    "tanh": "tanh",
    "log": "log",
    "exp": "exp",
    "erf": "erf",
    "Abs": "abs",
    "sign": "sign",
    "conjugate": "conjg"
}

_default_methods = {
    '__init__': 'create',
    '__del__' : 'free',
}

class FCodePrinter(CodePrinter):
    """A printer to convert sympy expressions to strings of Fortran code"""
    printmethod = "_fcode"
    language = "Fortran"

    _default_settings = {
        'order': None,
        'full_prec': 'auto',
        'precision': 15,
        'user_functions': {},
        'human': True,
        'source_format': 'fixed',
        'tabwidth': 2,
        'contract': True,
        'standard': 77
    }

    _operators = {
        'and': '.and.',
        'or': '.or.',
        'xor': '.neqv.',
        'equivalent': '.eqv.',
        'not': '.not. ',
    }

    _relationals = {
        '!=': '/=',
    }


    def __init__(self, settings={}):
        CodePrinter.__init__(self, settings)
        self.known_functions = dict(known_functions)
        userfuncs = settings.get('user_functions', {})
        self.known_functions.update(userfuncs)

    def _get_statement(self, codestring):
        return codestring

    def _get_comment(self, text):
        return "! {0}".format(text)

    def _format_code(self, lines):
        return self._wrap_fortran(self.indent_code(lines))

    def _traverse_matrix_indices(self, mat):
        rows, cols = mat.shape
        return ((i, j) for j in range(cols) for i in range(rows))

    # ============ Elements ============ #


    def _print_Module(self, expr):

        name = self._print(expr.name)
        name = name.replace('.', '_')
        if not name.startswith('mod_'):
            name = 'mod_{0}'.format(name)


        imports = ''.join(self._print(i) for i in expr.imports)
        decs    = '\n'.join(self._print(i) for i in expr.declarations)
        body    = ''

        # ...
        sep = self._print(SeparatorComment(40))
        interfaces = ''
        if expr.interfaces:
            interfaces = '\n'.join(self._print(i) for i in expr.interfaces)
            for interface in expr.interfaces:
                for i in interface.functions:
                    body = ('{body}\n'
                            '{sep}\n'
                            '{f}\n'
                            '{sep}\n').format(body=body, sep=sep, f=self._print(i))

        if expr.funcs:
            for i in expr.funcs:
                body = ('{body}\n'
                         '{sep}\n'
                         '{f}\n'
                         '{sep}\n').format(body=body, sep=sep, f=self._print(i))
        # ...

        # ...
        classes = ''
        for i in expr.classes:
            # update decs with declarations from ClassDef
            c_decs, c_funcs = self._print(i)
            decs = '{0}\n{1}'.format(decs, c_decs)
            body = '{0}\n{1}\n'.format(body, c_funcs)
        # ...


        if expr.funcs or expr.classes or expr.interfaces:
            body = '\n contains\n{0}'.format(body)

        return ('module {name}\n'
                '{imports}\n'
                'implicit none\n'
                '{decs}\n'
                '{interfaces}\n'
                '{body}\n'
                'end module\n').format(name=name,
                                       imports=imports,
                                       decs=decs,
                                       interfaces=interfaces,
                                       body=body)

    def _print_Program(self, expr):

        name = 'prog_{0}'.format(self._print(expr.name))
        name = name.replace('.', '_')
        modules = ''
        imports = '\n'.join(self._print(i) for i in expr.imports)
        funcs   = ''
        body    = '\n'.join(self._print(i) for i in expr.body)
        decs    = expr.declarations
        func_in_func = False
        for func in expr.funcs:
            for i in func.body:
                if isinstance(i, FunctionDef):
                    func_in_func = True
                    break
        if expr.classes or expr.interfaces or func_in_func:
            # TODO shall we use expr.variables? or have a more involved algo
            #      we will need to walk through the expression and see what are
            #      the variables that are needed in the definitions of classes
            variables = []
            for i in expr.interfaces:
                variables += i.functions[0].global_vars
            for i in expr.funcs:
                variables += i.global_vars
            variables =list(set(variables))
            for dec in decs:
                #remove variables that are declared in the modules
                if dec.variable in variables:
                    decs.remove(dec)

            module_utils = Module(expr.name, list(variables),
                                  expr.funcs,expr.interfaces, expr.classes,
                                  imports=expr.imports)
            modules = self._print(module_utils)

            imports = ('{imports}\n'
                       'use mod_{name}\n').format(imports=imports, name=expr.name)

        else:
            # ... uncomment this later and remove it from the top
#            decs    = '\n'.join(self._print(i) for i in expr.declarations)
            # ...

            # ...
            sep = self._print(SeparatorComment(40))
            funcs = ''
            if expr.funcs:
                for i in expr.funcs:
                    funcs = ('{funcs}\n'
                             '{sep}\n'
                             '{f}\n'
                             '{sep}\n').format(funcs=funcs, sep=sep, f=self._print(i))

                funcs = 'contains\n{0}'.format(funcs)
            # ...
        decs = '\n'.join(self._print(i) for i in decs)
        return ('{modules}\n'
                'program {name}\n'
                '{imports}\n'
                'implicit none\n'
                '{decs}\n'
                '{body}\n'
                '{funcs}\n'
                'end program {name}\n').format(name=name,
                                               imports=imports,
                                               decs=decs,
                                               body=body,
                                               funcs=funcs,
                                               modules=modules)

    def _print_Import(self, expr):

        prefix_as = ''
        source = None
        if expr.source is None:
            prefix = 'use'
        else:
            if isinstance(expr.source, DottedName):
                source = '_'.join(self._print(j) for j in expr.source.name)
            else:
                source = self._print(expr.source)
            prefix = 'use {}, only:'.format(source)
            prefix_as = 'use {},'.format(source)

        # TODO - improve
        # importing of pyccel extensions is not printed
        if source == 'numpy':
            return ''

        code = ''
        for i in expr.target:
            if isinstance(i, AsName):
                target = '{name} => {target}'.format(name=self._print(i.name),
                                                     target=self._print(i.target))
                line = '{prefix} {target}'.format(prefix=prefix_as,
                                                  target=target)

            elif isinstance(i, DottedName):
                target = '_'.join(self._print(j) for j in i.name)
                line = '{prefix} {target}'.format(prefix=prefix,
                                                  target=target)

            elif isinstance(i, str):
                line = '{prefix} {target}'.format(prefix=prefix,
                                                  target=str(i))

            elif isinstance(i, Symbol):
                line = '{prefix} {target}'.format(prefix=prefix,
                                                  target=str(i.name))

            else:
                raise TypeError('Expecting str, Symbol, DottedName or AsName, '
                                'given {}'.format(type(i)))

            # TODO keep `\n` ?
#            code = '{code}{line}'.format(code=code, line=line)
            code = '{code}\n{line}'.format(code=code, line=line)

        return self._get_statement(code)

    def _print_TupleImport(self, expr):
        code = '\n'.join(self._print(i) for i in expr.imports)
        return self._get_statement(code)


    # TODO
    def _print_FromImport(self, expr):
        fil = self._print(expr.fil)
        if isinstance(expr.fil, DottedName):
            # pyccel-extension case
            if expr.fil.name[0] == 'pyccelext':
                fil = '_'.join(self._print(i) for i in expr.fil.name)
                fil = 'mod_{0}'.format(fil)
            else:
                fil = '_'.join(self._print(i) for i in expr.fil.name)
                fil = 'mod_{0}'.format(fil)

        if not expr.funcs:
            return 'use {0}'.format(fil)
        elif isinstance(expr.funcs, str):
            funcs = self._print(expr.funcs)
            return 'use {0}, only: {1}'.format(fil, funcs)
        elif isinstance(expr.funcs, (tuple, list, Tuple)):
            funcs = ', '.join(self._print(f) for f in expr.funcs)
            return 'use {0}, only: {1}'.format(fil, funcs)
        else:
            raise TypeError('Wrong type for funcs')

    def _print_Print(self, expr):
        args = []
        for f in expr.expr:
            if isinstance(f, str):
                args.append("'{}'".format(f))
            else:
                args.append("{}".format(self._print(f)))

        fs = ', '.join(i for i in args)

        code = 'print *, {0}'.format(fs)
        return self._get_statement(code)

    def _print_Comment(self, expr):
        txt = self._print(expr.text)
        return '! {0} '.format(txt)

    def _print_EmptyLine(self, expr):
        return '\n'

    def _print_AnnotatedComment(self, expr):
        accel = self._print(expr.accel)
        txt   = str(expr.txt)
        return '!${0} {1}'.format(accel, txt)

    def _print_Tuple(self, expr):
        fs = ', '.join(self._print(f) for f in expr)
        return '(/ {0} /)'.format(fs)

    def _print_Variable(self, expr):
        return self._print(expr.name)

    def _print_ValuedArgument(self, expr):
        name = self._print(expr.name)
        value = self._print(expr.value)

        code = '{0}={1}'.format(name, value)
        return code

    def _print_DottedVariable(self, expr):
        if isinstance(expr.args[1],FunctionCall):
            func = expr.args[1].func
            name = func.name
            name = self._print(name)
            # ...
            code_args = ''
            if not(expr.args[1].arguments) is None:
                code_args = ', '.join(self._print(i) for i in expr.args[1].arguments)
                code = '{0}({1})'.format(name, code_args)
                # ...
                # ...
                code = '{0}%{1}'.format(self._print(expr.args[0]), code)
                if func.is_procedure:
                    code = 'call {0}'.format(code)
                return code
        return self._print(expr.args[0]) + '%' +self._print(expr.args[1])

    def _print_DottedName(self, expr):
        return ' % '.join(self._print(n) for n in expr.name)
 
    def _print_Concatinate(self, expr):
         is_list = isinstance(expr.right, Variable) and isinstance(expr.right.dtype, NativeList)
         is_list = is_list or isinstance(expr.left, Variable) and isinstance(expr.left.dtype, NativeList)
         is_list = is_list or isinstance(expr.right, List) or isinstance(expr.left, List)
         if is_list:
             return '[' + self._print(expr.left) + ', ' + self._print(expr.right) + ']'
         else:
             #TODO imporve add more checks
             return 'trim('+ self._print(expr.left) +') // trim(' + self._print(expr.right) + ')'

    def _print_Lambda(self, expr):
        return '"{args} -> {expr}"'.format(args=expr.variables, expr=expr.expr)

    def _print_Vector(self, expr):
        lhs = self._print(expr.lhs)

        _iprint = lambda a, b: '{start}:{stop}'.format(start=a, stop=b)
        bounds = ','.join(_iprint(a,b) for a,b in zip(expr.starts, expr.stops))

        # TODO use init_value
        code = ('allocate({lhs}({bounds}))\n'
                '{lhs} = 0.0d0').format(lhs=lhs, bounds=bounds)

        return self._get_statement(code)

    def _print_Stencil(self, expr):
        lhs = self._print(expr.lhs)

        _iprint = lambda a, b: '{start}:{stop}'.format(start=a, stop=b)
        bounds = ','.join(_iprint(a,b) for a,b in zip(expr.starts, expr.stops))
        pads   = ','.join('-{0}:{0}'.format(self._print(i)) for i in expr.pads)

        # TODO use init_value
        code = ('allocate({lhs}({pads}, {bounds}))\n'
                '{lhs} = 0.0d0').format(lhs=lhs, bounds=bounds, pads=pads)

        return self._get_statement(code)

  #  def _print_Array(self,expr):
  #      code   = self._print(expr.ls)
  #      return code

    def _print_ZerosLike(self, expr):
        lhs = self._print(expr.lhs)
        rhs = self._print(expr.rhs)
        if isinstance(expr.rhs, IndexedElement):
            shape = []
            for i in expr.rhs.indices:
                if isinstance(i, Slice):
                    shape.append(i)
            rank = len(shape)
        else:
            rank = expr.rhs.rank
        rs = []
        for i in range(1, rank+1):
            l = 'lbound({0},{1})'.format(rhs, str(i))
            u = 'ubound({0},{1})'.format(rhs, str(i))
            r = '{0}:{1}'.format(l,u)
            rs.append(r)
        shape = ', '.join(self._print(i) for i in rs)
        init_value = self._print(expr.init_value)

        code  = ('allocate({lhs}({shape}))\n'
                 '{lhs} = {init_value}').format(lhs=lhs,
                                                shape=shape,
                                                init_value=init_value)

        return self._get_statement(code)

    def _print_Len(self, expr):
        if isinstance(expr.rhs,list):
            st=','.join([str(i) for i in expr.rhs])
            return self._get_statement('size((/%s/),1)'%(st))
        else:
            return self._get_statement('size(%s,1)'%(expr.rhs))

    def _print_Min(self, expr):
        args = expr.args
        if len(args) == 1:
            arg = args[0]
            code = 'minval({0})'.format(self._print(arg))
        else:
            raise ValueError("Expecting one argument for the moment.")
        return self._get_statement(code)

    def _print_Max(self,expr):
        args = expr.args
        if len(args) == 1:
            arg = args[0]
            code = 'maxval({0})'.format(self._print(arg))
        else:
            raise ValueError("Expecting one argument for the moment.")
        return self._get_statement(code)

    def _print_Dot(self,expr):
        return self._get_statement('dot_product(%s,%s)'%(self._print(expr.expr_l),self._print(expr.expr_r)))

    def _print_Ceil(self,expr):
        return self._get_statement('ceiling(%s)'%(self._print(expr.rhs)))

    def _print_Sign(self,expr):
        # TODO use the appropriate precision from rhs
        return self._get_statement('sign(1.0d0,%s)'%(self._print(expr.rhs)))

    def _print_Declare(self, expr):
        # ... ignored declarations
        # we don't print the declaration if iterable object
        if is_iterable_datatype(expr.dtype):
            return ''

        if is_with_construct_datatype(expr.dtype):
            return ''

        if isinstance(expr.dtype, NativeSymbol):
            return ''

        if isinstance(expr.dtype, (NativeRange, NativeTensor)):
            return ''

        # meta-variables
        if (isinstance(expr.variable, Variable) and
              str(expr.variable.name).startswith('__')):
            return ''
        # ...

        # ... TODO improve
        # Group the variables by intent
        var = expr.variable
        arg_types        = type(var)
        rank        = var.rank
        allocatable = var.allocatable
        shape       = var.shape
        is_pointer = var.is_pointer
        is_target = var.is_target
        is_polymorphic = var.is_polymorphic
        is_optional = var.is_optional
<<<<<<< HEAD
        is_static = expr.static

=======
>>>>>>> 139a9bf2
        if isinstance(shape,tuple) and len(shape) ==1:
            shape = shape[0]
        # ...

        # ... print datatype
        if isinstance(expr.dtype, CustomDataType):
            dtype = expr.dtype

            name   = dtype.__class__.__name__
            prefix = dtype.prefix
            alias  = dtype.alias

            if not var.is_polymorphic:
                sig = 'type'
            elif dtype.is_polymorphic:
                sig = 'class'
            else:
                sig = 'type'

            if alias is None:
                name = name.replace(prefix, '')
            else:
                name = alias
            dtype = '{0}({1})'.format(sig, name)
        else:
            dtype = self._print(expr.dtype)
        # ...
        if isinstance(expr.dtype, NativeString):
            if expr.intent:
                dtype = dtype[:9] +'(len =*)'
                #TODO improve ,this is the case of character as argument

        code_value = ''
        if expr.value:
            code_value = ' = {0}'.format(expr.value)

        decs = []
        intent = expr.intent
        vstr = self._print(expr.variable.name)

        # arrays are 0-based in pyccel, to avoid ambiguity with range
        s = '0'
        e = ''
        enable_alloc = True
        if not(is_static) and (allocatable or (var.shape is None)):
            s = ''

        rankstr =  ''
        # TODO improve
<<<<<<< HEAD
        if ((rank == 1) and (isinstance(shape, (int, Variable))) and
            (not(allocatable or is_pointer) or is_static)):
            rankstr =  '({0}:{1})'.format(self._print(s), self._print(shape-1))
            enable_alloc = False

=======
        if ((rank == 1) and (isinstance(shape, (int,Integer, Variable))) and not(allocatable) and not(is_pointer)):
            rankstr =  '({0}:{1})'.format(self._print(s), self._print(shape-1))
            enable_alloc = False
>>>>>>> 139a9bf2
        elif (rank > 0) and (allocatable or is_pointer or is_target) :
            rankstr = ','.join(':' for f in range(0, rank))
            rankstr = '(' + rankstr + ')'
        elif rank>0 and (isinstance(shape, (Tuple,tuple)) and not(allocatable) and not(is_pointer)):
             #TODO fix bug when we inclue shape of type list
             rankstr =  ','.join('({0}:{1})'.format(self._print(s), self._print(i-1)) for i in shape)
             enable_alloc = False
            

        allocatablestr = ''
        if not is_static:
            if is_pointer:
                allocatablestr = ', pointer'
            elif is_target:
                allocatablestr = ', target'
            elif allocatable:
                allocatablestr = ', allocatable'

        optionalstr = ''
        if is_optional:
            optionalstr = ', optional'

        allocatablestr = allocatablestr + optionalstr

        if intent:
            decs.append('{0}, intent({1}) {2} :: {3} {4}'.
                        format(dtype, intent, allocatablestr, vstr, rankstr))
        else:
            args = [dtype, allocatablestr, vstr, rankstr, code_value]
            decs.append('{0}{1} :: {2} {3} {4}'.
                        format(*args))

        return '\n'.join(decs)

    def _print_AliasAssign(self, expr):
        code = ''
        lhs = expr.lhs
        rhs = expr.rhs
        # TODO improve
        op = '=>'
        if isinstance(lhs, Variable) and (lhs.rank > 0)  and (not lhs.is_pointer or not isinstance(rhs, Atom)):
            if not isinstance(rhs, Atom) and not isinstance(rhs, Indexed):
                # case of rhs an expression and lhs is pointer we then allocate the memory for it
                for i in list(preorder_traversal(rhs)):
                    if isinstance(i, (Variable, DottedVariable)) and i.rank>0:
                        rhs = i
                        break
            #TODO improve we only need to allocate the variable without setting it to zero
            stmt = ZerosLike(lhs,rhs)
            code += self._print(stmt)
            code += '\n'
            op = '='

        code += '{lhs} {op} {rhs}'.format(lhs=self._print(expr.lhs),
                                          op=op,
                                          rhs=self._print(expr.rhs))

        return self._get_statement(code)

    def _print_Assign(self, expr):
        lhs_code = self._print(expr.lhs)
        is_procedure = False

        # we don't print Range, Tensor
        # TODO treat the case of iterable classes
        if isinstance(expr.rhs, (Range, Tensor)):
            return ''

        if isinstance(expr.rhs, (Zeros, Array, Int, Shape)):
            return expr.rhs.fprint(self._print, expr.lhs)

        elif isinstance(expr.rhs, Shape):
            # expr.rhs = Shape(a) then expr.rhs.rhs is a
            a = expr.rhs.rhs

            lhs = self._print(expr.lhs)
            rhs = self._print(a)
            if isinstance(a, IndexedElement):
                shape = []
                for i in a.indices:
                    if isinstance(i, Slice):
                        shape.append(i)
                rank = len(shape)
            else:
                rank = a.rank

            code  = 'allocate({0}(0:{1}-1)) ; {0} = 0'.format(lhs, rank)

            rs = []
            for i in range(0, rank):
                l = 'lbound({0},{1})'.format(rhs, str(i+1))
                u = 'ubound({0},{1})'.format(rhs, str(i+1))
                r = '{3}({2}) = {1}-{0}'.format(l,u,str(i),lhs)
                rs.append(r)
            sizes = '\n'.join(self._print(i) for i in rs)

            code  = '{0}\n{1}'.format(code, sizes)

            return self._get_statement(code)

        elif isinstance(expr.rhs, Random):
            lhs = self._print(expr.lhs)
            code = 'call random_number({0})'.format(lhs)
            return self._get_statement(code)

        elif isinstance(expr.rhs, FunctionDef):
            rhs_code = self._print(expr.rhs.name)
            is_procedure = expr.rhs.is_procedure

        elif isinstance(expr.rhs, ConstructorCall):
            func = expr.rhs.func
            name = str(func.name)
            this = expr.rhs.this

            # TODO uncomment later

#            # we don't print the constructor call if iterable object
#            if this.dtype.is_iterable:
#                return ''
#
#            # we don't print the constructor call if with construct object
#            if this.dtype.is_with_construct:
#                return ''

            if name == "__init__":
                name = "create"
            rhs_code = self._print(name)
            rhs_code = '{0} % {1}'.format(lhs_code, rhs_code)
            #TODO use is_procedure property
            is_procedure = (expr.rhs.kind == 'procedure')

            code_args = ', '.join(self._print(i) for i in expr.rhs.arguments)
            return 'call {0}({1})'.format(rhs_code, code_args)
        elif isinstance(expr.rhs, FunctionCall):
            # in the case of a function that returns a list,
            # we should append them to the procedure arguments
            if isinstance(expr.lhs, (tuple, list, Tuple)):
                lhs_code = ', '.join(self._print(i) for i in expr.lhs)
            rhs_code = self._print(expr.rhs.name)
            func = expr.rhs.func
            if func.cls_name:
                # TODO: do we keep this?
                if isinstance(expr.lhs, (tuple, list, Tuple)):
                    raise TypeError('Expecting a single lhs')
                rhs_code = '{0} % {1}'.format(lhs_code, rhs_code)

            is_procedure = func.is_procedure
            args = expr.rhs.arguments
            f_args = func.arguments

            # convert args to list, to avoid the tuple case
            args = list(args)

            # TODO improve this
            if not(len(args) == len(f_args)):
                n = len(args)
                for i in f_args[n:]:
                    if not isinstance(i, ValuedVariable):
                        raise TypeError('Expecting a valued variable')

                    if not isinstance(i.value, Nil):
                        args.append(ValuedArgument(i.name, i.value))

            code_args = ', '.join(self._print(i) for i in args)

            # TODO check this for MPI
            if is_procedure:
                if expr.lhs in expr.rhs.arguments:
                    #avoid repetition if the lhs is also an argument
                    code = 'call {0}({1})'.format(rhs_code, code_args)
                else:
                    code = 'call {0}({1}, {2})'.format(rhs_code, code_args, lhs_code)
            else:
                rhs_code = '{0}({1})'.format(rhs_code, code_args)
                code = '{0} = {1}'.format(lhs_code, rhs_code)

            return self._get_statement(code)

        elif (isinstance(expr.lhs, Variable) and
              expr.lhs.dtype == NativeSymbol()):
            return ''
        else:
            rhs_code = self._print(expr.rhs)
#            print("ASSIGN = ", rhs_code)

        code = ''
        if (expr.status == 'unallocated') and not (expr.like is None):
            stmt = ZerosLike(lhs_code, expr.like)
            code += self._print(stmt)
            code += '\n'
        if not is_procedure:
            code += '{0} = {1}'.format(lhs_code, rhs_code)
        else:
            code_args = ''
            func = expr.rhs
            # func here is of instance FunctionCall
            cls_name = func.func.cls_name
            keys = func.func.arguments

            # for MPI statements, we need to add the lhs as the last argument
            # TODO improve
            if isinstance(func.func, MPI):
                if not func.arguments:
                    code_args = lhs_code
                else:
                    code_args = ', '.join(self._print(i) for i in func.arguments)
                    code_args = '{0}, {1}'.format(code_args, lhs_code)
            else:
                _ij_print = lambda i,j: '{0}={1}'.format(self._print(i), \
                                                         self._print(j))

                code_args = ', '.join(_ij_print(i,j) \
                                      for i,j in zip(keys, func.arguments))
#            if (not func.arguments is None) and (len(func.arguments) > 0):
#                if (not cls_name):
#                    code_args = ', '.join(self._print(i) for i in func.arguments)
#                    code_args = '{0}, {1}'.format(code_args, lhs_code)
#                else:
            print('code_args > {0}'.format(code_args))
            code = 'call {0}({1})'.format(rhs_code, code_args)
        return self._get_statement(code)

    def _print_NativeBool(self, expr):
        return 'logical'

    def _print_NativeInteger(self, expr):
        return 'integer'

    def _print_NativeFloat(self, expr):
        return 'real'

    def _print_NativeDouble(self, expr):
        return 'real(kind=8)'

    def _print_NativeComplex(self, expr):
        # TODO add precision
        return 'complex(kind=8)'

    def _print_BooleanTrue(self, expr):
        return '.true.'

    def _print_BooleanFalse(self, expr):
        return '.false.'

    def _print_NativeString(self, expr):
        return 'character(len=280)'
        #TODO fix improve later

    def _print_NativeVector(self, expr):
        return 'real(kind=8)'

    def _print_NativeStencil(self, expr):
        return 'real(kind=8)'

    def _print_DataType(self, expr):
        return self._print(expr.name)

    def _print_Equality(self, expr):
        return '{0} == {1} '.format(self._print(expr.lhs), self._print(expr.rhs))

    def _print_Unequality(self, expr):
        return '{0} /= {1} '.format(self._print(expr.lhs), self._print(expr.rhs))

    def _print_BooleanTrue(self, expr):
        return '.True.'

    def _print_BooleanFalse(self,expr):
        return '.False.'

    def _print_String(self,expr):
        return expr.arg

    def _print_Interface(self, expr):
        # ... we don't print 'hidden' functions
        name = self._print(expr.name)
        if expr.functions[0].cls_name:
            for k,m in list(_default_methods.items()):
                name = name.replace(k,m)
            cls_name = expr.cls_name
            if not (cls_name == '__UNDEFINED__'):
                name = '{0}_{1}'.format(cls_name, name)
        else:
            for i in _default_methods:
                # because we may have a class Point with init: Point___init__
                if i in name:
                    name = name.replace(i, _default_methods[i])
        interface = 'interface ' + name +'\n'
        functions = []
        for f in expr.functions:
            interface += 'module procedure ' + str(f.name)+'\n'
        interface += 'end interface\n'
        return interface


    def _print_Block(self,expr):

        decs=[]
        for i in expr.variables:
            dec = Declare(i.dtype, i)
            decs += [dec]
        body = expr.body

        body_code = '\n'.join(self._print(i) for i in body)
        prelude   = '\n'.join(self._print(i) for i in decs)

        return ('{name} : Block\n'
                '{prelude}\n'
                 '{body}\n'
                'end Block {name}').format(name=expr.name, prelude=prelude, body=body_code)



    def _print_FunctionDef(self, expr):
        # ... we don't print 'hidden' functions
        if expr.hide:
            return ''
        # ...

        name = self._print(expr.name)
        is_static = expr.is_static

        if expr.cls_name:
            for k,m in list(_default_methods.items()):
                name = name.replace(k,m)

            cls_name = expr.cls_name
            if not (cls_name == '__UNDEFINED__'):
                name = '{0}_{1}'.format(cls_name, name)
        else:
            for i in _default_methods:
                # because we may have a class Point with init: Point___init__
                if i in name:
                    name = name.replace(i, _default_methods[i])
        out_args = []
        decs = {}

        # ... local variables declarations
        for i in expr.local_vars:
            dec = Declare(i.dtype, i)
            decs[str(i)] = dec
        # ...

        # ...
        body = expr.body
        func_end  = ''
        if not expr.is_procedure:
            result = expr.results[0]
            # TODO uncomment and validate this
#            expr = subs(expr, result, str(expr.name))

            body = []
            functions = []
            for stmt in expr.body:
                if isinstance(stmt, Declare):
                    pass
                elif isinstance(stmt, FunctionDef):
                    functions += [stmt]
                elif not isinstance(stmt, list): # for list of Results
                    body.append(stmt)

            ret_type = self._print(result.dtype)

            func_type = 'function'

            if result.allocatable or (result.rank > 0):
                sig = 'function {0}'.format(name)
                var = Variable(result.dtype, result.name, \
                             rank=result.rank, \
                             allocatable=True, \
                             shape=result.shape)

                dec = Declare(result.dtype, var)
                decs[str(var)] = dec
            else:
                sig = '{0} function {1}'.format(ret_type, name)
                func_end  = ' result({0})'.format(result.name)
        else:
            # TODO compute intent
<<<<<<< HEAD
            # a static function is always treated as a procedure
=======
            #TODO improve for functions without return
>>>>>>> 139a9bf2
            out_args = [result for result in expr.results]
            for result in expr.results:
                if result in expr.arguments:
                    dec = Declare(result.dtype, result, intent='inout', static=is_static)
                else:
                    dec = Declare(result.dtype, result, intent='out', static=is_static)
                decs[str(result)] = dec

            sig = 'subroutine ' + name
            func_type = 'subroutine'

            names = [str(res.name) for res in expr.results]
            body = []
            functions = []
            for stmt in expr.body:
                if isinstance(stmt, Declare):
                    pass
                elif isinstance(stmt, FunctionDef):
                    functions += [stmt]
                elif not isinstance(stmt, Return): # for list of Results
                    body.append(stmt)
#                elif not isinstance(stmt, list): # for list of Results
#                    body.append(stmt)

        list_lhs = [a.lhs for a in expr.body if isinstance(a, (Assign, AugAssign))]
        for arg in expr.arguments:
            if arg in list(expr.results) + list_lhs:
                dec = Declare(arg.dtype, arg, intent='inout', static=is_static)
            elif str(arg) == 'self':
                dec = Declare(arg.dtype, arg, intent='inout', static=is_static)
            else:
                dec = Declare(arg.dtype, arg, intent='in', static=is_static)
            decs[str(arg)] = dec

        decs = [v for k,v in decs.items()]


        #remove parametres intent(inout) from out_args to prevent repetition
        for i in expr.arguments:
            if i in out_args:
                out_args.remove(i)

        out_code  = ', '.join(self._print(i) for i in out_args)

        arg_code  = ', '.join(self._print(i) for i in expr.arguments)
        if len(out_code) > 0:
            arg_code  = ', '.join(i for i in [arg_code, out_code])

        body_code = '\n'.join(self._print(i) for i in body)
        prelude   = '\n'.join(self._print(i) for i in decs)
        if len(functions)>0:
            functions_code = '\n'.join(self._print(i) for  i in functions)
            body_code = body_code +'\ncontains \n' +functions_code
        body_code = prelude + '\n\n' + body_code

        return ('{0}({1}) {2}\n'
                'implicit none\n'
#                'integer, parameter:: dp=kind(0.d0)\n'
                '{3}\n'
                'end {4}').format(sig, arg_code, func_end, body_code, func_type)

    def _print_Pass(self, expr):
        return 'return'

    def _print_Return(self, expr):
        return 'return'

    def _print_Del(self, expr):
        # TODO: treate class case
        code = ''
        for var in expr.variables:
            if isinstance(var, Variable):
                dtype = var.dtype
                if is_pyccel_datatype(dtype):
                    code = 'call {0} % free()'.format(self._print(var))
                else:
                    code = 'deallocate({0}){1}'.format(self._print(var), code)
            else:
                msg  = 'Only Variable is treated.'
                msg += ' Given {0}'.format(type(var))
                raise NotImplementedError(msg)
        return code
    def _print_ClassDef(self, expr):
        # ... we don't print 'hidden' classes
        if expr.hide:
            return '', ''
        # ...

        name = self._print(expr.name)
        base = None # TODO: add base in ClassDef

        decs = '\n'.join(self._print(Declare(i.dtype, i)) for i in expr.attributes)

        aliases = []
        names   = []
        ls = [self._print(i.name) for i in expr.methods]
        for i in ls:
            j = i
            if i in _default_methods:
                j = _default_methods[i]
            aliases.append(j)
            names.append('{0}_{1}'.format(name, self._print(j)))
        methods = '\n'.join('procedure :: {0} => {1}'.format(i,j) for i,j in zip(aliases, names))
        for i in expr.interfaces:
            names = ','.join('{0}_{1}'.format(name, self._print(j.name)) for j in i.functions)
            methods += '\ngeneric, public :: {0} => {1}'.format(self._print(i.name),names)
            methods += '\nprocedure :: {0}'.format(names)



        options = ', '.join(i for i in expr.options)

        sig = 'type, {0}'.format(options)
        if not(base is None):
            sig = '{0}, extends({1})'.format(sig, base)

        code = ('{0} :: {1}').format(sig, name)
        if len(decs) > 0:
            code = ('{0}\n'
                    '{1}').format(code, decs)
        if len(methods) > 0:
            code = ('{0}\n'
                    'contains\n'
                    '{1}').format(code, methods)
        decs = ('{0}\n'
                'end type {1}').format(code, name)

        sep = self._print(SeparatorComment(40))

       # for i in expr.interfaces:
        #    decs = ('{decs}\n'
         #            '{sep}\n'
          #           '{f}\n'
           #          '{sep}\n').format(decs=decs, sep=sep, f=self._print(i))

        # we rename all methods because of the aliasing
        cls_methods = [i.rename('{0}'.format(i.name)) for i in expr.methods]
        for i in expr.interfaces:
            cls_methods +=  [j.rename('{0}'.format(j.name)) for j in i.functions]


        methods = ''
        for i in cls_methods:
            methods = ('{methods}\n'
                     '{sep}\n'
                     '{f}\n'
                     '{sep}\n').format(methods=methods, sep=sep, f=self._print(i))

        return decs, methods

    def _print_Break(self,expr):
        return 'exit'

    def _print_Continue(self,expr):
        return 'continue'

    def _print_AugAssign(self, expr):
        lhs    = expr.lhs
        op     = expr.op
        rhs    = expr.rhs
        strict = expr.strict
        status = expr.status
        like   = expr.like

        if isinstance(op, AddOp):
            rhs = lhs + rhs
        elif isinstance(op, MulOp):
            rhs = lhs * rhs
        elif isinstance(op, SubOp):
            rhs = lhs - rhs
        # TODO fix bug with division of integers
        elif isinstance(op, DivOp):
            rhs = lhs / rhs
        else:
            raise ValueError('Unrecongnized operation', op)

        stmt = Assign(lhs, rhs, strict=strict, status=status, like=like)
        return self._print(stmt)

    def _print_Range(self, expr):
        start = self._print(expr.start)
        stop  = self._print(expr.stop-1)
        step  = self._print(expr.step)
        return '{0}, {1}, {2}'.format(start, stop, step)

    def _print_Tile(self, expr):
        start = self._print(expr.start)
        stop  = self._print(expr.stop)
        return '{0}, {1}'.format(start, stop)

    def _print_For(self, expr):
        prolog = ''
        epilog = ''

        # ...
        def _do_range(target, iter, prolog, epilog):
            if not isinstance(iter, Range):
                msg = "Only iterable currently supported is Range"
                raise NotImplementedError(msg)

            tar        = self._print(target)
            range_code = self._print(iter)

            prolog += 'do {0} = {1}\n'.format(tar, range_code)
            epilog = 'end do\n' + epilog

            return prolog, epilog
        # ...

        # ...
        def _iprint(i):
            if isinstance(i, Block):
                _prelude, _body = self._print_Block(i)
                return '{0}'.format(_body)
            else:
                return '{0}'.format(self._print(i))
        # ...

        if not isinstance(expr.iterable, (Range, Tensor)):
            msg  = "Only iterable currently supported are Range, "
            msg += "Tensor"
            raise NotImplementedError(msg)

        if isinstance(expr.iterable, Range):
            prolog, epilog = _do_range(expr.target, expr.iterable, \
                                       prolog, epilog)
        elif isinstance(expr.iterable, Tensor):
            for i,a in zip(expr.target, expr.iterable.ranges):
                prolog, epilog = _do_range(i, a, \
                                           prolog, epilog)

        body = '\n'.join(_iprint(i) for i in expr.body)

        return ('{prolog}'
                '{body}\n'
                '{epilog}').format(prolog=prolog, body=body, epilog=epilog)

    # .....................................................
    #                   OpenMP statements
    # .....................................................
    def _print_OMP_Parallel(self, expr):
        clauses = ' '.join(self._print(i)  for i in expr.clauses)
        body    = '\n'.join(self._print(i) for i in expr.body)

        # ... TODO adapt get_statement to have continuation with OpenMP
        prolog = '!$omp parallel {clauses}\n'.format(clauses=clauses)
        epilog = '!$omp end parallel\n'
        # ...

        # ...
        code = ('{prolog}'
                '{body}\n'
                '{epilog}').format(prolog=prolog, body=body, epilog=epilog)
        # ...

        return self._get_statement(code)

    def _print_OMP_For(self, expr):
        # ...
        loop    = self._print(expr.loop)
        clauses = ' '.join(self._print(i)  for i in expr.clauses)

        nowait  = ''
        if not(expr.nowait is None):
            nowait = 'nowait'
        # ...

        # ... TODO adapt get_statement to have continuation with OpenMP
        prolog = '!$omp do {clauses}\n'.format(clauses=clauses)
        epilog = '!$omp end do {0}\n'.format(nowait)
        # ...

        # ...
        code = ('{prolog}'
                '{loop}\n'
                '{epilog}').format(prolog=prolog, loop=loop, epilog=epilog)
        # ...

        return self._get_statement(code)

    def _print_OMP_NumThread(self, expr):
        return 'num_threads({})'.format(self._print(expr.num_threads))

    def _print_OMP_Default(self, expr):
        status = expr.status
        if status:
            status = self._print(expr.status)
        else:
            status = ''
        return 'default({})'.format(status)

    def _print_OMP_ProcBind(self, expr):
        status = expr.status
        if status:
            status = self._print(expr.status)
        else:
            status = ''
        return 'proc_bind({})'.format(status)

    def _print_OMP_Private(self, expr):
        args = ', '.join('{0}'.format(self._print(i)) for i in expr.variables)
        return 'private({})'.format(args)

    def _print_OMP_Shared(self, expr):
        args = ', '.join('{0}'.format(self._print(i)) for i in expr.variables)
        return 'shared({})'.format(args)

    def _print_OMP_FirstPrivate(self, expr):
        args = ', '.join('{0}'.format(self._print(i)) for i in expr.variables)
        return 'firstprivate({})'.format(args)

    def _print_OMP_LastPrivate(self, expr):
        args = ', '.join('{0}'.format(self._print(i)) for i in expr.variables)
        return 'lastprivate({})'.format(args)

    def _print_OMP_Copyin(self, expr):
        args = ', '.join('{0}'.format(self._print(i)) for i in expr.variables)
        return 'copyin({})'.format(args)

    def _print_OMP_Reduction(self, expr):
        args = ', '.join('{0}'.format(self._print(i)) for i in expr.variables)
        op   = self._print(expr.operation)
        return "reduction({0}: {1})".format(op, args)

    def _print_OMP_Schedule(self, expr):
        kind = self._print(expr.kind)

        chunk_size = ''
        if expr.chunk_size:
            chunk_size = ', {0}'.format(self._print(expr.chunk_size))

        return 'schedule({0}{1})'.format(kind, chunk_size)

    def _print_OMP_Ordered(self, expr):
        n_loops = ''
        if expr.n_loops:
            n_loops = '({0})'.format(self._print(expr.n_loops))

        return 'ordered{0}'.format(n_loops)

    def _print_OMP_Collapse(self, expr):
        n_loops = '{0}'.format(self._print(expr.n_loops))

        return 'collapse({0})'.format(n_loops)

    def _print_OMP_Linear(self, expr):
        variables= ', '.join('{0}'.format(self._print(i)) for i in expr.variables)
        step = self._print(expr.step)
        return "linear({0}: {1})".format(variables, step)

    def _print_OMP_If(self, expr):
        return 'if({})'.format(self._print(expr.test))
    # .....................................................

    # .....................................................
    #                   OpenACC statements
    # .....................................................
    def _print_ACC_Parallel(self, expr):
        clauses = ' '.join(self._print(i)  for i in expr.clauses)
        body    = '\n'.join(self._print(i) for i in expr.body)

        # ... TODO adapt get_statement to have continuation with OpenACC
        prolog = '!$acc parallel {clauses}\n'.format(clauses=clauses)
        epilog = '!$acc end parallel\n'
        # ...

        # ...
        code = ('{prolog}'
                '{body}\n'
                '{epilog}').format(prolog=prolog, body=body, epilog=epilog)
        # ...

        return self._get_statement(code)

    def _print_ACC_For(self, expr):
        # ...
        loop    = self._print(expr.loop)
        clauses = ' '.join(self._print(i)  for i in expr.clauses)
        # ...

        # ... TODO adapt get_statement to have continuation with OpenACC
        prolog = '!$acc loop {clauses}\n'.format(clauses=clauses)
        epilog = '!$acc end loop\n'
        # ...

        # ...
        code = ('{prolog}'
                '{loop}\n'
                '{epilog}').format(prolog=prolog, loop=loop, epilog=epilog)
        # ...

        return self._get_statement(code)

    def _print_ACC_Async(self, expr):
        args = ', '.join('{0}'.format(self._print(i)) for i in expr.variables)
        return 'async({})'.format(args)

    def _print_ACC_Auto(self, expr):
        return 'auto'

    def _print_ACC_Bind(self, expr):
        return 'bind({})'.format(self._print(expr.variable))

    def _print_ACC_Collapse(self, expr):
        return 'collapse({0})'.format(self._print(expr.n_loops))

    def _print_ACC_Copy(self, expr):
        args = ', '.join('{0}'.format(self._print(i)) for i in expr.variables)
        return 'copy({})'.format(args)

    def _print_ACC_Copyin(self, expr):
        args = ', '.join('{0}'.format(self._print(i)) for i in expr.variables)
        return 'copyin({})'.format(args)

    def _print_ACC_Copyout(self, expr):
        args = ', '.join('{0}'.format(self._print(i)) for i in expr.variables)
        return 'copyout({})'.format(args)

    def _print_ACC_Create(self, expr):
        args = ', '.join('{0}'.format(self._print(i)) for i in expr.variables)
        return 'create({})'.format(args)

    def _print_ACC_Default(self, expr):
        return 'default({})'.format(self._print(expr.status))

    def _print_ACC_DefaultAsync(self, expr):
        args = ', '.join('{0}'.format(self._print(i)) for i in expr.variables)
        return 'default_async({})'.format(args)

    def _print_ACC_Delete(self, expr):
        args = ', '.join('{0}'.format(self._print(i)) for i in expr.variables)
        return 'delete({})'.format(args)

    def _print_ACC_Device(self, expr):
        args = ', '.join('{0}'.format(self._print(i)) for i in expr.variables)
        return 'device({})'.format(args)

    def _print_ACC_DeviceNum(self, expr):
        return 'collapse({0})'.format(self._print(expr.n_device))

    def _print_ACC_DevicePtr(self, expr):
        args = ', '.join('{0}'.format(self._print(i)) for i in expr.variables)
        return 'deviceptr({})'.format(args)

    def _print_ACC_DeviceResident(self, expr):
        args = ', '.join('{0}'.format(self._print(i)) for i in expr.variables)
        return 'device_resident({})'.format(args)

    def _print_ACC_DeviceType(self, expr):
        args = ', '.join('{0}'.format(self._print(i)) for i in expr.variables)
        return 'device_type({})'.format(args)

    def _print_ACC_Finalize(self, expr):
        return 'finalize'

    def _print_ACC_FirstPrivate(self, expr):
        args = ', '.join('{0}'.format(self._print(i)) for i in expr.variables)
        return 'firstprivate({})'.format(args)

    def _print_ACC_Gang(self, expr):
        args = ', '.join('{0}'.format(self._print(i)) for i in expr.variables)
        return 'gang({})'.format(args)

    def _print_ACC_Host(self, expr):
        args = ', '.join('{0}'.format(self._print(i)) for i in expr.variables)
        return 'host({})'.format(args)

    def _print_ACC_If(self, expr):
        return 'if({})'.format(self._print(expr.test))

    def _print_ACC_Independent(self, expr):
        return 'independent'

    def _print_ACC_Link(self, expr):
        args = ', '.join('{0}'.format(self._print(i)) for i in expr.variables)
        return 'link({})'.format(args)

    def _print_ACC_NoHost(self, expr):
        return 'nohost'

    def _print_ACC_NumGangs(self, expr):
        return 'num_gangs({0})'.format(self._print(expr.n_gang))

    def _print_ACC_NumWorkers(self, expr):
        return 'num_workers({0})'.format(self._print(expr.n_worker))

    def _print_ACC_Present(self, expr):
        args = ', '.join('{0}'.format(self._print(i)) for i in expr.variables)
        return 'present({})'.format(args)

    def _print_ACC_Private(self, expr):
        args = ', '.join('{0}'.format(self._print(i)) for i in expr.variables)
        return 'private({})'.format(args)

    def _print_ACC_Reduction(self, expr):
        args = ', '.join('{0}'.format(self._print(i)) for i in expr.variables)
        op   = self._print(expr.operation)
        return "reduction({0}: {1})".format(op, args)

    def _print_ACC_Self(self, expr):
        args = ', '.join('{0}'.format(self._print(i)) for i in expr.variables)
        return 'self({})'.format(args)

    def _print_ACC_Seq(self, expr):
        return 'seq'

    def _print_ACC_Tile(self, expr):
        args = ', '.join('{0}'.format(self._print(i)) for i in expr.variables)
        return 'tile({})'.format(args)

    def _print_ACC_UseDevice(self, expr):
        args = ', '.join('{0}'.format(self._print(i)) for i in expr.variables)
        return 'use_device({})'.format(args)

    def _print_ACC_Vector(self, expr):
        args = ', '.join('{0}'.format(self._print(i)) for i in expr.variables)
        return 'vector({})'.format(args)

    def _print_ACC_VectorLength(self, expr):
        args = ', '.join('{0}'.format(self._print(i)) for i in expr.variables)
        return 'vector_length({})'.format(self._print(expr.n))

    def _print_ACC_Wait(self, expr):
        args = ', '.join('{0}'.format(self._print(i)) for i in expr.variables)
        return 'wait({})'.format(args)

    def _print_ACC_Worker(self, expr):
        args = ', '.join('{0}'.format(self._print(i)) for i in expr.variables)
        return 'worker({})'.format(args)
    # .....................................................

    def _print_ForIterator(self, expr):
        depth = expr.depth

        prolog = ''
        epilog = ''
        code   = ''

        # ...
        def _do_range(target, iter, prolog, epilog):
            tar        = self._print(target)
            range_code = self._print(iter)

            prolog += 'do {0} = {1}\n'.format(tar, range_code)
            epilog = 'end do\n' + epilog

            return prolog, epilog
        # ...

        # ...
        def _iprint(i):
            if isinstance(i, Block):
                _prelude, _body = self._print_Block(i)
                return '{0}'.format(_body)
            else:
                return '{0}'.format(self._print(i))
        # ...

        # ...
        if not isinstance(expr.iterable, (Variable, ConstructorCall)):
            raise TypeError('iterable must be Variable or ConstructorCall.')
        # ...

        # ...
        targets = expr.target
        if isinstance(expr.iterable, Variable):
            iters = expr.ranges
        elif isinstance(expr.iterable, ConstructorCall):
            iters = get_iterable_ranges(expr.iterable)
        # ...

        # ...
        for i,a in zip(targets, iters):
            prolog, epilog = _do_range(i, a, \
                                       prolog, epilog)

        body = '\n'.join(_iprint(i) for i in expr.body)
        # ...

        return ('{prolog}'
                '{body}\n'
                '{epilog}').format(prolog=prolog, body=body, epilog=epilog)


    #def _print_Block(self, expr):
    #    body    = '\n'.join(self._print(i) for i in expr.body)
    #    prelude = '\n'.join(self._print(i) for i in expr.declarations)
    #    return prelude, body

    def _print_While(self,expr):
        body = '\n'.join(self._print(i) for i in expr.body)
        return ('do while ({test}) \n'
                '{body}\n'
                'end do').format(test=self._print(expr.test),body=body)

    def _print_ErrorExit(self, expr):
        # TODO treat the case of MPI
        return 'STOP'

    def _print_Assert(self, expr):
        # we first create an If statement
        # TODO: depending on a debug flag we should print 'PASSED' or not.
        DEBUG = True

        err = ErrorExit()
        args = [(Not(expr.test), [Print(["'Assert Failed'"]), err])]

        if DEBUG:
            args.append((True, Print(["'PASSED'"])))

        stmt = If(*args)
        code = self._print(stmt)
        return self._get_statement(code)

    def _print_Is(self, expr):
        if not isinstance(expr.rhs, Nil):
            raise NotImplementedError('Only None rhs is allowed in Is statement')

        lhs = self._print(expr.lhs)
        return 'present({})'.format(lhs)

    def _print_If(self, expr):
        # ...
        def _iprint(i):
            if isinstance(i, Block):
                _prelude, _body = self._print_Block(i)
                return '{0}'.format(_body)
            else:
                return '{0}'.format(self._print(i))
        # ...

        lines = []
        for i, (c, e) in enumerate(expr.args):
            if i == 0:
                lines.append("if (%s) then" % _iprint(c))
            elif i == len(expr.args) - 1 and c == True:
                lines.append("else")
            else:
                lines.append("else if (%s) then" % _iprint(c))
            if isinstance(e, (list, tuple, Tuple)):
                for ee in e:
                    lines.append(_iprint(ee))
            else:
                lines.append(_iprint(e))
        lines.append("end if")
        return "\n".join(lines)

    def _print_MatrixElement(self, expr):
        return "{0}({1}, {2})".format(expr.parent, expr.i + 1, expr.j + 1)

    def _print_Add(self, expr):
        # purpose: print complex numbers nicely in Fortran.
        # collect the purely real and purely imaginary parts:
        pure_real = []
        pure_imaginary = []
        mixed = []
        for arg in expr.args:
            if arg.is_number and arg.is_real:
                pure_real.append(arg)
            elif arg.is_number and arg.is_imaginary:
                pure_imaginary.append(arg)
            else:
                mixed.append(arg)
        if len(pure_imaginary) > 0:
            if len(mixed) > 0:
                PREC = precedence(expr)
                term = Add(*mixed)
                t = self._print(term)
                if t.startswith('-'):
                    sign = "-"
                    t = t[1:]
                else:
                    sign = "+"
                if precedence(term) < PREC:
                    t = "(%s)" % t

                return "cmplx(%s,%s) %s %s" % (
                    self._print(Add(*pure_real)),
                    self._print(-S.ImaginaryUnit*Add(*pure_imaginary)),
                    sign, t,
                )
            else:
                return "cmplx(%s,%s)" % (
                    self._print(Add(*pure_real)),
                    self._print(-S.ImaginaryUnit*Add(*pure_imaginary)),
                )
        else:
            return CodePrinter._print_Add(self, expr)

    def _print_Header(self, expr):
        return ''

    def _print_Function(self, expr):
        # All constant function args are evaluated as floats
        prec =  self._settings['precision']
        args = [N(a, prec) for a in expr.args]
        eval_expr = expr.func(*args)
        if not isinstance(eval_expr, Function):
            code = self._print(eval_expr)
        else:
            code = CodePrinter._print_Function(self, expr.func(*args))
        return self._get_statement(code)

    def _print_ConstructorCall(self, expr):
        func = expr.func
        name = func.name
        if name == "__init__":
            name = "create"
        name = self._print(name)

        code_args = ''
        if not(expr.arguments) is None:
            code_args = ', '.join(self._print(i) for i in expr.arguments)
        code = '{0}({1})'.format(name, code_args)
        return self._get_statement(code)

    def _print_FunctionCall(self, expr):
        # for the moment, this is only used if the function has not arguments
        func = expr.func
        name = func.name
        name = self._print(name)

        # ...
        code_args = ''
        if not(expr.arguments) is None:
            code_args = ', '.join(self._print(i) for i in expr.arguments)

        code = '{0}({1})'.format(name, code_args)
        # ...

        # ...
        if func.is_procedure:
            code = 'call {0}'.format(code)
        # ...

        return self._get_statement(code)


    def _print_MethodCall(self, expr):
        func = expr.func
        name = func.name
        name = self._print(name)

        code_args = ''
        if not(expr.arguments) is None:
            code_args = ', '.join(self._print(i) for i in expr.arguments)

        this = self._print(expr.cls_variable)
        code = '{0} % {1}({2})'.format(this, name, code_args)
        if func.is_procedure:
            code = 'call {0}'.format(code)
        return self._get_statement(code)

    def _print_ImaginaryUnit(self, expr):
        # purpose: print complex numbers nicely in Fortran.
        return "cmplx(0,1)"

    def _print_int(self, expr):
        return str(expr)

    def _print_Mul(self, expr):
        # purpose: print complex numbers nicely in Fortran.
        if expr.is_number and expr.is_imaginary:
            return "cmplx(0,%s)" % (
                self._print(-S.ImaginaryUnit*expr)
            )
        else:
            return CodePrinter._print_Mul(self, expr)

    def _print_Pow(self, expr):
        PREC = precedence(expr)
        if expr.exp == -1:
            one = Float(1.0)
            code = '{0}/{1}'.format(self._print(one), \
                                    self.parenthesize(expr.base, PREC))
            return code
        elif expr.exp == 0.5:
            if expr.base.is_integer:
                # Fortan intrinsic sqrt() does not accept integer argument
                if expr.base.is_Number:
                    return 'sqrt(%s.0d0)' % self._print(expr.base)
                else:
                    return 'sqrt(dble(%s))' % self._print(expr.base)
            else:
                return 'sqrt(%s)' % self._print(expr.base)
        else:
            return CodePrinter._print_Pow(self, expr)

    def _print_Float(self, expr):
        printed = CodePrinter._print_Float(self, expr)
        e = printed.find('e')
        if e > -1:
            return "%sd%s" % (printed[:e], printed[e + 1:])
        return "%sd0" % printed

    def _print_IndexedVariable(self, expr):
        return self._print(expr.name)

    def _print_IndexedElement(self, expr):
        inds = [i for i in expr.indices]
        #indices of indexedElement of len==1 shouldn't be a Tuple
        for i,ind in enumerate(inds):
            if isinstance(ind,Tuple) and len(ind)==1:
                inds[i]=ind[0]

        inds = [ self._print(i) for i in inds ]

        return "%s(%s)" % (self._print(expr.base.label), ", ".join(inds))

    def _print_Idx(self, expr):
        return self._print(expr.label)

    def _print_Slice(self, expr):
        if expr.start is None:
            start = ''
        else:
            start = self._print(expr.start)
        if (expr.end is None) or isinstance(expr.end, Nil):
            end = ''
        else:
            end = expr.end - 1
            end = self._print(end)
        return '{0}:{1}'.format(start, end)

    def _pad_leading_columns(self, lines):
        result = []
        for line in lines:
            if line.startswith('!'):
                result.append("! " + line[1:].lstrip())
            else:
                result.append(line)
        return result

    def _wrap_fortran(self, lines):
        """Wrap long Fortran lines

           Argument:
             lines  --  a list of lines (without \\n character)

           A comment line is split at white space. Code lines are split with a more
           complex rule to give nice results.
        """
        # routine to find split point in a code line
        my_alnum = set("_+-." + string.digits + string.ascii_letters)
        my_white = set(" \t()")

        def split_pos_code(line, endpos):
            if len(line) <= endpos:
                return len(line)
            pos = endpos
            split = lambda pos: \
                (line[pos] in my_alnum and line[pos - 1] not in my_alnum) or \
                (line[pos] not in my_alnum and line[pos - 1] in my_alnum) or \
                (line[pos] in my_white and line[pos - 1] not in my_white) or \
                (line[pos] not in my_white and line[pos - 1] in my_white)
            while not split(pos):
                pos -= 1
                if pos == 0:
                    return endpos
            return pos
        # split line by line and add the splitted lines to result
        result = []
        trailing = ' &'
        for line in lines:
            if line.startswith("! "):
                # comment line
                if len(line) > 72:
                    pos = line.rfind(" ", 6, 72)
                    if pos == -1:
                        pos = 72
                    hunk = line[:pos]
                    line = line[pos:].lstrip()
                    result.append(hunk)
                    while len(line) > 0:
                        pos = line.rfind(" ", 0, 66)
                        if pos == -1 or len(line) < 66:
                            pos = 66
                        hunk = line[:pos]
                        line = line[pos:].lstrip()
                        result.append("%s%s" % ("! ", hunk))
                else:
                    result.append(line)
            elif not ("'" in line or '"' in line):
                # code line
                pos = split_pos_code(line, 72)
                hunk = line[:pos].rstrip()
                line = line[pos:].lstrip()
                if line:
                    hunk += trailing
                result.append(hunk)
                while len(line) > 0:
                    pos = split_pos_code(line, 65)
                    hunk = line[:pos].rstrip()
                    line = line[pos:].lstrip()
                    if line:
                        hunk += trailing
                    result.append("%s%s" % ("      " , hunk))
            else:
                #Case of a line with a sting in it we dont want to split
                #TODO improve
                result.append(line)
        return result

    def indent_code(self, code):
        """Accepts a string of code or a list of code lines"""
        if isinstance(code, string_types):
            code_lines = self.indent_code(code.splitlines(True))
            return ''.join(code_lines)

        code = [ line.lstrip(' \t') for line in code ]

        inc_keyword = ('do ', 'if(', 'if ', 'do\n', \
                       'else', 'type', 'subroutine', 'function')
        dec_keyword = ('end do', 'enddo', 'end if', 'endif', \
                       'else', 'endtype', 'end type', \
                       'endfunction', 'end function', \
                       'endsubroutine', 'end subroutine')

        increase = [ int(any(map(line.startswith, inc_keyword)))
                     for line in code ]
        decrease = [ int(any(map(line.startswith, dec_keyword)))
                     for line in code ]
        continuation = [ int(any(map(line.endswith, ['&', '&\n'])))
                         for line in code ]

        level = 0
        cont_padding = 0
        tabwidth = self._default_settings['tabwidth']
        new_code = []
        for i, line in enumerate(code):
            if line == '' or line == '\n':
                new_code.append(line)
                continue
            level -= decrease[i]

            padding = " "*(level*tabwidth + cont_padding)

            line = "%s%s" % (padding, line)

            new_code.append(line)

            if continuation[i]:
                cont_padding = 2*tabwidth
            else:
                cont_padding = 0
            level += increase[i]

        return new_code


def fcode(expr, assign_to=None, **settings):
    """Converts an expr to a string of c code

    expr : Expr
        A sympy expression to be converted.
    assign_to : optional
        When given, the argument is used as the name of the variable to which
        the expression is assigned. Can be a string, ``Symbol``,
        ``MatrixSymbol``, or ``Indexed`` type. This is helpful in case of
        line-wrapping, or for expressions that generate multi-line statements.
    precision : integer, optional
        The precision for numbers such as pi [default=15].
    user_functions : dict, optional
        A dictionary where keys are ``FunctionClass`` instances and values are
        their string representations. Alternatively, the dictionary value can
        be a list of tuples i.e. [(argument_test, cfunction_string)]. See below
        for examples.
    """

    return FCodePrinter(settings).doprint(expr, assign_to)<|MERGE_RESOLUTION|>--- conflicted
+++ resolved
@@ -546,11 +546,8 @@
         is_target = var.is_target
         is_polymorphic = var.is_polymorphic
         is_optional = var.is_optional
-<<<<<<< HEAD
         is_static = expr.static
-
-=======
->>>>>>> 139a9bf2
+        
         if isinstance(shape,tuple) and len(shape) ==1:
             shape = shape[0]
         # ...
@@ -600,17 +597,13 @@
 
         rankstr =  ''
         # TODO improve
-<<<<<<< HEAD
+
         if ((rank == 1) and (isinstance(shape, (int, Variable))) and
             (not(allocatable or is_pointer) or is_static)):
             rankstr =  '({0}:{1})'.format(self._print(s), self._print(shape-1))
             enable_alloc = False
 
-=======
-        if ((rank == 1) and (isinstance(shape, (int,Integer, Variable))) and not(allocatable) and not(is_pointer)):
-            rankstr =  '({0}:{1})'.format(self._print(s), self._print(shape-1))
-            enable_alloc = False
->>>>>>> 139a9bf2
+
         elif (rank > 0) and (allocatable or is_pointer or is_target) :
             rankstr = ','.join(':' for f in range(0, rank))
             rankstr = '(' + rankstr + ')'
@@ -989,11 +982,9 @@
                 func_end  = ' result({0})'.format(result.name)
         else:
             # TODO compute intent
-<<<<<<< HEAD
             # a static function is always treated as a procedure
-=======
             #TODO improve for functions without return
->>>>>>> 139a9bf2
+
             out_args = [result for result in expr.results]
             for result in expr.results:
                 if result in expr.arguments:
