--- conflicted
+++ resolved
@@ -166,11 +166,6 @@
             name = '{prefix}_{name}'.format(prefix=self.prefix_module,
                                             name=name)
 
-
-<<<<<<< HEAD
-=======
-
->>>>>>> cf616884
         imports = '\n'.join(self._print(i) for i in expr.imports)
         decs    = '\n'.join(self._print(i) for i in expr.declarations)
         body    = ''
