# coding: utf-8
#------------------------------------------------------------------------------------------#
# This file is part of Pyccel which is released under MIT License. See the LICENSE file or #
# go to https://github.com/pyccel/pyccel/blob/master/LICENSE for full license details.     #
#------------------------------------------------------------------------------------------#
# pylint: disable=R0201
# pylint: disable=missing-function-docstring

"""Print to F90 standard. Trying to follow the information provided at
www.fortran90.org as much as possible."""


import string
from itertools import chain
from collections import OrderedDict

import functools
import operator

from sympy.core import Symbol
from sympy.core import Tuple
from sympy.core.function import Application
from sympy.core.numbers import NegativeInfinity as NINF
from sympy.core.numbers import Infinity as INF

from sympy.logic.boolalg import Not

from pyccel.ast.core import get_iterable_ranges
from pyccel.ast.core import AddOp, MulOp, SubOp, DivOp
<<<<<<< HEAD
=======
from pyccel.ast.core import Nil
>>>>>>> fc9b49b4
from pyccel.ast.core import SeparatorComment, Comment
from pyccel.ast.core import ConstructorCall
from pyccel.ast.core import ErrorExit, FunctionAddress
from pyccel.ast.itertoolsext import Product
from pyccel.ast.core import (Assign, AliasAssign, Variable,
                             VariableAddress,
                             TupleVariable, For, Declare,
                             IndexedVariable, CodeBlock,
                             IndexedElement, Slice, Dlist,
                             DottedName, AsName,
                             If, PyccelArraySize)


from pyccel.ast.operators      import PyccelAdd, PyccelMul, PyccelDiv, PyccelMinus
<<<<<<< HEAD
from pyccel.ast.operators      import PyccelUnarySub, PyccelLt, PyccelGt, IfTernaryOperator
from pyccel.ast.core      import FunctionCall
=======
from pyccel.ast.operators      import PyccelUnarySub, PyccelLt, PyccelGt
from pyccel.ast.core      import FunctionCall, DottedFunctionCall
>>>>>>> fc9b49b4

from pyccel.ast.builtins  import (PythonEnumerate, PythonInt, PythonLen,
                                  PythonMap, PythonPrint, PythonRange,
                                  PythonZip, PythonFloat, PythonTuple)
from pyccel.ast.builtins  import PythonComplex, PythonBool
from pyccel.ast.datatypes import is_pyccel_datatype
from pyccel.ast.datatypes import is_iterable_datatype, is_with_construct_datatype
from pyccel.ast.datatypes import NativeSymbol, NativeString, str_dtype
from pyccel.ast.datatypes import NativeInteger, NativeBool, NativeReal
from pyccel.ast.datatypes import iso_c_binding
from pyccel.ast.datatypes import NativeRange, NativeTensor, NativeTuple
from pyccel.ast.datatypes import CustomDataType
from pyccel.ast.literals  import LiteralInteger, LiteralFloat
from pyccel.ast.literals  import LiteralTrue, Nil

from pyccel.ast.utilities import builtin_import_registery as pyccel_builtin_import_registery

from pyccel.ast.numpyext import NumpyEmpty
from pyccel.ast.numpyext import NumpyMod, NumpyFloat
from pyccel.ast.numpyext import NumpyRand
from pyccel.ast.numpyext import NumpyNewArray
from pyccel.ast.numpyext import Shape

from pyccel.errors.errors import Errors
from pyccel.errors.messages import *
from pyccel.codegen.printing.codeprinter import CodePrinter


# TODO: add examples
# TODO: use _get_statement when returning a string

__all__ = ["FCodePrinter", "fcode"]

known_functions = {
    "sign": "sign",       # TODO: move to numpyext
    "conjugate": "conjg"  # TODO: move to numpyext
}

numpy_ufunc_to_fortran = {
    'NumpyAbs'  : 'abs',
    'NumpyFabs'  : 'abs',
    'NumpyMin'  : 'minval',
    'NumpyMax'  : 'maxval',
    'NumpyFloor': 'floor',  # TODO: might require special treatment with casting
    # ---
    'NumpyExp' : 'exp',
    'NumpyLog' : 'Log',
    # 'NumpySqrt': 'Sqrt',  # sqrt is printed using _Print_NumpySqrt
    # ---
    'NumpySin'    : 'sin',
    'NumpyCos'    : 'cos',
    'NumpyTan'    : 'tan',
    'NumpyArcsin' : 'asin',
    'NumpyArccos' : 'acos',
    'NumpyArctan' : 'atan',
    'NumpyArctan2': 'atan2',
    'NumpySinh'   : 'sinh',
    'NumpyCosh'   : 'cosh',
    'NumpyTanh'   : 'tanh',
    'NumpyArcsinh': 'asinh',
    'NumpyArccosh': 'acosh',
    'NumpyArctanh': 'atanh',
}

math_function_to_fortran = {
    'MathAcos'   : 'acos',
    'MathAcosh'  : 'acosh',
    'MathAsin'   : 'asin',
    'MathAsinh'  : 'asinh',
    'MathAtan'   : 'atan',
    'MathAtan2'  : 'atan2',
    'MathAtanh'  : 'atanh',
    'MathCopysign': 'sign',
    'MathCos'    : 'cos',
    'MathCosh'   : 'cosh',
    'MathErf'    : 'erf',
    'MathErfc'   : 'erfc',
    'MathExp'    : 'exp',
    # 'MathExpm1'  : '???', # TODO
    'MathFabs'   : 'abs',
    # 'MathFmod'   : '???',  # TODO
    # 'MathFsum'   : '???',  # TODO
    'MathGamma'  : 'gamma',
    'MathHypot'  : 'hypot',
    # 'MathLdexp'  : '???',  # TODO
    'MathLgamma' : 'log_gamma',
    'MathLog'    : 'log',
    'MathLog10'  : 'log10',
    # 'MathLog1p'  : '???', # TODO
    # 'MathLog2'   : '???', # TODO
    # 'MathPow'    : '???', # TODO
    'MathSin'    : 'sin',
    'MathSinh'   : 'sinh',
    'MathSqrt'   : 'sqrt',
    'MathTan'    : 'tan',
    'MathTanh'   : 'tanh',
    # ---
    'MathFloor'    : 'floor',
    # ---
    # 'MathIsclose' : '???', # TODO
    # 'MathIsfinite': '???', # TODO
    # 'MathIsinf'   : '???', # TODO
    # --------------------------- internal functions --------------------------
    'MathFactorial' : 'pyc_factorial',
    'MathGcd'       : 'pyc_gcd',
    'MathDegrees'   : 'pyc_degrees',
    'MathRadians'   : 'pyc_radians',
    'MathLcm'       : 'pyc_lcm',
}

_default_methods = {
    '__init__': 'create',
    '__del__' : 'free',
}

python_builtin_datatypes = {
    'integer' : PythonInt,
    'real'    : PythonFloat,
    'bool'    : PythonBool,
    'complex' : PythonComplex
}

errors = Errors()

class FCodePrinter(CodePrinter):
    """A printer to convert sympy expressions to strings of Fortran code"""
    printmethod = "_fcode"
    language = "Fortran"

    _default_settings = {
        'order': None,
        'full_prec': 'auto',
        'precision': 15,
        'user_functions': {},
        'human': True,
        'source_format': 'fixed',
        'tabwidth': 2,
        'contract': True,
        'standard': 77
    }

    _operators = {
        'and': '.and.',
        'or': '.or.',
        'xor': '.neqv.',
        'equivalent': '.eqv.',
        'not': '.not. ',
    }

    _relationals = {
        '!=': '/=',
    }


    def __init__(self, parser, settings={}):

        prefix_module = settings.pop('prefix_module', None)

        if parser.filename:
            errors.set_target(parser.filename, 'file')

        CodePrinter.__init__(self, settings)
        self.parser = parser
        self._namespace = self.parser.namespace
        self.known_functions = dict(known_functions)
        userfuncs = settings.get('user_functions', {})
        self.known_functions.update(userfuncs)
        self._current_function = None

        self._additional_code = None
        self._additional_imports = set([])

        self.prefix_module = prefix_module

    def get_additional_imports(self):
        """return the additional imports collected in printing stage"""
        return self._additional_imports

    def set_current_function(self, name):

        if name:
            self._namespace = self._namespace.sons_scopes[name]
            if self._current_function:
                name = DottedName(self._current_function, name)
        else:
            self._namespace = self._namespace.parent_scope
            if isinstance(self._current_function, DottedName):

                # case of a function inside a function

                name = self._current_function.name[:-1]
                if len(name) > 1:
                    name = DottedName(*name)
                else:
                    name = name[0]
        self._current_function = name

    def get_function(self, name):
        container = self._namespace
        while container:
            if name in container.functions:
                return container.functions[name]
            container = container.parent_scope
        errors.report(UNDEFINED_FUNCTION, symbol=name,
            severity='fatal')


    def _get_statement(self, codestring):
        return codestring

    def _get_comment(self, text):
        return "! {0}".format(text)

    def _format_code(self, lines):
        return self._wrap_fortran(self.indent_code(lines))

    def _traverse_matrix_indices(self, mat):
        rows, cols = mat.shape
        return ((i, j) for j in range(cols) for i in range(rows))

    def _handle_fortran_specific_a_prioris(self, var_list):
        for v in var_list:
            if isinstance(v, TupleVariable):
                if v.is_pointer or v.inconsistent_shape:
                    v.is_homogeneous = False

    # ============ Elements ============ #

    def _print_Module(self, expr):
        self._handle_fortran_specific_a_prioris(self.parser.get_variables(self._namespace))
        name = self._print(expr.name)
        name = name.replace('.', '_')
        if not name.startswith('mod_') and self.prefix_module:
            name = '{prefix}_{name}'.format(prefix=self.prefix_module,
                                            name=name)

        imports = ''.join(self._print(i) for i in expr.imports)
        imports += 'use, intrinsic :: ISO_C_BINDING\n'

        decs    = ''.join(self._print(i) for i in expr.declarations)
        body    = ''

        # ... TODO add other elements
        private_funcs = [f.name for f in expr.funcs if f.is_private]
        private = private_funcs
        if private:
            private = ','.join(self._print(i) for i in private)
            private = 'private :: {}\n'.format(private)
        else:
            private = ''
        # ...

        # ...
        sep = self._print(SeparatorComment(40))
        interfaces = ''
        if expr.interfaces:
            interfaces = '\n'.join(self._print(i) for i in expr.interfaces)

        if expr.funcs:
            body += '\n'.join(''.join([sep, self._print(i), sep]) for i in expr.funcs)
        # ...

        # ...
        for i in expr.classes:
            # update decs with declarations from ClassDef
            c_decs, c_funcs = self._print(i)
            decs = '{0}\n{1}'.format(decs, c_decs)
            body = '{0}\n{1}\n'.format(body, c_funcs)
        # ...

        contains = 'contains\n' if (expr.funcs or expr.classes or expr.interfaces) else ''
        imports += "\n".join('use ' + lib for lib in self._additional_imports)
        parts = ['module {}\n'.format(name),
                 imports,
                 'implicit none\n',
                 private,
                 decs,
                 interfaces,
                 contains,
                 body,
                 'end module {}\n'.format(name)]

        return '\n'.join([a for a in parts if a])

    def _print_Program(self, expr):
        self._handle_fortran_specific_a_prioris(self.parser.get_variables(self._namespace))
        name    = 'prog_{0}'.format(self._print(expr.name)).replace('.', '_')
        imports = ''.join(self._print(i) for i in expr.imports)
        imports += 'use, intrinsic :: ISO_C_BINDING\n'
        body    = self._print(expr.body)

        # Print the declarations of all variables in the namespace, which include:
        #  - user-defined variables (available in Program.variables)
        #  - pyccel-generated variables added to Scope when printing 'expr.body'
        variables = self.parser.get_variables(self._namespace)
        decs = ''.join(self._print_Declare(Declare(v.dtype, v)) for v in variables)

        # Detect if we are using mpi4py
        # TODO should we find a better way to do this?
        mpi = any('mpi4py' == str(getattr(i.source, 'name', i.source)) for i in expr.imports)

        # Additional code and variable declarations for MPI usage
        # TODO: check if we should really add them like this
        if mpi:
            body = 'call mpi_init(ierr)\n'+\
                   '\nallocate(status(0:-1 + mpi_status_size)) '+\
                   '\nstatus = 0\n'+\
                   body +\
                   '\ncall mpi_finalize(ierr)'

            decs += '\ninteger :: ierr = -1' +\
                    '\ninteger, allocatable :: status (:)'
        imports += "\n".join('use ' + lib for lib in self._additional_imports)
        parts = ['program {}\n'.format(name),
                 imports,
                'implicit none\n',
                 decs,
                 body,
                'end program {}\n'.format(name)]

        return '\n'.join(a for a in parts if a)

    def _print_Import(self, expr):

        source = ''
        if str(expr.source) in pyccel_builtin_import_registery:
            return ''

        if isinstance(expr.source, DottedName):
            source = expr.source.name[-1]
        else:
            source = self._print(expr.source)

        # importing of pyccel extensions is not printed
        if source in pyccel_builtin_import_registery:
            return ''

        if 'mpi4py' == str(getattr(expr.source,'name',expr.source)):
            return 'use mpi\n' + 'use mpiext\n'

        if len(expr.target) == 0:
            return 'use {}\n'.format(source)

        prefix = 'use {}, only:'.format(source)

        code = ''
        for i in expr.target:
            if isinstance(i, AsName):
                target = '{target} => {name}'.format(target=self._print(i.target),
                                                     name=self._print(i.name))
                line = '{prefix} {target}'.format(prefix=prefix,
                                                  target=target)

            elif isinstance(i, DottedName):
                target = '_'.join(self._print(j) for j in i.name)
                line = '{prefix} {target}'.format(prefix=prefix,
                                                  target=target)

            elif isinstance(i, str):
                line = '{prefix} {target}'.format(prefix=prefix,
                                                  target=str(i))

            elif isinstance(i, Symbol):
                line = '{prefix} {target}'.format(prefix=prefix,
                                                  target=str(i.name))

            else:
                raise TypeError('Expecting str, Symbol, DottedName or AsName, '
                                'given {}'.format(type(i)))

            code = (code + '\n' + line) if code else line

        # in some cases, the source is given as a string (when using metavar)
        code = code.replace("'", '')
        return self._get_statement(code) + '\n'

    def _print_TupleImport(self, expr):
        code = '\n'.join(self._print(i) for i in expr.imports)
        return self._get_statement(code) + '\n'

    def _print_PythonPrint(self, expr):
        args = []
        for f in expr.expr:
            if isinstance(f, str):
                args.append("'{}'".format(f))
            elif isinstance(f, (Tuple, PythonTuple)):
                for i in f:
                    args.append("{}".format(self._print(i)))
            elif isinstance(f, TupleVariable) and not f.is_homogeneous:
                for i in f:
                    args.append("{}".format(self._print(i)))
            elif f.dtype is NativeString() and f != expr.expr[-1]:
                args.append("{} // ' ' ".format(self._print(f)))
            else:
                args.append("{}".format(self._print(f)))

        code = ', '.join(['print *', *args])
        return self._get_statement(code) + '\n'

    def _print_SymbolicPrint(self, expr):
        # for every expression we will generate a print
        code = '\n'.join("print *, 'sympy> {}'".format(a) for a in expr.expr)
        return self._get_statement(code) + '\n'

    def _print_Comment(self, expr):
        comments = self._print(expr.text)
        return '!' + comments + '\n'

    def _print_CommentBlock(self, expr):
        txts   = expr.comments
        header = expr.header
        header_size = len(expr.header)

        ln = max(len(i) for i in txts)
        if ln<max(20, header_size+2):
            ln = 20
        top  = '!' + '_'*int((ln-header_size)/2) + header + '_'*int((ln-header_size)/2) + '!'
        ln = len(top) - 2
        bottom = '!' + '_'*ln + '!'

        txts = ['!' + txt + ' '*(ln - len(txt)) + '!' for txt in txts]

        body = '\n'.join(i for i in txts)

        return ('{0}\n'
                '{1}\n'
                '{2}\n').format(top, body, bottom)

    def _print_EmptyNode(self, expr):
        return ''

    def _print_NewLine(self, expr):
        return '\n'

    def _print_AnnotatedComment(self, expr):
        accel = self._print(expr.accel)
        txt   = str(expr.txt)
        if len(txt)>72:
            txts = []
            while len(txt)>72:
                txts.append(txt[:72])
                txt  = txt[72:]
            if txt:
                txts.append(txt)

            txt = '&\n!${} &'.format(accel).join(txt for txt in txts)

        return '!${0} {1}\n'.format(accel, txt)

    def _print_Tuple(self, expr):
        if expr[0].rank>0:
            raise NotImplementedError(' Tuple with elements of rank > 0 is not implemented')
        fs = ', '.join(self._print(f) for f in expr)
        return '[{0}]'.format(fs)

    def _print_PythonAbs(self, expr):
        """ print the python builtin function abs
        args : variable
        """
        return "abs({})".format(self._print(expr.arg))

    def _print_PythonTuple(self, expr):
        shape = Tuple(*reversed(expr.shape))
        if len(shape)>1:
            elements = ', '.join(self._print(i) for i in expr)
            shape    = ', '.join(self._print(i) for i in shape)
            return 'reshape(['+ elements + '], '+ '[' + shape + ']' + ')'
        fs = ', '.join(self._print(f) for f in expr)
        return '[{0}]'.format(fs)

    def _print_PythonList(self, expr):
        return self._print_PythonTuple(expr)

    def _print_TupleVariable(self, expr):
        if expr.is_homogeneous:
            return self._print_Variable(expr)
        else:
            fs = ', '.join(self._print(f) for f in expr)
            return '[{0}]'.format(fs)

    def _print_Variable(self, expr):
        return self._print(expr.name)

    def _print_ValuedVariable(self, expr):
        if expr.is_argument:
            return self._print_Variable(expr)
        else:
            return '{} = {}'.format(self._print(expr.name), self._print(expr.value))

    def _print_VariableAddress(self, expr):
        return self._print(expr.variable)

    def _print_Constant(self, expr):
        val = LiteralFloat(expr.value)
        return self._print(val)

    def _print_DottedVariable(self, expr):
        if isinstance(expr.lhs, FunctionCall):
            base = expr.lhs.funcdef.results[0]
            if (not self._additional_code):
                self._additional_code = ''
            var_name = self.parser.get_new_name()
            var = base.clone(var_name)

            if self._current_function:
                name = self._current_function
                func = self.get_function(name)
                func.local_vars.append(var)
            else:
                self._namespace.variables[var.name] = var

            self._additional_code = self._additional_code + self._print(Assign(var,expr.lhs)) + '\n'
            return self._print(var) + '%' +self._print(expr.name)
        else:
            return self._print(expr.lhs) + '%' +self._print(expr.name)

    def _print_DottedName(self, expr):
        return ' % '.join(self._print(n) for n in expr.name)

    def _print_Concatenate(self, expr):
        code = ', '.join(self._print(a) for a in expr.args)
        return '[' + code + ']'

    def _print_Lambda(self, expr):
        return '"{args} -> {expr}"'.format(args=expr.variables, expr=expr.expr)

#    # TODO this is not used anymore since, we are calling printer inside
#    #      numpyext. must be improved!!
#    def _print_ZerosLike(self, expr):
#        lhs = self._print(expr.lhs)
#        rhs = self._print(expr.rhs)
#        if isinstance(expr.rhs, IndexedElement):
#            shape = []
#            for i in expr.rhs.indices:
#                if isinstance(i, Slice):
#                    shape.append(i)
#            rank = len(shape)
#        else:
#            rank = expr.rhs.rank
#        rs = []
#        for i in range(1, rank+1):
#            l = 'lbound({0},{1})'.format(rhs, str(i))
#            u = 'ubound({0},{1})'.format(rhs, str(i))
#            r = '{0}:{1}'.format(l, u)
#            rs.append(r)
#        shape = ', '.join(self._print(i) for i in rs)
#        init_value = self._print(expr.init_value)
#
#        code  = ('allocate({lhs}({shape}))\n'
#                 '{lhs} = {init_value}').format(lhs=lhs,
#                                                shape=shape,
#                                                init_value=init_value)
#
#        return self._get_statement(code)

    def _print_SumFunction(self, expr):
        return str(expr)

    def _print_PythonLen(self, expr):
        var = expr.arg
        idx = 1 if var.order == 'F' else var.rank
        prec = iso_c_binding["integer"][expr.precision]

        dtype = var.dtype
        if dtype is NativeString():
            return 'len({})'.format(self._print(var))
        elif var.rank == 1:
            return 'size({}, kind={})'.format(self._print(var), prec)
        else:
            return 'size({},{},{})'.format(self._print(var), self._print(idx), prec)

    def _print_PythonSum(self, expr):
        args = [self._print(arg) for arg in expr.args]
        return "sum({})".format(", ".join(args))

    def _print_PythonReal(self, expr):
        value = self._print(expr.internal_var)
        return 'real({0})'.format(value)
    def _print_PythonFloat(self, expr):
        return expr.fprint(self._print)
    def _print_PythonImag(self, expr):
        value = self._print(expr.internal_var)
        return 'aimag({0})'.format(value)

    #========================== Numpy Elements ===============================#

    def _print_NumpySum(self, expr):
        """Fortran print."""

        rhs_code = self._print(expr.arg)
        return 'sum({0})'.format(rhs_code)

    def _print_NumpyProduct(self, expr):
        """Fortran print."""

        rhs_code = self._print(expr.arg)
        return 'product({0})'.format(rhs_code)

    def _print_NumpyMatmul(self, expr):
        """Fortran print."""
        a_code = self._print(expr.a)
        b_code = self._print(expr.b)

        if expr.a.order and expr.b.order:
            if expr.a.order != expr.b.order:
                raise NotImplementedError("Mixed order matmul not supported.")

        # Fortran ordering
        if expr.a.order == 'F':
            return 'matmul({0},{1})'.format(a_code, b_code)

        # C ordering
        return 'matmul({1},{0})'.format(a_code, b_code)

    def _print_NumpyEmpty(self, expr):
        errors.report(FORTRAN_ALLOCATABLE_IN_EXPRESSION, symbol=expr, severity='fatal')

    def _print_NumpyNorm(self, expr):
        """Fortran print."""

        if expr.dim:
            rhs = 'Norm2({},{})'.format(self._print(expr.arg),self._print(expr.dim))
        else:
            rhs = 'Norm2({})'.format(self._print(expr.arg))

        return rhs

    def _print_NumpyLinspace(self, expr):

        template = '[({start} + {index}*{step},{index} = {zero},{end})]'

        init_value = template.format(
            start = self._print(expr.start),
            step  = self._print(expr.step ),
            index = self._print(expr.index),
            zero  = self._print(LiteralInteger(0)),
            end   = self._print(PyccelMinus(expr.size, LiteralInteger(1))),
        )
        code = init_value

        return code

    def _print_NumpyWhere(self, expr):

        ind   = self._print(expr.index)
        mask  = self._print(expr.mask)

        stmt  = 'pack([({ind},{ind}=0,size({mask})-1)],{mask})'.format(ind=ind,mask=mask)

        return stmt

    def _print_NumpyArray(self, expr):
        """Fortran print."""

        # If Numpy array is stored with column-major ordering, transpose values
        # use reshape with order for rank > 2
        if expr.order == 'F':
            if expr.rank == 2:
                rhs_code = self._print(expr.arg)
                rhs_code = 'transpose({})'.format(rhs_code)
            elif expr.rank > 2:
                args     = [self._print(a) for a in expr.arg]
                new_args = []
                for ac, a in zip(args, expr.arg):
                    if a.order == 'C':
                        shape    = ', '.join(self._print(i) for i in a.shape)
                        order    = ', '.join(self._print(LiteralInteger(i)) for i in range(a.rank, 0, -1))
                        ac       = 'reshape({}, [{}], order=[{}])'.format(ac, shape, order)
                    new_args.append(ac)

                args     = new_args
                rhs_code = '[' + ' ,'.join(args) + ']'
                shape    = ', '.join(self._print(i) for i in expr.shape)
                order    = [LiteralInteger(i) for i in range(1, expr.rank+1)]
                order    = order[1:]+ order[:1]
                order    = ', '.join(self._print(i) for i in order)
                rhs_code = 'reshape({}, [{}], order=[{}])'.format(rhs_code, shape, order)
        elif expr.order == 'C':
            if expr.rank > 2:
                args     = [self._print(a) for a in expr.arg]
                new_args = []
                for ac, a in zip(args, expr.arg):
                    if a.order == 'F':
                        shape    = ', '.join(self._print(i) for i in a.shape[::-1])
                        order    = ', '.join(self._print(LiteralInteger(i)) for i in range(a.rank, 0, -1))
                        ac       = 'reshape({}, [{}], order=[{}])'.format(ac, shape, order)
                    new_args.append(ac)

                args     = new_args
                rhs_code = '[' + ' ,'.join(args) + ']'
                shape    = ', '.join(self._print(i) for i in expr.shape[::-1])
                rhs_code = 'reshape({}, [{}])'.format(rhs_code, shape)
            else:
                rhs_code = self._print(expr.arg)
        return rhs_code

    def _print_NumpyFloor(self, expr):
        result_code = self._print_MathFloor(expr)
        return 'real({}, {})'.format(result_code, iso_c_binding["real"][8])

    # ======================================================================= #
    def _print_PyccelArraySize(self, expr):
        init_value = self._print(expr.arg)
        prec = iso_c_binding["integer"][expr.precision]
        if expr.arg.order == 'C':
            index = self._print(expr.arg.rank - expr.index)
        else:
            index = self._print(expr.index + 1)

        if expr.arg.rank == 1:
            return 'size({0}, kind={1})'.format(init_value, prec)

        return 'size({0}, {1}, {2})'.format(init_value, index, prec)

    def _print_PythonInt(self, expr):
        value = self._print(expr.arg)
        if (expr.arg.dtype is NativeBool()):
            code = 'MERGE(1_8, 0_8, {})'.format(value)
        else:
            code  = 'Int({0}, {1})'.format(value, iso_c_binding['integer'][expr.precision])
        return code

    def _print_PythonFloat(self, expr):
        value = self._print(expr.arg)
        return 'Real({0}, {1})'.format(value, iso_c_binding["real"][expr.precision])

    def _print_MathFloor(self, expr):
        arg = expr.args[0]
        arg_code = self._print(arg)

        # math.floor on integer argument is identity,
        # but we need parentheses around expressions
        if arg.dtype is NativeInteger():
            return '({})'.format(arg_code)

        prec = expr.precision
        prec_code = self._print(prec)
        return 'floor({}, kind={})'.format(arg_code, prec_code)

    def _print_Real(self, expr):
        return expr.fprint(self._print)

    def _print_PythonComplex(self, expr):
        if expr.is_cast:
            code = 'cmplx({0}, kind={1})'.format(expr.internal_var,
                                iso_c_binding["complex"][expr.precision])
        else:
            real = self._print(expr.real)
            imag = self._print(expr.imag)
            code = 'cmplx({0}, {1}, {2})'.format(real, imag,
                                iso_c_binding["complex"][expr.precision])
        return code

    def _print_PythonBool(self, expr):
        if isinstance(expr.arg.dtype, NativeBool):
            return 'logical({}, kind = {prec})'.format(self._print(expr.arg), prec = iso_c_binding["logical"][expr.precision])
        else:
            return '{} /= 0'.format(self._print(expr.arg))

    def _print_NumpyRand(self, expr):
        if expr.rank != 0:
            errors.report(FORTRAN_ALLOCATABLE_IN_EXPRESSION,
                          symbol=expr, severity='fatal')

        if (not self._additional_code):
            self._additional_code = ''
        var_name = self.parser.get_new_name()
        var = Variable(expr.dtype, var_name, is_stack_array = all([s.is_constant for s in expr.shape]),
                shape = expr.shape, precision = expr.precision,
                order = expr.order, rank = expr.rank)

        if self._current_function:
            name = self._current_function
            func = self.get_function(name)
            func.local_vars.append(var)
        else:
            self._namespace.variables[var.name] = var

        self._additional_code = self._additional_code + self._print(Assign(var,expr)) + '\n'
        return self._print(var)

    def _print_NumpyRandint(self, expr):
        if expr.rank != 0:
            errors.report(FORTRAN_ALLOCATABLE_IN_EXPRESSION,
                          symbol=expr, severity='fatal')
        if expr.high is None:
            randreal = self._print(PyccelMul(expr.low, NumpyRand()))
        else:
            randreal = self._print(PyccelAdd(PyccelMul(PyccelMinus(expr.high, expr.low), NumpyRand()), expr.low))

        prec_code = self._print(iso_c_binding["integer"][expr.precision])
        return 'floor({}, kind={})'.format(randreal, prec_code)

    def _print_NumpyFull(self, expr):

        # Create statement for initialization
        init_value = self._print(expr.fill_value)
        return init_value

    def _print_PythonMin(self, expr):
        args = expr.args
        if len(args) == 1:
            arg = args[0]
            code = 'minval({0})'.format(self._print(arg))
        else:
            code = ','.join(self._print(arg) for arg in args)
            code = 'min('+code+')'
        return self._get_statement(code)

    def _print_PythonMax(self, expr):
        args = expr.args
        if len(args) == 1:
            arg = args[0]
            code = 'maxval({0})'.format(self._print(arg))
        else:
            code = ','.join(self._print(arg) for arg in args)
            code = 'max('+code+')'
        return self._get_statement(code)

    def _print_Dot(self, expr):
        return self._get_statement('dot_product(%s,%s)'%(self._print(expr.expr_l), self._print(expr.expr_r)))

    def _print_Ceil(self, expr):
        return self._get_statement('ceiling(%s)'%(self._print(expr.rhs)))

    def _print_Mod(self, expr):
        args = ','.join(self._print(i) for i in expr.args)
        return 'modulo({})'.format(args)

    def _print_Sign(self, expr):
        # TODO use the appropriate precision from rhs
        return self._get_statement('sign(1.0d0,%s)'%(self._print(expr.rhs)))

    # ... MACROS
    def _print_MacroShape(self, expr):
        var = expr.argument
        if not isinstance(var, (Variable, IndexedElement)):
            raise TypeError('Expecting a variable, given {}'.format(type(var)))
        shape = None
        if isinstance(var, Variable):
            shape = var.shape

        if shape is None:
            rank = var.rank
            shape = []
            for i in range(0, rank):
                l = 'lbound({var},{i})'.format(var=self._print(var),
                                               i=self._print(i+1))
                u = 'ubound({var},{i})'.format(var=self._print(var),
                                               i=self._print(i+1))
                s = '{u}-{l}+1'.format(u=u, l=l)
                shape.append(s)

        if len(shape) == 1:
            shape = shape[0]


        elif not(expr.index is None):
            if expr.index < len(shape):
                shape = shape[expr.index]
            else:
                shape = '1'

        code = '{}'.format(self._print(shape))

        return self._get_statement(code)
    # ...
    def _print_MacroType(self, expr):
        dtype = self._print(expr.argument.dtype)
        prec  = expr.argument.precision

        if dtype == 'integer':
            if prec==4:
                return 'MPI_INTEGER'
            elif prec==8:
                return 'MPI_INTEGER8'
            else:
                errors.report(PYCCEL_RESTRICTION_TODO, symbol=expr,
                    severity='fatal')

        elif dtype == 'real':
            if prec==8:
                return 'MPI_DOUBLE'
            if prec==4:
                return 'MPI_FLOAT'
            else:
                errors.report(PYCCEL_RESTRICTION_TODO, symbol=expr,
                    severity='fatal')

        else:
            errors.report(PYCCEL_RESTRICTION_TODO, symbol=expr,
                severity='fatal')

    def _print_MacroCount(self, expr):

        var = expr.argument
        #TODO calculate size when type is pointer
        # it must work according to fortran documentation
        # but it raises somehow an error when it's a pointer
        # and shape is None

        if isinstance(var, Variable):
            shape = var.shape
            if not isinstance(shape,(tuple,list,Tuple)):
                shape = [shape]
            rank = len(shape)
            if shape is None:
                return 'size({})'.format(self._print(var))


        elif isinstance(var, IndexedElement):
            _shape = var.base.shape
            if _shape is None:
                return 'size({})'.format(self._print(var))

            shape = []
            for (s, i) in zip(_shape, var.indices):
                if isinstance(i, Slice):
                    if i.start is None and i.stop is None:
                        shape.append(s)
                    elif i.start is None:
                        if (isinstance(i.stop, (int, LiteralInteger)) and i.stop>0) or not(isinstance(i.stop, (int, LiteralInteger))):
                            shape.append(i.stop)
                    elif i.stop is None:
                        if (isinstance(i.start, (int, LiteralInteger)) and i.start<s-1) or not(isinstance(i.start, (int, LiteralInteger))):
                            shape.append(PyccelMinus(s, i.start))
                    else:
                        shape.append(PyccelMinus(i.stop, PyccelAdd(i.start, LiteralInteger(1))))

            rank = len(shape)

        else:
            errors.report(PYCCEL_RESTRICTION_TODO, symbol=expr,
                severity='fatal')

        if rank == 0:
            return '1'

        return str(functools.reduce(operator.mul, shape ))

    def _print_Declare(self, expr):
        # ... ignored declarations
        # we don't print the declaration if iterable object
        if is_iterable_datatype(expr.dtype):
            return ''

        if is_with_construct_datatype(expr.dtype):
            return ''

        if isinstance(expr.dtype, NativeSymbol):
            return ''

        if isinstance(expr.dtype, (NativeRange, NativeTensor)):
            return ''

        # meta-variables
        if (isinstance(expr.variable, Variable) and
              str(expr.variable.name).startswith('__')):
            return ''
        # ...

        if isinstance(expr.variable, TupleVariable) and not expr.variable.is_homogeneous:
            return ''.join(self._print_Declare(Declare(v.dtype,v,intent=expr.intent, static=expr.static)) for v in expr.variable)

        # ... TODO improve
        # Group the variables by intent
        var = expr.variable
        rank        = var.rank
        allocatable = var.allocatable
        shape       = var.alloc_shape
        is_pointer = var.is_pointer
        is_target = var.is_target
        is_const = var.is_const
        is_stack_array = var.is_stack_array
        is_polymorphic = var.is_polymorphic
        is_optional = var.is_optional
        is_static = expr.static
        intent = expr.intent

        if isinstance(shape, (tuple,PythonTuple)) and len(shape) ==1:
            shape = shape[0]
        # ...

        # ... print datatype
        if isinstance(expr.dtype, CustomDataType):
            dtype = expr.dtype

            name   = dtype.__class__.__name__
            prefix = dtype.prefix
            alias  = dtype.alias

            if not is_polymorphic:
                sig = 'type'
            elif dtype.is_polymorphic:
                sig = 'class'
            else:
                sig = 'type'

            if alias is None:
                name = name.replace(prefix, '')
            else:
                name = alias
            dtype = '{0}({1})'.format(sig, name)
        else:
            if isinstance(expr.dtype, NativeTuple):
                # Non-homogenous NativeTuples must be stored in TupleVariable
                if not expr.variable.is_homogeneous:
                    errors.report(LIST_OF_TUPLES,
                                  symbol=expr.variable, severity='error')
                    expr_dtype = NativeInteger()
                else:
                    expr_dtype = expr.variable.homogeneous_dtype
            else:
                expr_dtype = expr.dtype
            dtype = self._print(expr_dtype)

        # ...
            if isinstance(expr_dtype, NativeString):

                if expr.intent:
                    dtype = dtype[:9] +'(len =*)'
                    #TODO improve ,this is the case of character as argument
            else:
                dtype += '({0})'.format(str(iso_c_binding[dtype][expr.variable.precision]))

        code_value = ''
        if expr.value:
            code_value = ' = {0}'.format(expr.value)

        vstr = self._print(expr.variable.name)

        # arrays are 0-based in pyccel, to avoid ambiguity with range
        s = '0'
        if not(is_static) and (allocatable or (var.shape is None)):
            s = ''

        # Default empty strings
        intentstr      = ''
        allocatablestr = ''
        optionalstr    = ''
        rankstr        = ''

        # Compute intent string
        if intent:
            if intent == 'in' and rank == 0 and not (is_static and is_optional):
                intentstr = ', value'
                if is_const:
                    intentstr += ', intent(in)'
            else:
                intentstr = ', intent({})'.format(intent)

        # Compute allocatable string
        if not is_static:
            if is_pointer:
                allocatablestr = ', pointer'

            elif allocatable and not intent:
                allocatablestr = ', allocatable'

            # ISSUES #177: var is allocatable and target
            if is_target:
                allocatablestr = '{}, target'.format(allocatablestr)

        # Compute optional string
        if is_optional:
            optionalstr = ', optional'

        # Compute rank string
        # TODO: improve
        if ((rank == 1) and (isinstance(shape, (int, LiteralInteger, Variable, PyccelAdd))) and
            (not(allocatable or is_pointer) or is_static or is_stack_array)):
            rankstr = '({0}:{1}-1)'.format(self._print(s), self._print(shape))

        elif ((rank > 0) and (isinstance(shape, (PythonTuple, Tuple, tuple))) and
            (not(allocatable or is_pointer) or is_static or is_stack_array)):
            #TODO fix bug when we include shape of type list

            if var.order == 'C':
                rankstr =  ','.join('{0}:{1}-1'.format(self._print(s),
                                                    self._print(i)) for i in shape[::-1])
            else:
                rankstr =  ','.join('{0}:{1}-1'.format(self._print(s),
                                                     self._print(i)) for i in shape)
            rankstr = '({rank})'.format(rank=rankstr)

        elif (rank > 0) and allocatable and intent:
            rankstr = '({})'.format(','.join(['0:'] * rank))

        elif (rank > 0) and (allocatable or is_pointer):
            rankstr = '({})'.format(','.join( [':'] * rank))

#        else:
#            errors.report(PYCCEL_RESTRICTION_TODO, symbol=expr,
#                severity='fatal')

        # Construct declaration
        left  = dtype + intentstr + allocatablestr + optionalstr
        right = vstr + rankstr + code_value
        return '{} :: {}\n'.format(left, right)

    def _print_AliasAssign(self, expr):
        code = ''
        lhs = expr.lhs
        rhs = expr.rhs
        if isinstance(rhs, VariableAddress):
            rhs = rhs.variable

        if isinstance(lhs, TupleVariable) and not lhs.is_homogeneous:
            if isinstance(rhs, (TupleVariable, PythonTuple)):
                return self._print(CodeBlock([AliasAssign(l, rhs[i]) for i,l in enumerate(lhs)]))
            else:
                return self._print(CodeBlock([AliasAssign(l, IndexedVariable(rhs)[i]) for i,l in enumerate(lhs)]))

        if isinstance(rhs, Dlist):
            pattern = 'allocate({lhs}(0:{length}-1))\n{lhs} = {init_value}\n'
            code = pattern.format(lhs=self._print(lhs),
                                  length=self._print(rhs.length),
                                  init_value=self._print(rhs.val))
            return code

        # TODO improve
        op = '=>'
        shape_code = ''
        if lhs.rank > 0:
            shape_code = ', '.join('0:' for i in range(lhs.rank))
            shape_code = '({s_c})'.format(s_c = shape_code)

        code += '{lhs}{s_c} {op} {rhs}'.format(lhs=self._print(expr.lhs),
                                          s_c = shape_code,
                                          op=op,
                                          rhs=self._print(expr.rhs))

        return self._get_statement(code) + '\n'

    def _print_CodeBlock(self, expr):
        body = []
        for b in expr.body:
            line = self._print(b)
            if (self._additional_code):
                body.append(self._additional_code)
                self._additional_code = None
            body.append(line)
        return ''.join(body)

    # TODO the ifs as they are are, is not optimal => use elif
    def _print_SymbolicAssign(self, expr):
        errors.report(FOUND_SYMBOLIC_ASSIGN,
                      symbol=expr.lhs, severity='warning')

        stmt = Comment(str(expr))
        return self._print_Comment(stmt)

    def _print_NumpyReal(self, expr):
        value = self._print(expr.arg)
        code = 'Real({0}, {1})'.format(value, iso_c_binding['real'][expr.precision])
        return code

    def _print_Assign(self, expr):
        if isinstance(expr.lhs, TupleVariable) and not expr.lhs.is_homogeneous \
            and isinstance(expr.rhs, (PythonTuple,TupleVariable)):
            return '\n'.join(self._print_Assign(
                        Assign(lhs,
                                rhs,
                                strict=expr.strict,
                                status=expr.status,
                                like=expr.like,
                                )
                        ) for lhs,rhs in zip(expr.lhs,expr.rhs))

        lhs_code = self._print(expr.lhs)
        rhs = expr.rhs
        # we don't print Range, Tensor
        # TODO treat the case of iterable classes
        if isinstance(rhs, NINF):
            rhs_code = '-Huge({0})'.format(lhs_code)
            return '{0} = {1}\n'.format(lhs_code, rhs_code)

        if isinstance(rhs, INF):
            rhs_code = 'Huge({0})'.format(lhs_code)
            return '{0} = {1}\n'.format(lhs_code, rhs_code)

        if isinstance(rhs, (PythonRange, Product)):
            return ''

        if isinstance(rhs, NumpyRand):
            return 'call random_number({0})\n'.format(self._print(expr.lhs))

        if isinstance(rhs, NumpyEmpty):
            return ''

        if isinstance(rhs, NumpyMod):
            lhs = self._print(expr.lhs)
            args = ','.join(self._print(i) for i in rhs.args)
            rhs  = 'modulo({})'.format(args)
            return '{0} = {1}\n'.format(lhs, rhs)

        if isinstance(rhs, ConstructorCall):
            func = rhs.func
            name = str(func.name)

            # TODO uncomment later

#            # we don't print the constructor call if iterable object
#            if this.dtype.is_iterable:
#                return ''
#
#            # we don't print the constructor call if with construct object
#            if this.dtype.is_with_construct:
#                return ''

            if name == "__init__":
                name = "create"
            rhs_code = self._print(name)
            rhs_code = '{0} % {1}'.format(lhs_code, rhs_code)

            code_args = ', '.join(self._print(i) for i in rhs.arguments)
            return 'call {0}({1})\n'.format(rhs_code, code_args)

        if isinstance(rhs, FunctionCall):

            # in the case of a function that returns a list,
            # we should append them to the procedure arguments
            if isinstance(expr.lhs, (tuple, list, Tuple, PythonTuple)):

                rhs_code = rhs.funcdef.name
                args = rhs.arguments
                code_args = [self._print(i) for i in args]
                func = rhs.funcdef
                output_names = func.results
                lhs_code = [self._print(name) + ' = ' + self._print(i) for (name,i) in zip(output_names,expr.lhs)]

                call_args = ', '.join(code_args + lhs_code)

                code = 'call {0}({1})\n'.format(rhs_code, call_args)
                return self._get_statement(code)

        if (isinstance(expr.lhs, Variable) and
              expr.lhs.dtype == NativeSymbol()):
            return ''

        # Right-hand side code
        rhs_code = self._print(rhs)

        code = ''
        # if (expr.status == 'unallocated') and not (expr.like is None):
        #     stmt = ZerosLike(lhs=lhs_code, rhs=expr.like)
        #     code += self._print(stmt)
        #     code += '\n'
        code += '{0} = {1}'.format(lhs_code, rhs_code)
#        else:
#            code_args = ''
#            func = expr.rhs
#            # func here is of instance FunctionCall
#            cls_name = func.func.cls_name
#            keys = func.func.arguments

#            # for MPI statements, we need to add the lhs as the last argument
#            # TODO improve
#            if isinstance(func.func, MPI):
#                if not func.arguments:
#                    code_args = lhs_code
#                else:
#                    code_args = ', '.join(self._print(i) for i in func.arguments)
#                    code_args = '{0}, {1}'.format(code_args, lhs_code)
#            else:
#                _ij_print = lambda i, j: '{0}={1}'.format(self._print(i), \
#                                                         self._print(j))
#
#                code_args = ', '.join(_ij_print(i, j) \
#                                      for i, j in zip(keys, func.arguments))
#            if (not func.arguments is None) and (len(func.arguments) > 0):
#                if (not cls_name):
#                    code_args = ', '.join(self._print(i) for i in func.arguments)
#                    code_args = '{0}, {1}'.format(code_args, lhs_code)
#                else:
#            print('code_args > {0}'.format(code_args))
#            code = 'call {0}({1})'.format(rhs_code, code_args)
        return self._get_statement(code) + '\n'

#------------------------------------------------------------------------------
    def _print_Allocate(self, expr):

        # Transpose indices because of Fortran column-major ordering
        shape = expr.shape if expr.order == 'F' else expr.shape[::-1]

        var_code = self._print(expr.variable)
        size_code = ', '.join(self._print(i) for i in shape)
        shape_code = ', '.join('0:' + self._print(PyccelMinus(i, LiteralInteger(1))) for i in shape)
        code = ''

        if expr.status == 'unallocated':
            code += 'allocate({0}({1}))\n'.format(var_code, shape_code)

        elif expr.status == 'unknown':
            code += 'if (allocated({})) then\n'.format(var_code)
            code += '  if (any(size({}) /= [{}])) then\n'.format(var_code, size_code)
            code += '    deallocate({})\n'     .format(var_code)
            code += '    allocate({0}({1}))\n'.format(var_code, shape_code)
            code += '  end if\n'
            code += 'else\n'
            code += '  allocate({0}({1}))\n'.format(var_code, shape_code)
            code += 'end if\n'

        elif expr.status == 'allocated':
            code += 'if (any(size({}) /= [{}])) then\n'.format(var_code, size_code)
            code += '  deallocate({})\n'     .format(var_code)
            code += '  allocate({0}({1}))\n'.format(var_code, shape_code)
            code += 'end if\n'

        return code

#-----------------------------------------------------------------------------
    def _print_Deallocate(self, expr):
        return ''
#------------------------------------------------------------------------------

    def _print_NativeBool(self, expr):
        return 'logical'

    def _print_NativeInteger(self, expr):
        return 'integer'

    def _print_NativeReal(self, expr):
        return 'real'

    def _print_NativeComplex(self, expr):
        return 'complex'

    def _print_NativeString(self, expr):
        return 'character(len=280)'
        #TODO fix improve later

    def _print_DataType(self, expr):
        return self._print(expr.name)

    def _print_LiteralTrue(self, expr):
        return '.True._{}'.format(iso_c_binding["logical"][expr.precision])

    def _print_LiteralFalse(self, expr):
        return '.False._{}'.format(iso_c_binding["logical"][expr.precision])

    def _print_LiteralString(self, expr):
        sp_chars = ['\a', '\b', '\f', '\r', '\t', '\v', "'", '\n']
        sub_str = ''
        formatted_str = []
        for c in expr.arg:
            if c in sp_chars:
                if sub_str != '':
                    formatted_str.append("'{}'".format(sub_str))
                    sub_str = ''
                formatted_str.append('ACHAR({})'.format(ord(c)))
            else:
                sub_str += c
        if sub_str != '':
            formatted_str.append("'{}'".format(sub_str))
        return ' // '.join(formatted_str)

    def _print_Interface(self, expr):
        # ... we don't print 'hidden' functions
        name = self._print(expr.name)
        if expr.is_argument:
            funcs_sigs = []
            for f in expr.functions:
                self._handle_fortran_specific_a_prioris(list(f.arguments) + list(f.results))
                parts = self.function_signature(f, f.name)
                parts = ["{}({}) {}\n".format(parts['sig'], parts['arg_code'], parts['func_end']),
                        'use, intrinsic :: ISO_C_BINDING\n',
                        parts['arg_decs'],
                        'end {} {}\n'.format(parts['func_type'], f.name)]
                funcs_sigs.append(''.join(a for a in parts))
            interface = 'interface\n' + '\n'.join(a for a in funcs_sigs) + 'end interface\n'
            return interface

        if expr.functions[0].cls_name:
            for k, m in list(_default_methods.items()):
                name = name.replace(k, m)
            cls_name = expr.cls_name
            if not (cls_name == '__UNDEFINED__'):
                name = '{0}_{1}'.format(cls_name, name)
        else:
            for i in _default_methods:
                # because we may have a class Point with init: Point___init__
                if i in name:
                    name = name.replace(i, _default_methods[i])
        interface = 'interface ' + name +'\n'
        for f in expr.functions:
            interface += 'module procedure ' + str(f.name)+'\n'
        interface += 'end interface\n'
        return interface



   # def _print_With(self, expr):
   #     test = 'call '+self._print(expr.test) + '%__enter__()'
   #     body = self._print(expr.body)
   #     end = 'call '+self._print(expr.test) + '%__exit__()'
   #     code = ('{test}\n'
   #            '{body}\n'
   #            '{end}').format(test=test, body=body, end=end)
        #TODO return code later
  #      expr.block
  #      return ''

    def _print_Block(self, expr):

        decs=[]
        for i in expr.variables:
            dec = Declare(i.dtype, i)
            decs += [dec]
        body = expr.body

        body_code = self._print(body)
        prelude   = ''.join(self._print(i) for i in decs)


        #case of no local variables
        if len(decs) == 0:
            return body_code

        return ('{name} : Block\n'
                '{prelude}\n'
                 '{body}\n'
                'end Block {name}\n').format(name=expr.name, prelude=prelude, body=body_code)

    def _print_BindCFunctionDef(self, expr):
        name = self._print(expr.name)
        results   = list(expr.results)
        arguments = list(expr.arguments)
        if any([isinstance(a, FunctionAddress) for a in arguments]):
            # Functions with function addresses as arguments cannot be
            # exposed to python so there is no need to print their signature
            return ''
        arguments_inout = expr.arguments_inout
        args_decs = OrderedDict()
        for i,arg in enumerate(arguments):
            if arguments_inout[i]:
                intent='inout'
            else:
                intent='in'

            if arg in results:
                results.remove(i)

            dec = Declare(arg.dtype, arg, intent=intent , static=True)
            args_decs[str(arg.name)] = dec

        for result in results:
            dec = Declare(result.dtype, result, intent='out', static=True)
            args_decs[str(result)] = dec

        if len(results) != 1:
            func_type = 'subroutine'
            func_end  = ''
        else:
            func_type = 'function'
            result = results.pop()
            func_end = 'result({0})'.format(result.name)
            dec = Declare(result.dtype, result, static=True)
            args_decs[str(result.name)] = dec
        # ...

        interfaces = '\n'.join(self._print(i) for i in expr.interfaces)
        arg_code  = ', '.join(self._print(i) for i in chain( arguments, results ))
        imports   = ''.join(self._print(i) for i in expr.imports)
        imports += 'use, intrinsic :: ISO_C_BINDING'
        prelude   = ''.join(self._print(i) for i in args_decs.values())
        body_code = self._print(expr.body)
        doc_string = self._print(expr.doc_string) if expr.doc_string else ''

        parts = [doc_string,
                '{0} {1}({2}) bind(c) {3}\n'.format(func_type, name, arg_code, func_end),
                 imports,
                'implicit none\n',
                 prelude,
                 interfaces,
                 body_code,
                 'end {} {}\n'.format(func_type, name)]
        return '\n'.join(p for p in parts if p)

    def _print_FunctionAddress(self, expr):
        return expr.name

    def function_signature(self, expr, name):
        is_pure      = expr.is_pure
        is_elemental = expr.is_elemental
        out_args = []
        args_decs = OrderedDict()

        for j, i in enumerate(expr.results):
            if not i.name:
                i.rename('out_{}'.format(j))
        for j, i in enumerate(expr.arguments):
            if not i.name:
                i.rename('in_{}'.format(j))

        func_end  = ''
        rec = 'recursive' if expr.is_recursive else ''
        if len(expr.results) != 1:
            func_type = 'subroutine'
            out_args = list(expr.results)
            for result in out_args:
                if result in expr.arguments:
                    dec = Declare(result.dtype, result, intent='inout')
                else:
                    dec = Declare(result.dtype, result, intent='out')
                args_decs[str(result)] = dec

            functions = expr.functions

        else:
           #todo: if return is a function
            func_type = 'function'
            result = expr.results[0]
            functions = expr.functions

            func_end = 'result({0})'.format(result.name)

            dec = Declare(result.dtype, result)
            args_decs[str(result)] = dec
        # ...

        for i,arg in enumerate(expr.arguments):
            if isinstance(arg, Variable):
                if expr.arguments_inout[i]:
                    dec = Declare(arg.dtype, arg, intent='inout')
                elif str(arg) == 'self':
                    dec = Declare(arg.dtype, arg, intent='inout')
                else:
                    dec = Declare(arg.dtype, arg, intent='in')
                args_decs[str(arg)] = dec

        #remove parametres intent(inout) from out_args to prevent repetition
        for i in expr.arguments:
            if i in out_args:
                out_args.remove(i)

        # treate case of pure function
        sig = '{0} {1} {2}'.format(rec, func_type, name)
        if is_pure:
            sig = 'pure {}'.format(sig)

        # treate case of elemental function
        if is_elemental:
            sig = 'elemental {}'.format(sig)

        arg_code  = ', '.join(self._print(i) for i in chain( expr.arguments, out_args ))

        arg_decs = ''.join(self._print(i) for i in args_decs.values())

        parts = {
                'sig' : sig,
                'arg_code' : arg_code,
                'func_end' : func_end,
                'arg_decs' : arg_decs,
                'func_type' : func_type
        }
        return parts

    def _print_FunctionDef(self, expr):
        self._handle_fortran_specific_a_prioris(list(expr.local_vars) +
                                                list(expr.arguments)  +
                                                list(expr.results))

        name = self._print(expr.name)
        self.set_current_function(name)

        if expr.cls_name:
            for k, m in list(_default_methods.items()):
                name = name.replace(k, m)

            cls_name = expr.cls_name
            if not (cls_name == '__UNDEFINED__'):
                name = '{0}_{1}'.format(cls_name, name)
        else:
            for i in _default_methods:
                # because we may have a class Point with init: Point___init__
                if i in name:
                    name = name.replace(i, _default_methods[i])

        sig_parts = self.function_signature(expr, name)
        prelude = sig_parts.pop('arg_decs')
        decs = OrderedDict()
        functions = expr.functions
        func_interfaces = '\n'.join(self._print(i) for i in expr.interfaces)
        body_code = self._print(expr.body)
        doc_string = self._print(expr.doc_string) if expr.doc_string else ''

        for i in expr.local_vars:
            dec = Declare(i.dtype, i)
            decs[str(i)] = dec

        vars_to_print = self.parser.get_variables(self._namespace)
        for v in vars_to_print:
            if (v not in expr.local_vars) and (v not in expr.results) and (v not in expr.arguments):
                decs[str(v)] = Declare(v.dtype,v)
        prelude += ''.join(self._print(i) for i in decs.values())
        if len(functions)>0:
            functions_code = '\n'.join(self._print(i) for  i in functions)
            body_code = body_code +'\ncontains\n' + functions_code

        imports = ''.join(self._print(i) for i in expr.imports)

        self.set_current_function(None)

        parts = [doc_string,
                "{}({}) {}\n".format(sig_parts['sig'], sig_parts['arg_code'], sig_parts['func_end']),
                imports,
                'implicit none\n',
                prelude,
                func_interfaces,
                body_code,
                'end {} {}\n'.format(sig_parts['func_type'], name)]

        return '\n'.join(a for a in parts if a)

    def _print_Pass(self, expr):
        return ''

    def _print_Nil(self, expr):
        return ''

    def _print_Return(self, expr):
        code = ''
        if expr.stmt:
            code += self._print(expr.stmt)
        code +='return\n'
        return code

    def _print_Del(self, expr):
        # TODO: treate class case
        code = ''
        for var in expr.variables:
            if isinstance(var, Variable):
                dtype = var.dtype
                if is_pyccel_datatype(dtype):
                    code = 'call {0} % free()'.format(self._print(var))
                else:
                    code = 'deallocate({0}){1}'.format(self._print(var), code)
            else:
                errors.report(PYCCEL_RESTRICTION_TODO, symbol=expr,
                    severity='fatal')
        return code + '\n'

    def _print_ClassDef(self, expr):
        # ... we don't print 'hidden' classes
        if expr.hide:
            return '', ''
        # ...

        name = self._print(expr.name)
        base = None # TODO: add base in ClassDef

        decs = ''.join(self._print(Declare(i.dtype, i)) for i in expr.attributes)

        aliases = []
        names   = []
        ls = [self._print(i.name) for i in expr.methods]
        for i in ls:
            j = _default_methods.get(i,i)
            aliases.append(j)
            names.append('{0}_{1}'.format(name, self._print(j)))
        methods = ''.join('procedure :: {0} => {1}\n'.format(i, j) for i, j in zip(aliases, names))
        for i in expr.interfaces:
            names = ','.join('{0}_{1}'.format(name, self._print(j.name)) for j in i.functions)
            methods += 'generic, public :: {0} => {1}\n'.format(self._print(i.name), names)
            methods += 'procedure :: {0}\n'.format(names)



        options = ', '.join(i for i in expr.options)

        sig = 'type, {0}'.format(options)
        if not(base is None):
            sig = '{0}, extends({1})'.format(sig, base)

        code = ('{0} :: {1}').format(sig, name)
        if len(decs) > 0:
            code = ('{0}\n'
                    '{1}').format(code, decs)
        if len(methods) > 0:
            code = ('{0}\n'
                    'contains\n'
                    '{1}').format(code, methods)
        decs = ('{0}\n'
                'end type {1}').format(code, name)

        sep = self._print(SeparatorComment(40))
        # we rename all methods because of the aliasing
        cls_methods = [i.clone('{0}'.format(i.name)) for i in expr.methods]
        for i in expr.interfaces:
            cls_methods +=  [j.clone('{0}'.format(j.name)) for j in i.functions]


        methods = ''
        for i in cls_methods:
            methods = ('{methods}\n'
                     '{sep}\n'
                     '{f}\n'
                     '{sep}\n').format(methods=methods, sep=sep, f=self._print(i))

        return decs, methods

    def _print_Break(self, expr):
        return 'exit\n'

    def _print_Continue(self, expr):
        return 'cycle\n'

    def _print_AugAssign(self, expr):
        lhs    = expr.lhs
        op     = expr.op
        rhs    = expr.rhs
        strict = expr.strict
        status = expr.status
        like   = expr.like

        if isinstance(op, AddOp):
            rhs = PyccelAdd(lhs, rhs)
        elif isinstance(op, MulOp):
            rhs = PyccelMul(lhs, rhs)
        elif isinstance(op, SubOp):
            rhs = PyccelMinus(lhs, rhs)
        # TODO fix bug with division of integers
        elif isinstance(op, DivOp):
            rhs = PyccelDiv(lhs, rhs)
        else:
            raise ValueError('Unrecognized operation', op)

        stmt = Assign(lhs, rhs, strict=strict, status=status, like=like)
        return self._print_Assign(stmt)

    def _print_PythonRange(self, expr):
        start = self._print(expr.start)
        stop  = self._print(expr.stop) + '-' + self._print(LiteralInteger(1))
        step  = self._print(expr.step)
        return '{0}, {1}, {2}'.format(start, stop, step)

    def _print_Tile(self, expr):
        start = self._print(expr.start)
        stop  = self._print(expr.stop)
        return '{0}, {1}'.format(start, stop)


    def _print_ForAll(self, expr):

        start = self._print(expr.iter.start)
        end   = self._print(expr.iter.stop)
        body  = ''.join(self._print(i) for i in expr.body)
        mask  = self._print(expr.mask)
        ind   = self._print(expr.target)

        code = 'forall({ind} = {start}:{end}, {mask})\n'
        code = code.format(ind=ind,start=start,end=end,mask=mask)
        code = code + body + 'end forall\n'
        return code

    def _print_FunctionalFor(self, expr):
        loops = ''.join(self._print(i) for i in expr.loops)
        return loops

    def _print_For(self, expr):
        prolog = ''
        epilog = ''

        # ...

        def _do_range(target, iterable, prolog, epilog):
            if not isinstance(iterable, PythonRange):
                # Only iterable currently supported is PythonRange
                errors.report(PYCCEL_RESTRICTION_TODO, symbol=expr,
                    severity='fatal')

            tar        = self._print(target)
            range_code = self._print(iterable)

            prolog += 'do {0} = {1}\n'.format(tar, range_code)
            epilog = 'end do\n' + epilog

            return prolog, epilog
        # ...

        if not isinstance(expr.iterable, (PythonRange, Product , PythonZip,
                            PythonEnumerate, PythonMap)):
            # Only iterable currently supported are PythonRange or Product
            errors.report(PYCCEL_RESTRICTION_TODO, symbol=expr,
                severity='fatal')

        if isinstance(expr.iterable, PythonRange):
            prolog, epilog = _do_range(expr.target, expr.iterable, \
                                       prolog, epilog)

        elif isinstance(expr.iterable, Product):
            for i, a in zip(expr.target, expr.iterable.args):
                if isinstance(a, PythonRange):
                    itr_ = a
                else:
                    itr_ = PythonRange(a.shape[0])
                prolog, epilog = _do_range(i, itr_, \
                                           prolog, epilog)

        elif isinstance(expr.iterable, PythonZip):
            itr_ = PythonRange(expr.iterable.element.shape[0])
            prolog, epilog = _do_range(expr.target, itr_, \
                                       prolog, epilog)

        elif isinstance(expr.iterable, PythonEnumerate):
            itr_ = PythonRange(PythonLen(expr.iterable.element))
            prolog, epilog = _do_range(expr.target, itr_, \
                                       prolog, epilog)

        elif isinstance(expr.iterable, PythonMap):
            itr_ = PythonRange(PythonLen(expr.iterable.args[1]))
            prolog, epilog = _do_range(expr.target, itr_, \
                                       prolog, epilog)

        body = self._print(expr.body)

        return ('{prolog}'
                '{body}'
                '{epilog}').format(prolog=prolog, body=body, epilog=epilog)

    # .....................................................
    #                   OpenMP statements
    # .....................................................
    def _print_OMP_Parallel_Construct(self, expr):
        omp_expr   = str(expr.txt)
        ompexpr = '!$omp {}\n'.format(omp_expr)
        return ompexpr

    def _print_Omp_End_Clause(self, expr):
        omp_expr = str(expr.txt)
        omp_expr = omp_expr.replace("for", "do")
        ompexpr = '!$omp {}\n'.format(omp_expr)
        return ompexpr

    def _print_OMP_Single_Construct(self, expr):
        omp_expr   = str(expr.txt)
        ompexpr = '!$omp {}\n'.format(omp_expr)
        return ompexpr

    def _print_OMP_For_Loop(self, expr):
        omp_expr   = str(expr.txt)
        return '!$omp do{}\n'.format(omp_expr)

    # .....................................................
    def _print_OMP_Parallel(self, expr):
        clauses = ' '.join(self._print(i)  for i in expr.clauses)
        body    = ''.join(self._print(i) for i in expr.body)

        # ... TODO adapt get_statement to have continuation with OpenMP
        prolog = '!$omp parallel {clauses}\n'.format(clauses=clauses)
        epilog = '!$omp end parallel\n'
        # ...

        # ...
        code = ('{prolog}'
                '{body}'
                '{epilog}').format(prolog=prolog, body=body, epilog=epilog)
        # ...

        return self._get_statement(code)

    def _print_OMP_For(self, expr):
        # ...
        loop    = self._print(expr.loop)
        clauses = ' '.join(self._print(i)  for i in expr.clauses)

        nowait  = ''
        if not(expr.nowait is None):
            nowait = 'nowait'
        # ...
        # ... TODO adapt get_statement to have continuation with OpenMP
        prolog = '!$omp do {clauses}\n'.format(clauses=clauses)
        epilog = '!$omp end do {0}\n'.format(nowait)
        # ...

        # ...
        code = ('{prolog}'
                '{loop}'
                '{epilog}').format(prolog=prolog, loop=loop, epilog=epilog)
        # ...

        return self._get_statement(code)

    def _print_OMP_NumThread(self, expr):
        return 'num_threads({})'.format(self._print(expr.num_threads))

    def _print_OMP_Default(self, expr):
        status = expr.status
        if status:
            status = self._print(expr.status)
        else:
            status = ''
        return 'default({})'.format(status)

    def _print_OMP_ProcBind(self, expr):
        status = expr.status
        if status:
            status = self._print(expr.status)
        else:
            status = ''
        return 'proc_bind({})'.format(status)

    def _print_OMP_Private(self, expr):
        args = ', '.join('{0}'.format(self._print(i)) for i in expr.variables)
        return 'private({})'.format(args)

    def _print_OMP_Shared(self, expr):
        args = ', '.join('{0}'.format(self._print(i)) for i in expr.variables)
        return 'shared({})'.format(args)

    def _print_OMP_FirstPrivate(self, expr):
        args = ', '.join('{0}'.format(self._print(i)) for i in expr.variables)
        return 'firstprivate({})'.format(args)

    def _print_OMP_LastPrivate(self, expr):
        args = ', '.join('{0}'.format(self._print(i)) for i in expr.variables)
        return 'lastprivate({})'.format(args)

    def _print_OMP_Copyin(self, expr):
        args = ', '.join('{0}'.format(self._print(i)) for i in expr.variables)
        return 'copyin({})'.format(args)

    def _print_OMP_Reduction(self, expr):
        args = ', '.join('{0}'.format(self._print(i)) for i in expr.variables)
        op   = self._print(expr.operation)
        return "reduction({0}: {1})".format(op, args)

    def _print_OMP_Schedule(self, expr):
        kind = self._print(expr.kind)

        chunk_size = ''
        if expr.chunk_size:
            chunk_size = ', {0}'.format(self._print(expr.chunk_size))

        return 'schedule({0}{1})'.format(kind, chunk_size)

    def _print_OMP_Ordered(self, expr):
        n_loops = ''
        if expr.n_loops:
            n_loops = '({0})'.format(self._print(expr.n_loops))

        return 'ordered{0}'.format(n_loops)

    def _print_OMP_Collapse(self, expr):
        n_loops = '{0}'.format(self._print(expr.n_loops))

        return 'collapse({0})'.format(n_loops)

    def _print_OMP_Linear(self, expr):
        variables= ', '.join('{0}'.format(self._print(i)) for i in expr.variables)
        step = self._print(expr.step)
        return "linear({0}: {1})".format(variables, step)

    def _print_OMP_If(self, expr):
        return 'if({})'.format(self._print(expr.test))
    # .....................................................

    # .....................................................
    #                   OpenACC statements
    # .....................................................
    def _print_ACC_Parallel(self, expr):
        clauses = ' '.join(self._print(i)  for i in expr.clauses)
        body    = ''.join(self._print(i) for i in expr.body)

        # ... TODO adapt get_statement to have continuation with OpenACC
        prolog = '!$acc parallel {clauses}\n'.format(clauses=clauses)
        epilog = '!$acc end parallel\n'
        # ...

        # ...
        code = ('{prolog}'
                '{body}'
                '{epilog}').format(prolog=prolog, body=body, epilog=epilog)
        # ...

        return self._get_statement(code)

    def _print_ACC_For(self, expr):
        # ...
        loop    = self._print(expr.loop)
        clauses = ' '.join(self._print(i)  for i in expr.clauses)
        # ...

        # ... TODO adapt get_statement to have continuation with OpenACC
        prolog = '!$acc loop {clauses}\n'.format(clauses=clauses)
        epilog = '!$acc end loop\n'
        # ...

        # ...
        code = ('{prolog}'
                '{loop}'
                '{epilog}').format(prolog=prolog, loop=loop, epilog=epilog)
        # ...

        return self._get_statement(code)

    def _print_ACC_Async(self, expr):
        args = ', '.join('{0}'.format(self._print(i)) for i in expr.variables)
        return 'async({})'.format(args)

    def _print_ACC_Auto(self, expr):
        return 'auto'

    def _print_ACC_Bind(self, expr):
        return 'bind({})'.format(self._print(expr.variable))

    def _print_ACC_Collapse(self, expr):
        return 'collapse({0})'.format(self._print(expr.n_loops))

    def _print_ACC_Copy(self, expr):
        args = ', '.join('{0}'.format(self._print(i)) for i in expr.variables)
        return 'copy({})'.format(args)

    def _print_ACC_Copyin(self, expr):
        args = ', '.join('{0}'.format(self._print(i)) for i in expr.variables)
        return 'copyin({})'.format(args)

    def _print_ACC_Copyout(self, expr):
        args = ', '.join('{0}'.format(self._print(i)) for i in expr.variables)
        return 'copyout({})'.format(args)

    def _print_ACC_Create(self, expr):
        args = ', '.join('{0}'.format(self._print(i)) for i in expr.variables)
        return 'create({})'.format(args)

    def _print_ACC_Default(self, expr):
        return 'default({})'.format(self._print(expr.status))

    def _print_ACC_DefaultAsync(self, expr):
        args = ', '.join('{0}'.format(self._print(i)) for i in expr.variables)
        return 'default_async({})'.format(args)

    def _print_ACC_Delete(self, expr):
        args = ', '.join('{0}'.format(self._print(i)) for i in expr.variables)
        return 'delete({})'.format(args)

    def _print_ACC_Device(self, expr):
        args = ', '.join('{0}'.format(self._print(i)) for i in expr.variables)
        return 'device({})'.format(args)

    def _print_ACC_DeviceNum(self, expr):
        return 'collapse({0})'.format(self._print(expr.n_device))

    def _print_ACC_DevicePtr(self, expr):
        args = ', '.join('{0}'.format(self._print(i)) for i in expr.variables)
        return 'deviceptr({})'.format(args)

    def _print_ACC_DeviceResident(self, expr):
        args = ', '.join('{0}'.format(self._print(i)) for i in expr.variables)
        return 'device_resident({})'.format(args)

    def _print_ACC_DeviceType(self, expr):
        args = ', '.join('{0}'.format(self._print(i)) for i in expr.variables)
        return 'device_type({})'.format(args)

    def _print_ACC_Finalize(self, expr):
        return 'finalize'

    def _print_ACC_FirstPrivate(self, expr):
        args = ', '.join('{0}'.format(self._print(i)) for i in expr.variables)
        return 'firstprivate({})'.format(args)

    def _print_ACC_Gang(self, expr):
        args = ', '.join('{0}'.format(self._print(i)) for i in expr.variables)
        return 'gang({})'.format(args)

    def _print_ACC_Host(self, expr):
        args = ', '.join('{0}'.format(self._print(i)) for i in expr.variables)
        return 'host({})'.format(args)

    def _print_ACC_If(self, expr):
        return 'if({})'.format(self._print(expr.test))

    def _print_ACC_Independent(self, expr):
        return 'independent'

    def _print_ACC_Link(self, expr):
        args = ', '.join('{0}'.format(self._print(i)) for i in expr.variables)
        return 'link({})'.format(args)

    def _print_ACC_NoHost(self, expr):
        return 'nohost'

    def _print_ACC_NumGangs(self, expr):
        return 'num_gangs({0})'.format(self._print(expr.n_gang))

    def _print_ACC_NumWorkers(self, expr):
        return 'num_workers({0})'.format(self._print(expr.n_worker))

    def _print_ACC_Present(self, expr):
        args = ', '.join('{0}'.format(self._print(i)) for i in expr.variables)
        return 'present({})'.format(args)

    def _print_ACC_Private(self, expr):
        args = ', '.join('{0}'.format(self._print(i)) for i in expr.variables)
        return 'private({})'.format(args)

    def _print_ACC_Reduction(self, expr):
        args = ', '.join('{0}'.format(self._print(i)) for i in expr.variables)
        op   = self._print(expr.operation)
        return "reduction({0}: {1})".format(op, args)

    def _print_ACC_Self(self, expr):
        args = ', '.join('{0}'.format(self._print(i)) for i in expr.variables)
        return 'self({})'.format(args)

    def _print_ACC_Seq(self, expr):
        return 'seq'

    def _print_ACC_Tile(self, expr):
        args = ', '.join('{0}'.format(self._print(i)) for i in expr.variables)
        return 'tile({})'.format(args)

    def _print_ACC_UseDevice(self, expr):
        args = ', '.join('{0}'.format(self._print(i)) for i in expr.variables)
        return 'use_device({})'.format(args)

    def _print_ACC_Vector(self, expr):
        args = ', '.join('{0}'.format(self._print(i)) for i in expr.variables)
        return 'vector({})'.format(args)

    def _print_ACC_VectorLength(self, expr):
        args = ', '.join('{0}'.format(self._print(i)) for i in expr.variables)
        return 'vector_length({})'.format(self._print(expr.n))

    def _print_ACC_Wait(self, expr):
        args = ', '.join('{0}'.format(self._print(i)) for i in expr.variables)
        return 'wait({})'.format(args)

    def _print_ACC_Worker(self, expr):
        args = ', '.join('{0}'.format(self._print(i)) for i in expr.variables)
        return 'worker({})'.format(args)
    # .....................................................

    def _print_ForIterator(self, expr):
        return self._print_For(expr)

        prolog = ''
        epilog = ''

        # ...
        def _do_range(target, iterable, prolog, epilog):
            tar        = self._print(target)
            range_code = self._print(iterable)

            prolog += 'do {0} = {1}\n'.format(tar, range_code)
            epilog = 'end do\n' + epilog

            return prolog, epilog
        # ...

        # ...
        if not isinstance(expr.iterable, (Variable, ConstructorCall)):
            raise TypeError('iterable must be Variable or ConstructorCall.')
        # ...

        # ...
        targets = expr.target
        if isinstance(expr.iterable, Variable):
            iters = expr.ranges
        elif isinstance(expr.iterable, ConstructorCall):
            iters = get_iterable_ranges(expr.iterable)
        # ...

        # ...
        for i,a in zip(targets, iters):
            prolog, epilog = _do_range(i, a, \
                                       prolog, epilog)

        body = ''.join(self._print(i) for i in expr.body)
        # ...

        return ('{prolog}'
                '{body}'
                '{epilog}').format(prolog=prolog, body=body, epilog=epilog)


    #def _print_Block(self, expr):
    #    body    = '\n'.join(self._print(i) for i in expr.body)
    #    prelude = '\n'.join(self._print(i) for i in expr.declarations)
    #    return prelude, body

    def _print_While(self,expr):
        body = self._print(expr.body)
        return ('do while ({test})\n'
                '{body}'
                'end do\n').format(test=self._print(expr.test), body=body)

    def _print_ErrorExit(self, expr):
        # TODO treat the case of MPI
        return 'STOP'

    def _print_Assert(self, expr):
        # we first create an If statement
        # TODO: depending on a debug flag we should print 'PASSED' or not.
        DEBUG = True

        err = ErrorExit()
        args = [(Not(expr.test), [PythonPrint(["'Assert Failed'"]), err])]

        if DEBUG:
            args.append((True, PythonPrint(["'PASSED'"])))

        stmt = If(*args)
        code = self._print(stmt)
        return self._get_statement(code)

    def _print_PyccelIs(self, expr):
        lhs = self._print(expr.lhs)
        rhs = self._print(expr.rhs)
        a = expr.args[0]
        b = expr.args[1]

        if isinstance(expr.rhs, Nil):
            return '.not. present({})'.format(lhs)

        if (a.dtype is NativeBool() and b.dtype is NativeBool()):
            return '{} .eqv. {}'.format(lhs, rhs)

        errors.report(PYCCEL_RESTRICTION_IS_ISNOT,
                      symbol=expr, severity='fatal')

    def _print_PyccelIsNot(self, expr):
        lhs = self._print(expr.lhs)
        rhs = self._print(expr.rhs)
        a = expr.args[0]
        b = expr.args[1]

        if isinstance(expr.rhs, Nil):
            return 'present({})'.format(lhs)

        if a.dtype is NativeBool() and b.dtype is NativeBool():
            return '{} .neqv. {}'.format(lhs, rhs)

        errors.report(PYCCEL_RESTRICTION_IS_ISNOT,
                      symbol=expr, severity='fatal')

    def _print_If(self, expr):
        # ...

        lines = []

        for i, (c, e) in enumerate(expr.args):

            if (not e) or (isinstance(e, CodeBlock) and not e.body):
                continue

            if i == 0:
                lines.append("if (%s) then\n" % self._print(c))
            elif i == len(expr.args) - 1 and c is LiteralTrue():
                lines.append("else\n")
            else:
                lines.append("else if (%s) then\n" % self._print(c))

            if isinstance(e, (list, tuple, Tuple, PythonTuple)):
                lines.extend(self._print(ee) for ee in e)
            else:
                lines.append(self._print(e))

        lines.append("end if\n")

        return ''.join(lines)

    def _print_IfTernaryOperator(self, expr):

        cond = PythonBool(expr.cond) if not isinstance(expr.cond.dtype, NativeBool) else expr.cond
        value_true = expr.value_true
        value_false = expr.value_false

        if value_true.dtype != value_false.dtype :
            try :
                cast_func = python_builtin_datatypes[str_dtype(expr.dtype)]
            except KeyError:
                errors.report(PYCCEL_RESTRICTION_TODO, severity='fatal')
            value_true = cast_func(value_true) if value_true.dtype != expr.dtype else value_true
            value_false = cast_func(value_false) if value_false.dtype != expr.dtype else value_false
        cond = self._print(cond)
        value_true = self._print(value_true)
        value_false = self._print(value_false)
        return 'merge({true}, {false}, {cond})'.format(cond = cond, true = value_true, false = value_false)

    def _print_MatrixElement(self, expr):
        return "{0}({1}, {2})".format(expr.parent, expr.i + 1, expr.j + 1)

    def _print_PyccelPow(self, expr):
        base = expr.args[0]
        e    = expr.args[1]

        base_c = self._print(base)
        e_c    = self._print(e)
        return '{} ** {}'.format(base_c, e_c)

    def _print_PyccelAdd(self, expr):
        if expr.dtype is NativeString():
            return '//'.join('trim('+self._print(a)+')' for a in expr.args)
        else:
            return ' + '.join(self._print(a) for a in expr.args)

    def _print_PyccelMinus(self, expr):
        args = [self._print(a) for a in expr.args]

        if len(args) == 1:
            return '-{}'.format(args[0])
        return ' - '.join(args)

    def _print_PyccelMul(self, expr):
        args = [self._print(a) for a in expr.args]
        return ' * '.join(a for a in args)

    def _print_PyccelDiv(self, expr):
        if all(a.dtype is NativeInteger() for a in expr.args):
            args = [PythonFloat(a) for a in expr.args]
        else:
            args = expr.args
        return ' / '.join(self._print(a) for a in args)

    def _print_PyccelMod(self, expr):
        is_real  = expr.dtype is NativeReal()

        def correct_type_arg(a):
            if is_real and a.dtype is NativeInteger():
                return PythonFloat(a)
            else:
                return a

        args = [self._print(correct_type_arg(a)) for a in expr.args]

        code = args[0]
        for c in args[1:]:
            code = 'MODULO({},{})'.format(code, c)
        return code

    def _print_PyccelFloorDiv(self, expr):

        code   = self._print(expr.args[0])
        adtype = expr.args[0].dtype
        is_real  = expr.dtype is NativeReal()
        for b in expr.args[1:]:
            bdtype    = b.dtype
            if adtype is NativeInteger() and bdtype is NativeInteger():
                b = PythonFloat(b)
            c = self._print(b)
            adtype = bdtype
            code = 'FLOOR({}/{},{})'.format(code, c, iso_c_binding["integer"][expr.precision])
            if is_real:
                code = 'real({}, {})'.format(code, iso_c_binding["real"][expr.precision])
        return code

    def _print_PyccelRShift(self, expr):
        return 'RSHIFT({}, {})'.format(self._print(expr.args[0]), self._print(expr.args[1]))

    def _print_PyccelLShift(self, expr):
        return 'LSHIFT({}, {})'.format(self._print(expr.args[0]), self._print(expr.args[1]))

    def _print_PyccelBitXor(self, expr):
        if expr.dtype is NativeBool():
            return ' .neqv. '.join(self._print(a) for a in expr.args)
        return 'IEOR({}, {})'.format(self._print(expr.args[0]), self._print(expr.args[1]))

    def _print_PyccelBitOr(self, expr):
        if expr.dtype is NativeBool():
            return ' .or. '.join(self._print(a) for a in expr.args)
        return 'IOR({}, {})'.format(self._print(expr.args[0]), self._print(expr.args[1]))

    def _print_PyccelBitAnd(self, expr):
        if expr.dtype is NativeBool():
            return ' .and. '.join(self._print(a) for a in expr.args)
        return 'IAND({}, {})'.format(self._print(expr.args[0]), self._print(expr.args[1]))

    def _print_PyccelInvert(self, expr):
        return 'NOT({})'.format(self._print(expr.args[0]))

    def _print_PyccelAssociativeParenthesis(self, expr):
        return '({})'.format(self._print(expr.args[0]))

    def _print_PyccelUnary(self, expr):
        return '+{}'.format(self._print(expr.args[0]))

    def _print_PyccelUnarySub(self, expr):
        return '-{}'.format(self._print(expr.args[0]))

    def _print_PyccelAnd(self, expr):
        args = [self._print(a) for a in expr.args]
        return ' .and. '.join(a for a in args)

    def _print_PyccelOr(self, expr):
        args = [self._print(a) for a in expr.args]
        return ' .or. '.join(a for a in args)

    def _print_PyccelEq(self, expr):
        lhs = self._print(expr.args[0])
        rhs = self._print(expr.args[1])
        a = expr.args[0].dtype
        b = expr.args[1].dtype

        if a is NativeBool() and b is NativeBool():
            return '{} .eqv. {}'.format(lhs, rhs)
        return '{0} == {1}'.format(lhs, rhs)

    def _print_PyccelNe(self, expr):
        lhs = self._print(expr.args[0])
        rhs = self._print(expr.args[1])
        a = expr.args[0].dtype
        b = expr.args[1].dtype

        if a is NativeBool() and b is NativeBool():
            return '{} .neqv. {}'.format(lhs, rhs)
        return '{0} /= {1}'.format(lhs, rhs)

    def _print_PyccelLt(self, expr):
        lhs = self._print(expr.args[0])
        rhs = self._print(expr.args[1])
        return '{0} < {1}'.format(lhs, rhs)

    def _print_PyccelLe(self, expr):
        lhs = self._print(expr.args[0])
        rhs = self._print(expr.args[1])
        return '{0} <= {1}'.format(lhs, rhs)

    def _print_PyccelGt(self, expr):
        lhs = self._print(expr.args[0])
        rhs = self._print(expr.args[1])
        return '{0} > {1}'.format(lhs, rhs)

    def _print_PyccelGe(self, expr):
        lhs = self._print(expr.args[0])
        rhs = self._print(expr.args[1])
        return '{0} >= {1}'.format(lhs, rhs)

    def _print_PyccelNot(self, expr):
        a = self._print(expr.args[0])
        if (expr.args[0].dtype is not NativeBool()):
            return '{} == 0'.format(a)
        return '.not. {}'.format(a)

    def _print_Header(self, expr):
        return ''

    def _print_ConstructorCall(self, expr):
        func = expr.func
        name = str(func.name)
        if name == "__init__":
            name = "create"
        name = self._print(name)

        code_args = ''
        if expr.arguments is not None:
            code_args = ', '.join(self._print(i) for i in expr.arguments)
        code = '{0}({1})'.format(name, code_args)
        return self._get_statement(code)

    def _print_NumpyUfuncBase(self, expr):
        type_name = type(expr).__name__
        try:
            func_name = numpy_ufunc_to_fortran[type_name]
        except KeyError:
            errors.report(PYCCEL_RESTRICTION_TODO, severity='fatal')
        args = [self._print(NumpyFloat(a) if a.dtype is NativeInteger() else a)\
				for a in expr.args]
        code_args = ', '.join(args)
        code = '{0}({1})'.format(func_name, code_args)
        return self._get_statement(code)

    def _print_MathFunctionBase(self, expr):
        """ Convert a Python expression with a math function call to Fortran
        function call

        Parameters
        ----------
            expr : Pyccel ast node
                Python expression with a Math function call

        Returns
        -------
            string
                Equivalent expression in Fortran language

        ------
        Example:
        --------
            math.cos(x)    ==> cos(x)
            math.gcd(x, y) ==> pyc_gcd(x, y) # with include of pyc_math module
        """
        type_name = type(expr).__name__
        try:
            func_name = math_function_to_fortran[type_name]
        except KeyError:
            errors.report(PYCCEL_RESTRICTION_TODO, severity='fatal')
        if func_name.startswith("pyc"):
            self._additional_imports.add('pyc_math')
        args = []
        for arg in expr.args:
            if arg.dtype != expr.dtype:
                cast_func = python_builtin_datatypes[str_dtype(expr.dtype)]
                args.append(self._print(cast_func(arg)))
            else:
                args.append(self._print(arg))
        code_args = ', '.join(args)
        return '{0}({1})'.format(func_name, code_args)

    def _print_MathCeil(self, expr):
        """Convert a Python expression with a math ceil function call to
        Fortran function call"""
        # add necessary include
        arg = expr.args[0]
        if arg.dtype is NativeInteger():
            code_arg = self._print(PythonFloat(arg))
        else:
            code_arg = self._print(arg)
        return "ceiling({})".format(code_arg)

    def _print_MathIsnan(self, expr):
        """Convert a Python expression with a math isnan function call to
        Fortran function call"""
        # add necessary include
        arg = expr.args[0]
        if arg.dtype is NativeInteger():
            code_arg = self._print(PythonFloat(arg))
        else:
            code_arg = self._print(arg)
        return "isnan({})".format(code_arg)

    def _print_MathTrunc(self, expr):
        """Convert a Python expression with a math trunc function call to
        Fortran function call"""
        # add necessary include
        arg = expr.args[0]
        if arg.dtype is NativeInteger():
            code_arg = self._print(PythonFloat(arg))
        else:
            code_arg = self._print(arg)
        return "dint({})".format(code_arg)

    def _print_MathPow(self, expr):
        base = expr.args[0]
        e    = expr.args[1]

        base_c = self._print(base)
        e_c    = self._print(e)
        return '{} ** {}'.format(base_c, e_c)

    def _print_NumpySqrt(self, expr):
        arg = expr.args[0]
        if arg.dtype is NativeInteger() or arg.dtype is NativeBool():
            arg = PythonFloat(arg)
        code_args = self._print(arg)
        code = 'sqrt({})'.format(code_args)
        return self._get_statement(code)

    def _print_LiteralImaginaryUnit(self, expr):
        """ purpose: print complex numbers nicely in Fortran."""
        return "cmplx(0,1, kind = {})".format(iso_c_binding["complex"][expr.precision])

    def _print_int(self, expr):
        return str(expr)

    def _print_LiteralFloat(self, expr):
        printed = CodePrinter._print_Float(self, expr)
        return "{}_{}".format(printed, iso_c_binding["real"][expr.precision])

    def _print_LiteralComplex(self, expr):
        real_str = self._print(expr.real)
        imag_str = self._print(expr.imag)
        return "({}, {})".format(real_str, imag_str)

    def _print_LiteralInteger(self, expr):
        return "{0}_{1}".format(str(expr.p), iso_c_binding["integer"][expr.precision])

    def _print_IndexedElement(self, expr):
        if isinstance(expr.base, IndexedVariable):
            base = expr.base.internal_variable
        else:
            base = expr.base
        if isinstance(base, Application) and not isinstance(base, PythonTuple):
            indexed_type = base.dtype
            if isinstance(indexed_type, PythonTuple):
                base = self._print_Function(expr.base.base)
            else:
                if (not self._additional_code):
                    self._additional_code = ''
                var_name = self.parser.get_new_name()
                var = Variable(base.dtype, var_name, is_stack_array = True,
                        shape=base.shape,precision=base.precision,
                        order=base.order,rank=base.rank)

                if self._current_function:
                    name = self._current_function
                    func = self.get_function(name)
                    func.local_vars.append(var)
                else:
                    self._namespace.variables[var.name] = var

                self._additional_code = self._additional_code + self._print(Assign(var,base)) + '\n'
                return self._print(IndexedVariable(var, dtype=base.dtype,
                   shape=base.shape,prec=base.precision,
                   order=base.order,rank=base.rank)[expr.indices])
        elif isinstance(base, TupleVariable) and not base.is_homogeneous:
            if len(expr.indices)==1:
                return self._print(base[expr.indices[0]])
            else:
                var = base[expr.indices[0]]
                return self._print(IndexedVariable(var, dtype = var.dtype,
                    shape = var.shape, prec = var.precision,
                    order = var.order, rank = var.rank)[expr.indices[1:]])
        else:
            base_code = self._print(base)

        inds = list(expr.indices)
        if expr.base.order == 'C':
            inds = inds[::-1]
        base_shape = Shape(expr.base)
        allow_negative_indexes = (isinstance(expr.base, IndexedVariable) and \
                expr.base.internal_variable.allows_negative_indexes)

        for i, ind in enumerate(inds):
            _shape = PyccelArraySize(base, i if expr.order != 'C' else len(inds) - i - 1)
            if isinstance(ind, Slice):
                inds[i] = self._new_slice_with_processed_arguments(ind, _shape, allow_negative_indexes)
            elif isinstance(ind, PyccelUnarySub) and isinstance(ind.args[0], LiteralInteger):
                inds[i] = PyccelMinus(_shape, ind.args[0])
            else:
                #indices of indexedElement of len==1 shouldn't be a Tuple
                if isinstance(ind, Tuple) and len(ind) == 1:
                    inds[i] = ind[0]
                if allow_negative_indexes and not isinstance(ind, LiteralInteger):
                    inds[i] = IfTernaryOperator(PyccelLt(ind, LiteralInteger(0)),
                            PyccelAdd(base_shape[i], ind), ind)

        inds = [self._print(i) for i in inds]

        return "%s(%s)" % (base_code, ", ".join(inds))


    def _print_Idx(self, expr):
        return self._print(expr.label)

    @staticmethod
    def _new_slice_with_processed_arguments(_slice, array_size, allow_negative_index):
        """ Create new slice with informations collected from old slice and decorators

        Parameters
        ----------
            _slice : Slice
                slice needed to collect (start, stop, step)
            array_size : PyccelArraySize
                call to function size()
            allow_negative_index : Bool
                True when the decorator allow_negative_index is present
        Returns
        -------
            Slice
        """
        start = _slice.start
        stop = _slice.stop
        step = _slice.step

        # negative start and end in slice
        if isinstance(start, PyccelUnarySub) and isinstance(start.args[0], LiteralInteger):
            start = PyccelMinus(array_size, start.args[0])
        elif start is not None and allow_negative_index and not isinstance(start,LiteralInteger):
            start = IfTernaryOperator(PyccelLt(start, LiteralInteger(0)),
                        PyccelAdd(array_size, start), start)

        if isinstance(stop, PyccelUnarySub) and isinstance(stop.args[0], LiteralInteger):
            stop = PyccelMinus(array_size, stop.args[0])
        elif stop is not None and allow_negative_index and not isinstance(stop, LiteralInteger):
            stop = IfTernaryOperator(PyccelLt(stop, LiteralInteger(0)),
                        PyccelAdd(array_size, stop), stop)

        # negative step in slice
        if isinstance(step, PyccelUnarySub) and isinstance(step.args[0], LiteralInteger):
            stop = PyccelAdd(stop, LiteralInteger(1)) if stop is not None else LiteralInteger(0)
            start = start if start is not None else PyccelMinus(array_size, LiteralInteger(1))

        # variable step in slice
        elif step and allow_negative_index and not isinstance(step, LiteralInteger):
            if start is None :
                start = IfTernaryOperator(PyccelGt(step, LiteralInteger(0)),
                    LiteralInteger(0), PyccelMinus(array_size , LiteralInteger(1)))

            if stop is None :
                stop = IfTernaryOperator(PyccelGt(step, LiteralInteger(0)),
                    PyccelMinus(array_size, LiteralInteger(1)), LiteralInteger(0))
            else :
                stop = IfTernaryOperator(PyccelGt(step, LiteralInteger(0)),
                    stop, PyccelAdd(stop, LiteralInteger(1)))

        elif stop is not None:
            stop = PyccelMinus(stop, LiteralInteger(1))

        return Slice(start, stop, step)

    def _print_Slice(self, expr):
        if expr.start is None or  isinstance(expr.start, Nil):
            start = ''
        else:
            start = self._print(expr.start)
        if (expr.stop is None) or isinstance(expr.stop, Nil):
            stop = ''
        else:
            stop = self._print(expr.stop)
        if expr.step is not None :
            return '{0}:{1}:{2}'.format(start, stop, self._print(expr.step))
        return '{0}:{1}'.format(start, stop)

#=======================================================================================

    def _print_FunctionCall(self, expr):
        func = expr.funcdef
        f_name = self._print(expr.func_name if not expr.interface else expr.interface_name)
        args = [a for a in expr.arguments if not isinstance(a, Nil)]
        results = func.results

        if len(results) == 1:
            args = ['{}'.format(self._print(a)) for a in args]

            args = ', '.join(args)
            code = '{name}({args})'.format( name = f_name,
                                            args = args)

        elif len(results)>1:
            if (not self._additional_code):
                self._additional_code = ''
            out_vars = []
            for r in func.results:
                var_name = self.parser.get_new_name()
                var =  r.clone(name = var_name)

                if self._current_function:
                    name = self._current_function
                    func = self.get_function(name)
                    func.local_vars.append(var)
                else:
                    self._namespace.variables[var.name] = var

                out_vars.append(var)

            self._additional_code = self._additional_code + self._print(Assign(Tuple(*out_vars),expr)) + '\n'
            return self._print(Tuple(*out_vars))
        else:
            args    = ['{}'.format(self._print(a)) for a in args]
            if not func.is_header:
                results = ['{0}={0}'.format(self._print(a)) for a in results]
            else:
                results = ['{}'.format(self._print(a)) for a in results]

            newargs = ', '.join(args+results)

            code = 'call {name}({args})\n'.format( name = f_name,
                                                 args = newargs )
        return code

#=======================================================================================

    def _print_DottedFunctionCall(self, expr):
        if isinstance(expr.prefix, FunctionCall):
            base = expr.prefix.funcdef.results[0]
            if (not self._additional_code):
                self._additional_code = ''
            var_name = self.parser.get_new_name()
            var = base.clone(var_name)

            if self._current_function:
                name = self._current_function
                func = self.get_function(name)
                func.local_vars.append(var)
            else:
                self._namespace.variables[var.name] = var

            self._additional_code = self._additional_code + self._print(Assign(var,expr.prefix)) + '\n'
            expr = DottedFunctionCall(expr.funcdef, expr.arguments, var)
        return self._print_FunctionCall(expr)

#=======================================================================================

    def _print_Application(self, expr):
        if isinstance(expr, NumpyNewArray):
            errors.report(FORTRAN_ALLOCATABLE_IN_EXPRESSION,
                          symbol=expr, severity='fatal')
        else:
            return self._print_not_supported(expr)

#=======================================================================================

    def _pad_leading_columns(self, lines):
        result = []
        for line in lines:
            if line.startswith('!'):
                result.append("! " + line[1:].lstrip())
            else:
                result.append(line)
        return result

    def _wrap_fortran(self, lines):
        """Wrap long Fortran lines

           Argument:
             lines  --  a list of lines (ending with a \\n character)

           A comment line is split at white space. Code lines are split with a more
           complex rule to give nice results.
        """
        # routine to find split point in a code line
        my_alnum = set("_+-." + string.digits + string.ascii_letters)
        my_white = set(" \t()")

        def split_pos_code(line, endpos):
            if len(line) <= endpos:
                return len(line)
            pos = endpos
            split = lambda pos: \
                (line[pos] in my_alnum and line[pos - 1] not in my_alnum) or \
                (line[pos] not in my_alnum and line[pos - 1] in my_alnum) or \
                (line[pos] in my_white and line[pos - 1] not in my_white) or \
                (line[pos] not in my_white and line[pos - 1] in my_white)
            while not split(pos):
                pos -= 1
                if pos == 0:
                    return endpos
            return pos

        # split line by line and add the splitted lines to result
        result = []
        trailing = ' &'
        for line in lines:
            if len(line)>72 and ('"' in line[72:] or "'" in line[72:] or '!' in line[:72]):
                result.append(line)

            elif len(line)>72:
                # code line

                pos = split_pos_code(line, 72)
                hunk = line[:pos].rstrip()
                line = line[pos:].lstrip()
                if line:
                    hunk += trailing
                result.append(hunk)
                while len(line) > 0:
                    pos = split_pos_code(line, 65)
                    hunk = line[:pos].rstrip()
                    line = line[pos:].lstrip()
                    if line:
                        hunk += trailing
                    result.append("%s%s"%("      " , hunk))
            else:
                result.append(line)

        # make sure that all lines end with a carriage return
        return [l if l.endswith('\n') else l+'\n' for l in result]

    def indent_code(self, code):
        """Accepts a string of code or a list of code lines"""
        if isinstance(code, str):
            code_lines = self.indent_code(code.splitlines(True))
            return ''.join(code_lines)

        code = [line.lstrip(' \t') for line in code]

        inc_keyword = ('do ', 'if(', 'if ', 'do\n',
                       'else', 'type', 'subroutine', 'function',
                       'interface')
        dec_keyword = ('end do', 'enddo', 'end if', 'endif',
                       'else', 'endtype', 'end type',
                       'endfunction', 'end function',
                       'endsubroutine', 'end subroutine',
                       'endinterface', 'end interface')

        increase = [int(any(map(line.startswith, inc_keyword)))
                     for line in code]
        decrease = [int(any(map(line.startswith, dec_keyword)))
                     for line in code]
        continuation = [int(any(map(line.endswith, ['&', '&\n'])))
                         for line in code]

        level = 0
        cont_padding = 0
        tabwidth = self._default_settings['tabwidth']
        new_code = []
        for i, line in enumerate(code):
            if line in('','\n'):
                new_code.append(line)
                continue
            level -= decrease[i]

            padding = " "*(level*tabwidth + cont_padding)

            line = "%s%s" % (padding, line)

            new_code.append(line)

            if continuation[i]:
                cont_padding = 2*tabwidth
            else:
                cont_padding = 0
            level += increase[i]

        return new_code


def fcode(expr, parser, assign_to=None, **settings):
    """Converts an expr to a string of Fortran code

    expr : Expr
        A pyccel expression to be converted.
    parser : Parser
        The parser used to collect the expression
    assign_to : optional
        When given, the argument is used as the name of the variable to which
        the expression is assigned. Can be a string, ``Symbol``,
        ``MatrixSymbol``, or ``Indexed`` type. This is helpful in case of
        line-wrapping, or for expressions that generate multi-line statements.
    precision : integer, optional
        The precision for numbers such as pi [default=15].
    user_functions : dict, optional
        A dictionary where keys are ``FunctionClass`` instances and values are
        their string representations. Alternatively, the dictionary value can
        be a list of tuples i.e. [(argument_test, cfunction_string)]. See below
        for examples.
    """

    return FCodePrinter(parser, settings).doprint(expr, assign_to)<|MERGE_RESOLUTION|>--- conflicted
+++ resolved
@@ -27,10 +27,7 @@
 
 from pyccel.ast.core import get_iterable_ranges
 from pyccel.ast.core import AddOp, MulOp, SubOp, DivOp
-<<<<<<< HEAD
-=======
-from pyccel.ast.core import Nil
->>>>>>> fc9b49b4
+
 from pyccel.ast.core import SeparatorComment, Comment
 from pyccel.ast.core import ConstructorCall
 from pyccel.ast.core import ErrorExit, FunctionAddress
@@ -45,13 +42,12 @@
 
 
 from pyccel.ast.operators      import PyccelAdd, PyccelMul, PyccelDiv, PyccelMinus
-<<<<<<< HEAD
+
 from pyccel.ast.operators      import PyccelUnarySub, PyccelLt, PyccelGt, IfTernaryOperator
 from pyccel.ast.core      import FunctionCall
-=======
+
 from pyccel.ast.operators      import PyccelUnarySub, PyccelLt, PyccelGt
 from pyccel.ast.core      import FunctionCall, DottedFunctionCall
->>>>>>> fc9b49b4
 
 from pyccel.ast.builtins  import (PythonEnumerate, PythonInt, PythonLen,
                                   PythonMap, PythonPrint, PythonRange,
