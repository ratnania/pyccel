# coding: utf-8
#------------------------------------------------------------------------------------------#
# This file is part of Pyccel which is released under MIT License. See the LICENSE file or #
# go to https://github.com/pyccel/pyccel/blob/master/LICENSE for full license details.     #
#------------------------------------------------------------------------------------------#
# pylint: disable=R0201
# pylint: disable=missing-function-docstring

"""Print to F90 standard. Trying to follow the information provided at
www.fortran90.org as much as possible."""


import string
import re
from itertools import chain
from collections import OrderedDict

import functools
import operator

from sympy.core.numbers import NegativeInfinity as NINF
from sympy.core.numbers import Infinity as INF

<<<<<<< HEAD
from pyccel.utilities.metaclasses import Singleton
=======
from pyccel.ast.basic import PyccelAstNode
>>>>>>> e934a9e6
from pyccel.ast.core import get_iterable_ranges
from pyccel.ast.core import SeparatorComment, Comment
from pyccel.ast.core import ConstructorCall
from pyccel.ast.core import ErrorExit, FunctionAddress
from pyccel.ast.internals    import PyccelInternalFunction
from pyccel.ast.itertoolsext import Product
from pyccel.ast.core import (Assign, AliasAssign, Declare,
<<<<<<< HEAD
                             CodeBlock, Dlist, AsName,
                             If, IfSection)
from pyccel.ast.core import StructuredTypeConstructor
from pyccel.ast.core import DeclareType
=======
                             CodeBlock, AsName,
                             If, IfSection, FunctionDef)
>>>>>>> e934a9e6

from pyccel.ast.core import ValuedVariable
from pyccel.ast.variable  import (Variable, TupleVariable,
                             IndexedElement, HomogeneousTupleVariable,
                             InhomogeneousTupleVariable,
                             DottedName, PyccelArraySize)
from pyccel.ast.variable import ValuedVariable

from pyccel.ast.operators      import PyccelAdd, PyccelMul, PyccelDiv, PyccelMinus, PyccelNot
from pyccel.ast.operators      import PyccelMod

from pyccel.ast.operators      import PyccelUnarySub, PyccelLt, PyccelGt, IfTernaryOperator

from pyccel.ast.core      import FunctionCall, DottedFunctionCall

from pyccel.ast.builtins  import (PythonEnumerate, PythonInt, PythonLen,
                                  PythonMap, PythonPrint, PythonRange,
                                  PythonZip, PythonFloat, PythonTuple)
from pyccel.ast.builtins  import PythonComplex, PythonBool, PythonAbs
from pyccel.ast.datatypes import is_pyccel_datatype
from pyccel.ast.datatypes import is_iterable_datatype, is_with_construct_datatype
from pyccel.ast.datatypes import NativeSymbol, NativeString, str_dtype
from pyccel.ast.datatypes import NativeInteger, NativeBool, NativeReal, NativeComplex
from pyccel.ast.datatypes import iso_c_binding
from pyccel.ast.datatypes import NativeRange, NativeTuple
from pyccel.ast.datatypes import CustomDataType

from pyccel.ast.internals import Slice

from pyccel.ast.literals  import LiteralInteger, LiteralFloat, Literal
from pyccel.ast.literals  import LiteralTrue
from pyccel.ast.literals  import Nil

from pyccel.ast.numpyext import NumpyEmpty
from pyccel.ast.numpyext import NumpyMod, NumpyFloat
from pyccel.ast.numpyext import NumpyRand
from pyccel.ast.numpyext import NumpyNewArray
from pyccel.ast.numpyext import Shape

from pyccel.ast.utilities import builtin_import_registery as pyccel_builtin_import_registery
from pyccel.ast.utilities import expand_to_loops

from pyccel.errors.errors import Errors
from pyccel.errors.messages import *
from pyccel.codegen.printing.codeprinter import CodePrinter


# TODO: add examples
# TODO: use _get_statement when returning a string

__all__ = ["FCodePrinter", "fcode"]

numpy_ufunc_to_fortran = {
    'NumpyAbs'  : 'abs',
    'NumpyFabs'  : 'abs',
    'NumpyMin'  : 'minval',
    'NumpyAmin'  : 'minval',
    'NumpyAmax'  : 'maxval',
    'NumpyFloor': 'floor',  # TODO: might require special treatment with casting
    # ---
    'NumpyExp' : 'exp',
    'NumpyLog' : 'Log',
    # 'NumpySqrt': 'Sqrt',  # sqrt is printed using _Print_NumpySqrt
    # ---
    'NumpySin'    : 'sin',
    'NumpyCos'    : 'cos',
    'NumpyTan'    : 'tan',
    'NumpyArcsin' : 'asin',
    'NumpyArccos' : 'acos',
    'NumpyArctan' : 'atan',
    'NumpyArctan2': 'atan2',
    'NumpySinh'   : 'sinh',
    'NumpyCosh'   : 'cosh',
    'NumpyTanh'   : 'tanh',
    'NumpyArcsinh': 'asinh',
    'NumpyArccosh': 'acosh',
    'NumpyArctanh': 'atanh',
}

math_function_to_fortran = {
    'MathAcos'   : 'acos',
    'MathAcosh'  : 'acosh',
    'MathAsin'   : 'asin',
    'MathAsinh'  : 'asinh',
    'MathAtan'   : 'atan',
    'MathAtan2'  : 'atan2',
    'MathAtanh'  : 'atanh',
    'MathCopysign': 'sign',
    'MathCos'    : 'cos',
    'MathCosh'   : 'cosh',
    'MathErf'    : 'erf',
    'MathErfc'   : 'erfc',
    'MathExp'    : 'exp',
    # 'MathExpm1'  : '???', # TODO
    'MathFabs'   : 'abs',
    # 'MathFmod'   : '???',  # TODO
    # 'MathFsum'   : '???',  # TODO
    'MathGamma'  : 'gamma',
    'MathHypot'  : 'hypot',
    # 'MathLdexp'  : '???',  # TODO
    'MathLgamma' : 'log_gamma',
    'MathLog'    : 'log',
    'MathLog10'  : 'log10',
    # 'MathLog1p'  : '???', # TODO
    # 'MathLog2'   : '???', # TODO
    # 'MathPow'    : '???', # TODO
    'MathSin'    : 'sin',
    'MathSinh'   : 'sinh',
    'MathSqrt'   : 'sqrt',
    'MathTan'    : 'tan',
    'MathTanh'   : 'tanh',
    # ---
    'MathFloor'    : 'floor',
    # ---
    # 'MathIsclose' : '???', # TODO
    # 'MathIsfinite': '???', # TODO
    # 'MathIsinf'   : '???', # TODO
    # --------------------------- internal functions --------------------------
    'MathFactorial' : 'pyc_factorial',
    'MathGcd'       : 'pyc_gcd',
    'MathDegrees'   : 'pyc_degrees',
    'MathRadians'   : 'pyc_radians',
    'MathLcm'       : 'pyc_lcm',
}

_default_methods = {
    '__init__': 'create',
    '__del__' : 'free',
}

python_builtin_datatypes = {
    'integer' : PythonInt,
    'real'    : PythonFloat,
    'bool'    : PythonBool,
    'complex' : PythonComplex
}

inc_keyword = (r'do\b', r'if\b',
               r'else\b', r'type\b\s*[^\(]',
               r'(recursive )?(pure )?(elemental )?((subroutine)|(function))\b',
               r'interface\b',r'module\b',r'program\b')
inc_regex = re.compile('|'.join('({})'.format(i) for i in inc_keyword))

end_keyword = ('do', 'if', 'type', 'function',
               'subroutine', 'interface','module','program')
end_regex_str = '(end ?({}))|(else)'.format('|'.join('({})'.format(k) for k in end_keyword))
dec_regex = re.compile(end_regex_str)

errors = Errors()

class FCodePrinter(CodePrinter):
    """A printer to convert sympy expressions to strings of Fortran code"""
    printmethod = "_fcode"
    language = "Fortran"

    _default_settings = {
        'tabwidth': 2,
    }


    def __init__(self, parser, prefix_module = None):

        if parser.filename:
            errors.set_target(parser.filename, 'file')

        super().__init__()
        self.parser = parser
        self._namespace = self.parser.namespace
        self._current_function = None
        self._current_class    = None

        self._additional_code = None
        self._additional_imports = set([])

        self.prefix_module = prefix_module

    def get_additional_imports(self):
        """return the additional imports collected in printing stage"""
        return self._additional_imports

    def set_current_class(self, name):

        self._current_class = name

    def set_current_function(self, name):

        if name:
            self._namespace = self._namespace.sons_scopes[name]
            if self._current_function:
                name = DottedName(self._current_function, name)
        else:
            self._namespace = self._namespace.parent_scope
            if isinstance(self._current_function, DottedName):

                # case of a function inside a function

                name = self._current_function.name[:-1]
                if len(name) > 1:
                    name = DottedName(*name)
                else:
                    name = name[0]
        self._current_function = name

    def get_method(self, cls_name, method_name):
        container = self._namespace
        while container:
            if cls_name in container.classes:
                cls = container.classes[cls_name]
                methods = cls.methods_as_dict
                if method_name in methods:
                    return methods[method_name]
                else:
                    interface_funcs = {f.name:f for i in cls.interfaces for f in i.functions}
                    if method_name in interface_funcs:
                        return interface_funcs[method_name]
                    errors.report(UNDEFINED_METHOD, symbol=method_name,
                        severity='fatal')
            container = container.parent_scope
        if isinstance(method_name, DottedName):
            return self.get_function(DottedName(method_name.name[1:]))
        errors.report(UNDEFINED_FUNCTION, symbol=method_name,
            severity='fatal')

    def get_function(self, name):
        container = self._namespace
        while container:
            if name in container.functions:
                return container.functions[name]
            container = container.parent_scope
        if isinstance(name, DottedName):
            return self.get_function(name.name[-1])
        errors.report(UNDEFINED_FUNCTION, symbol=name,
            severity='fatal')

    def add_vars_to_namespace(self, *new_vars):
        if self._current_function:
            if self._current_class:
                func = self.get_method(self._current_class, self._current_function)
            else:
                func = self.get_function(self._current_function)
            func.add_local_vars(*new_vars)
        else:
            for var in new_vars:
                self._namespace.variables[var.name] = var

    def _get_statement(self, codestring):
        return codestring

    def _get_comment(self, text):
        return "! {0}".format(text)

    def _format_code(self, lines):
        return self._wrap_fortran(self.indent_code(lines))

    def _traverse_matrix_indices(self, mat):
        rows, cols = mat.shape
        return ((i, j) for j in range(cols) for i in range(rows))

    def _handle_fortran_specific_a_prioris(self, var_list):
        """
        Translate HomogeneousTupleVariables to InhomogeneousTupleVariables
        if they cannot be handled in an array type. This is the case for:
        - a tuple of pointers

        Parameters
        ----------
        var_list : list of Variables
                    The list of variables which exist in the current context

        Results
        -------
        var_changes : dict
                      A dictionary mapping the changed Variables to the new
                      Variables
        """
        var_changes = {}
        for v in var_list:
            if isinstance(v, HomogeneousTupleVariable) and v.is_pointer:
                n_vars = len(v)
                if not isinstance(n_vars, (LiteralInteger, int)):
                    errors.report("Cannot create tuple of pointers with unknown length",
                            symbol = v, severity='fatal')

                name = v.name+'_'
                shape = v.shape[1:]
                rank  = v.rank-1

                elem_vars = [v.clone(self.parser.get_new_name(name+str(i)),
                                     new_class=Variable,
                                     rank=rank,
                                     shape=shape) for i in range(n_vars)]
                var_changes[v] = v.clone(v.name, InhomogeneousTupleVariable, arg_vars = elem_vars)
        return var_changes

    def print_kind(self, expr):
        """
        Prints the kind(precision) of a literal value
        """
        return iso_c_binding[self._print(expr.dtype)][expr.precision]

    # ============ Elements ============ #
    def _print_PyccelSymbol(self, expr):
        return expr

    def _print_Module(self, expr):
        #var_changes = self._handle_fortran_specific_a_prioris(self.parser.get_variables(self._namespace))
        name = self._print(expr.name)
        name = name.replace('.', '_')
        if not name.startswith('mod_') and self.prefix_module:
            name = '{prefix}_{name}'.format(prefix=self.prefix_module,
                                            name=name)

        imports = ''.join(self._print(i) for i in expr.imports)
        imports += 'use, intrinsic :: ISO_C_BINDING\n'

        decs    = ''.join(self._print(i) for i in expr.declarations)
        body    = ''

        # ... TODO add other elements
        private_funcs = [f.name for f in expr.funcs if f.is_private]
        private = private_funcs
        if private:
            private = ','.join(self._print(i) for i in private)
            private = 'private :: {}\n'.format(private)
        else:
            private = ''
        # ...

        # ...
        sep = self._print(SeparatorComment(40))
        interfaces = ''
        if expr.interfaces:
            interfaces = '\n'.join(self._print(i) for i in expr.interfaces)

        if expr.funcs:
            body += '\n'.join(''.join([sep, self._print(i), sep]) for i in expr.funcs)
        # ...

        # ...
        for i in expr.classes:
            # update decs with declarations from ClassDef
            c_decs, c_funcs = self._print(i)
            decs = '{0}\n{1}'.format(decs, c_decs)
            body = '{0}\n{1}\n'.format(body, c_funcs)
        # ...

        contains = 'contains\n' if (expr.funcs or expr.classes or expr.interfaces) else ''
        imports += "\n".join('use ' + lib for lib in self._additional_imports)
        parts = ['module {}\n'.format(name),
                 imports,
                 'implicit none\n',
                 private,
                 decs,
                 interfaces,
                 contains,
                 body,
                 'end module {}\n'.format(name)]

        return '\n'.join([a for a in parts if a])

    def _print_Program(self, expr):
        var_changes = self._handle_fortran_specific_a_prioris(self.parser.get_variables(self._namespace))
        name    = 'prog_{0}'.format(self._print(expr.name)).replace('.', '_')
        imports = ''.join(self._print(i) for i in expr.imports)
        imports += 'use, intrinsic :: ISO_C_BINDING\n'
        body    = self._print(expr.body)

        # Print the declarations of all variables in the namespace, which include:
        #  - user-defined variables (available in Program.variables)
        #  - pyccel-generated variables added to Scope when printing 'expr.body'
        variables = self.parser.get_variables(self._namespace)
        if var_changes:
            variables = [var_changes.get(v, v) for v in variables]
        decs = ''.join(self._print_Declare(Declare(v.dtype, v)) for v in variables)

        # Print user defined types
        classes = self.parser.get_classes(self._namespace)
        dec_classes = [DeclareType(c) for c in classes]
        dec_classes = ''.join(self._print_DeclareType(c) for c in dec_classes)
        decs = dec_classes + '\n' + decs

        # Detect if we are using mpi4py
        # TODO should we find a better way to do this?
        mpi = any('mpi4py' == str(getattr(i.source, 'name', i.source)) for i in expr.imports)

        # Additional code and variable declarations for MPI usage
        # TODO: check if we should really add them like this
        if mpi:
            body = 'call mpi_init(ierr)\n'+\
                   '\nallocate(status(0:-1 + mpi_status_size)) '+\
                   '\nstatus = 0\n'+\
                   body +\
                   '\ncall mpi_finalize(ierr)'

            decs += '\ninteger :: ierr = -1' +\
                    '\ninteger, allocatable :: status (:)'
        imports += "\n".join('use ' + lib for lib in self._additional_imports)
        parts = ['program {}\n'.format(name),
                 imports,
                'implicit none\n',
                 decs,
                 body,
                'end program {}\n'.format(name)]

        return '\n'.join(a for a in parts if a)

    def _print_Import(self, expr):

        source = ''
        if expr.ignore:
            return ''

        if isinstance(expr.source, DottedName):
            source = expr.source.name[-1]
        else:
            source = self._print(expr.source)

        # importing of pyccel extensions is not printed
        if source in pyccel_builtin_import_registery:
            return ''

        if 'mpi4py' == str(getattr(expr.source,'name',expr.source)):
            return 'use mpi\n' + 'use mpiext\n'

        if len(expr.target) == 0:
            return 'use {}\n'.format(source)

        prefix = 'use {}, only:'.format(source)

        code = ''
        for i in expr.target:
            if isinstance(i, AsName):
                target = '{target} => {name}'.format(target=self._print(i.target),
                                                     name=self._print(i.name))
                line = '{prefix} {target}'.format(prefix=prefix,
                                                  target=target)

            elif isinstance(i, DottedName):
                target = '_'.join(self._print(j) for j in i.name)
                line = '{prefix} {target}'.format(prefix=prefix,
                                                  target=target)

            elif isinstance(i, str):
                line = '{prefix} {target}'.format(prefix=prefix,
                                                  target=i)

            else:
                raise TypeError('Expecting str, PyccelSymbol, DottedName or AsName, '
                                'given {}'.format(type(i)))

            code = (code + '\n' + line) if code else line

        # in some cases, the source is given as a string (when using metavar)
        code = code.replace("'", '')
        return self._get_statement(code) + '\n'

    def _print_PythonPrint(self, expr):
        args = []
        for f in expr.expr:
            if isinstance(f, str):
                args.append("'{}'".format(f))
            elif isinstance(f, PythonTuple):
                for i in f:
                    args.append("{}".format(self._print(i)))
            elif isinstance(f, InhomogeneousTupleVariable):
                for i in f:
                    args.append("{}".format(self._print(i)))
            elif f.dtype is NativeString() and f != expr.expr[-1]:
                args.append("{} // ' ' ".format(self._print(f)))
            else:
                args.append("{}".format(self._print(f)))

        code = ', '.join(['print *', *args])
        return self._get_statement(code) + '\n'

    def _print_SymbolicPrint(self, expr):
        # for every expression we will generate a print
        code = '\n'.join("print *, 'sympy> {}'".format(a) for a in expr.expr)
        return self._get_statement(code) + '\n'

    def _print_Comment(self, expr):
        comments = self._print(expr.text)
        return '!' + comments + '\n'

    def _print_CommentBlock(self, expr):
        txts   = expr.comments
        header = expr.header
        header_size = len(expr.header)

        ln = max(len(i) for i in txts)
        if ln<max(20, header_size+2):
            ln = 20
        top  = '!' + '_'*int((ln-header_size)/2) + header + '_'*int((ln-header_size)/2) + '!'
        ln = len(top) - 2
        bottom = '!' + '_'*ln + '!'

        txts = ['!' + txt + ' '*(ln - len(txt)) + '!' for txt in txts]

        body = '\n'.join(i for i in txts)

        return ('{0}\n'
                '{1}\n'
                '{2}\n').format(top, body, bottom)

    def _print_EmptyNode(self, expr):
        return ''

    def _print_AnnotatedComment(self, expr):
        accel = self._print(expr.accel)
        txt   = str(expr.txt)
        if len(txt)>72:
            txts = []
            while len(txt)>72:
                txts.append(txt[:72])
                txt  = txt[72:]
            if txt:
                txts.append(txt)

            txt = '&\n!${} &'.format(accel).join(txt for txt in txts)

        return '!${0} {1}\n'.format(accel, txt)

    def _print_tuple(self, expr):
        if expr[0].rank>0:
            raise NotImplementedError(' tuple with elements of rank > 0 is not implemented')
        fs = ', '.join(self._print(f) for f in expr)
        return '[{0}]'.format(fs)

    def _print_PythonAbs(self, expr):
        """ print the python builtin function abs
        args : variable
        """
        return "abs({})".format(self._print(expr.arg))

    def _print_PythonTuple(self, expr):
        shape = tuple(reversed(expr.shape))
        if len(shape)>1:
            elements = ', '.join(self._print(i) for i in expr)
            shape    = ', '.join(self._print(i) for i in shape)
            return 'reshape(['+ elements + '], '+ '[' + shape + ']' + ')'
        fs = ', '.join(self._print(f) for f in expr)
        return '[{0}]'.format(fs)

    def _print_PythonList(self, expr):
        return self._print_PythonTuple(expr)

    def _print_InhomogeneousTupleVariable(self, expr):
        fs = ', '.join(self._print(f) for f in expr)
        return '[{0}]'.format(fs)

    def _print_Variable(self, expr):
        return self._print(expr.name)

    def _print_ValuedVariable(self, expr):
        if expr.is_argument:
            return self._print_Variable(expr)
        else:
            return '{} = {}'.format(self._print(expr.name), self._print(expr.value))

    def _print_Constant(self, expr):
        val = LiteralFloat(expr.value)
        return self._print(val)

    def _print_DottedVariable(self, expr):
        if isinstance(expr.lhs, FunctionCall):
            base = expr.lhs.funcdef.results[0]
            if (not self._additional_code):
                self._additional_code = ''
            var_name = self.parser.get_new_name()
            var = base.clone(var_name)

            self.add_vars_to_namespace(var)

            self._additional_code = self._additional_code + self._print(Assign(var,expr.lhs)) + '\n'
            return self._print(var) + '%' +self._print(expr.name)
        else:
            return self._print(expr.lhs) + '%' +self._print(expr.name)

    def _print_DottedName(self, expr):
        return ' % '.join(self._print(n) for n in expr.name)

    def _print_Lambda(self, expr):
        return '"{args} -> {expr}"'.format(args=expr.variables, expr=expr.expr)

#    # TODO this is not used anymore since, we are calling printer inside
#    #      numpyext. must be improved!!
#    def _print_ZerosLike(self, expr):
#        lhs = self._print(expr.lhs)
#        rhs = self._print(expr.rhs)
#        if isinstance(expr.rhs, IndexedElement):
#            shape = []
#            for i in expr.rhs.indices:
#                if isinstance(i, Slice):
#                    shape.append(i)
#            rank = len(shape)
#        else:
#            rank = expr.rhs.rank
#        rs = []
#        for i in range(1, rank+1):
#            l = 'lbound({0},{1})'.format(rhs, str(i))
#            u = 'ubound({0},{1})'.format(rhs, str(i))
#            r = '{0}:{1}'.format(l, u)
#            rs.append(r)
#        shape = ', '.join(self._print(i) for i in rs)
#        init_value = self._print(expr.init_value)
#
#        code  = ('allocate({lhs}({shape}))\n'
#                 '{lhs} = {init_value}').format(lhs=lhs,
#                                                shape=shape,
#                                                init_value=init_value)
#
#        return self._get_statement(code)


    def _print_SumFunction(self, expr):
        return str(expr)

    def _print_PythonLen(self, expr):
        var = expr.arg
        idx = 1 if var.order == 'F' else var.rank
        prec = self.print_kind(expr)

        dtype = var.dtype
        if dtype is NativeString():
            return 'len({})'.format(self._print(var))
        elif var.rank == 1:
            return 'size({}, kind={})'.format(self._print(var), prec)
        else:
            return 'size({},{},{})'.format(self._print(var), self._print(idx), prec)

    def _print_PythonSum(self, expr):
        args = [self._print(arg) for arg in expr.args]
        return "sum({})".format(", ".join(args))

    def _print_PythonReal(self, expr):
        value = self._print(expr.internal_var)
        return 'real({0})'.format(value)
    def _print_PythonImag(self, expr):
        value = self._print(expr.internal_var)
        return 'aimag({0})'.format(value)



    #========================== Numpy Elements ===============================#

    def _print_NumpySum(self, expr):
        """Fortran print."""

        rhs_code = self._print(expr.arg)
        return 'sum({0})'.format(rhs_code)

    def _print_NumpyProduct(self, expr):
        """Fortran print."""

        rhs_code = self._print(expr.arg)
        return 'product({0})'.format(rhs_code)

    def _print_NumpyMatmul(self, expr):
        """Fortran print."""
        a_code = self._print(expr.a)
        b_code = self._print(expr.b)

        if expr.a.order and expr.b.order:
            if expr.a.order != expr.b.order:
                raise NotImplementedError("Mixed order matmul not supported.")

        # Fortran ordering
        if expr.a.order == 'F':
            return 'matmul({0},{1})'.format(a_code, b_code)

        # C ordering
        return 'matmul({1},{0})'.format(a_code, b_code)

    def _print_NumpyEmpty(self, expr):
        errors.report(FORTRAN_ALLOCATABLE_IN_EXPRESSION, symbol=expr, severity='fatal')

    def _print_NumpyNorm(self, expr):
        """Fortran print."""
        arg = PythonAbs(expr.arg) if isinstance(expr.arg.dtype, NativeComplex) else expr.arg
        if expr.axis:
            axis = expr.axis
            if expr.order != 'F':
                axis = PyccelMinus(LiteralInteger(arg.rank), expr.axis, simplify=True)
            else:
                axis = LiteralInteger(expr.axis.python_value + 1)
            code = 'Norm2({},{})'.format(self._print(arg), self._print(axis))
        else:
            code = 'Norm2({})'.format(self._print(arg))

        return code

    def _print_NumpyLinspace(self, expr):

        template = '[({start} + {index}*{step},{index} = {zero},{end})]'

        init_value = template.format(
            start = self._print(expr.start),
            step  = self._print(expr.step ),
            index = self._print(expr.index),
            zero  = self._print(LiteralInteger(0)),
            end   = self._print(PyccelMinus(expr.size, LiteralInteger(1), simplify = True)),
        )
        code = init_value

        return code

    def _print_NumpyWhere(self, expr):

        ind   = self._print(expr.index)
        mask  = self._print(expr.mask)

        stmt  = 'pack([({ind},{ind}=0,size({mask})-1)],{mask})'.format(ind=ind,mask=mask)

        return stmt

    def _print_NumpyArray(self, expr):
        """Fortran print."""

        # If Numpy array is stored with column-major ordering, transpose values
        # use reshape with order for rank > 2
        if expr.order == 'F':
            if expr.rank == 2:
                rhs_code = self._print(expr.arg)
                rhs_code = 'transpose({})'.format(rhs_code)
            elif expr.rank > 2:
                args     = [self._print(a) for a in expr.arg]
                new_args = []
                for ac, a in zip(args, expr.arg):
                    if a.order == 'C':
                        shape    = ', '.join(self._print(i) for i in a.shape)
                        order    = ', '.join(self._print(LiteralInteger(i)) for i in range(a.rank, 0, -1))
                        ac       = 'reshape({}, [{}], order=[{}])'.format(ac, shape, order)
                    new_args.append(ac)

                args     = new_args
                rhs_code = '[' + ' ,'.join(args) + ']'
                shape    = ', '.join(self._print(i) for i in expr.shape)
                order    = [LiteralInteger(i) for i in range(1, expr.rank+1)]
                order    = order[1:]+ order[:1]
                order    = ', '.join(self._print(i) for i in order)
                rhs_code = 'reshape({}, [{}], order=[{}])'.format(rhs_code, shape, order)
        elif expr.order == 'C':
            if expr.rank > 2:
                args     = [self._print(a) for a in expr.arg]
                new_args = []
                for ac, a in zip(args, expr.arg):
                    if a.order == 'F':
                        shape    = ', '.join(self._print(i) for i in a.shape[::-1])
                        order    = ', '.join(self._print(LiteralInteger(i)) for i in range(a.rank, 0, -1))
                        ac       = 'reshape({}, [{}], order=[{}])'.format(ac, shape, order)
                    new_args.append(ac)

                args     = new_args
                rhs_code = '[' + ' ,'.join(args) + ']'
                shape    = ', '.join(self._print(i) for i in expr.shape[::-1])
                rhs_code = 'reshape({}, [{}])'.format(rhs_code, shape)
            else:
                rhs_code = self._print(expr.arg)
        return rhs_code

    def _print_NumpyFloor(self, expr):
        result_code = self._print_MathFloor(expr)
        return 'real({}, {})'.format(result_code, self.print_kind(expr))

    def _print_NumpyArange(self, expr):
        start  = self._print(expr.start)
        step   = self._print(expr.step)
        shape  = PyccelMinus(expr.shape[0], LiteralInteger(1), simplify = True)
        index  = Variable(NativeInteger(), name =  self.parser.get_new_name('i'))

        self.add_vars_to_namespace(index)

        code = '[({start} + {step} * {index}, {index} = {0}, {shape}, {1})]'
        code = code.format(self._print(LiteralInteger(0)),
                           self._print(LiteralInteger(1)),
                           start  = start,
                           step   = step,
                           index  = self._print(index),
                           shape  = self._print(shape))

        return code

    def _print_NumpyMod(self, expr):
        return self._print(PyccelMod(*expr.args))

    # ======================================================================= #
    def _print_PyccelArraySize(self, expr):
        init_value = self._print(expr.arg)
        prec = self.print_kind(expr)

        if expr.arg.order == 'C':
            index = PyccelMinus(LiteralInteger(expr.arg.rank), expr.index, simplify = True)
            index = self._print(index)
        else:
            index = PyccelAdd(expr.index, LiteralInteger(1), simplify = True)
            index = self._print(index)

        if expr.arg.rank == 1:
            return 'size({0}, kind={1})'.format(init_value, prec)

        return 'size({0}, {1}, {2})'.format(init_value, index, prec)

    def _print_PythonInt(self, expr):
        value = self._print(expr.arg)
        if (expr.arg.dtype is NativeBool()):
            code = 'MERGE(1_{0}, 0_{1}, {2})'.format(self.print_kind(expr), self.print_kind(expr),value)
        else:
            code  = 'Int({0}, {1})'.format(value, self.print_kind(expr))
        return code

    def _print_PythonFloat(self, expr):
        value = self._print(expr.arg)
        if (expr.arg.dtype is NativeBool()):
            code = 'MERGE(1.0_{0}, 0.0_{1}, {2})'.format(self.print_kind(expr), self.print_kind(expr),value)
        else:
            code  = 'Real({0}, {1})'.format(value, self.print_kind(expr))
        return code

    def _print_MathFloor(self, expr):
        arg = expr.args[0]
        arg_code = self._print(arg)

        # math.floor on integer argument is identity,
        # but we need parentheses around expressions
        if arg.dtype is NativeInteger():
            return '({})'.format(arg_code)

        prec = expr.precision
        prec_code = self._print(prec)
        return 'floor({}, kind={})'.format(arg_code, prec_code)

    def _print_PythonComplex(self, expr):
        if expr.is_cast:
            code = 'cmplx({0}, kind={1})'.format(expr.internal_var,
                                self.print_kind(expr))
        else:
            real = self._print(expr.real)
            imag = self._print(expr.imag)
            code = 'cmplx({0}, {1}, {2})'.format(real, imag,
                                self.print_kind(expr))
        return code

    def _print_PythonBool(self, expr):
        if isinstance(expr.arg.dtype, NativeBool):
            return 'logical({}, kind = {prec})'.format(self._print(expr.arg), prec = self.print_kind(expr))
        else:
            return '{} /= 0'.format(self._print(expr.arg))

    def _print_NumpyRand(self, expr):
        if expr.rank != 0:
            errors.report(FORTRAN_ALLOCATABLE_IN_EXPRESSION,
                          symbol=expr, severity='fatal')

        if (not self._additional_code):
            self._additional_code = ''
        var_name = self.parser.get_new_name()
        var = Variable(expr.dtype, var_name, is_stack_array = all([s.is_constant for s in expr.shape]),
                shape = expr.shape, precision = expr.precision,
                order = expr.order, rank = expr.rank)

        self.add_vars_to_namespace(var)

        self._additional_code = self._additional_code + self._print(Assign(var,expr)) + '\n'
        return self._print(var)

    def _print_NumpyRandint(self, expr):
        if expr.rank != 0:
            errors.report(FORTRAN_ALLOCATABLE_IN_EXPRESSION,
                          symbol=expr, severity='fatal')
        if expr.low is None:
            randreal = self._print(PyccelMul(expr.high, NumpyRand(), simplify = True))
        else:
            randreal = self._print(PyccelAdd(PyccelMul(PyccelMinus(expr.high, expr.low, simplify = True), NumpyRand(), simplify=True), expr.low, simplify = True))

        prec_code = self.print_kind(expr)
        return 'floor({}, kind={})'.format(randreal, prec_code)

    def _print_NumpyFull(self, expr):

        # Create statement for initialization
        init_value = self._print(expr.fill_value)
        return init_value

    def _print_PythonMin(self, expr):
        args = expr.args
        if len(args) == 1:
            arg = args[0]
            code = 'minval({0})'.format(self._print(arg))
        else:
            code = ','.join(self._print(arg) for arg in args)
            code = 'min('+code+')'
        return self._get_statement(code)

    def _print_PythonMax(self, expr):
        args = expr.args
        if len(args) == 1:
            arg = args[0]
            code = 'maxval({0})'.format(self._print(arg))
        else:
            code = ','.join(self._print(arg) for arg in args)
            code = 'max('+code+')'
        return self._get_statement(code)

    def _print_Dot(self, expr):
        return self._get_statement('dot_product(%s,%s)'%(self._print(expr.expr_l), self._print(expr.expr_r)))

    def _print_Ceil(self, expr):
        return self._get_statement('ceiling(%s)'%(self._print(expr.rhs)))

    def _print_Mod(self, expr):
        args = ','.join(self._print(i) for i in expr.args)
        return 'modulo({})'.format(args)

    def _print_Sign(self, expr):
        # TODO use the appropriate precision from rhs
        return self._get_statement('sign(1.0d0,%s)'%(self._print(expr.rhs)))

    # ... MACROS
    def _print_MacroShape(self, expr):
        var = expr.argument
        if not isinstance(var, (Variable, IndexedElement)):
            raise TypeError('Expecting a variable, given {}'.format(type(var)))
        shape = None
        if isinstance(var, Variable):
            shape = var.shape

        if shape is None:
            rank = var.rank
            shape = []
            for i in range(0, rank):
                l = 'lbound({var},{i})'.format(var=self._print(var),
                                               i=self._print(i+1))
                u = 'ubound({var},{i})'.format(var=self._print(var),
                                               i=self._print(i+1))
                s = '{u}-{l}+1'.format(u=u, l=l)
                shape.append(s)

        if len(shape) == 1:
            shape = shape[0]


        elif not(expr.index is None):
            if expr.index < len(shape):
                shape = shape[expr.index]
            else:
                shape = '1'

        code = '{}'.format(self._print(shape))

        return self._get_statement(code)
    # ...
    def _print_MacroType(self, expr):
        dtype = self._print(expr.argument.dtype)
        prec  = expr.argument.precision

        if dtype == 'integer':
            if prec==4:
                return 'MPI_INTEGER'
            elif prec==8:
                return 'MPI_INTEGER8'
            else:
                errors.report(PYCCEL_RESTRICTION_TODO, symbol=expr,
                    severity='fatal')

        elif dtype == 'real':
            if prec==8:
                return 'MPI_DOUBLE'
            if prec==4:
                return 'MPI_FLOAT'
            else:
                errors.report(PYCCEL_RESTRICTION_TODO, symbol=expr,
                    severity='fatal')

        else:
            errors.report(PYCCEL_RESTRICTION_TODO, symbol=expr,
                severity='fatal')

    def _print_MacroCount(self, expr):

        var = expr.argument
        #TODO calculate size when type is pointer
        # it must work according to fortran documentation
        # but it raises somehow an error when it's a pointer
        # and shape is None

        if isinstance(var, Variable):
            shape = var.shape
            if not isinstance(shape,(tuple,list)):
                shape = [shape]
            rank = len(shape)
            if shape is None:
                return 'size({})'.format(self._print(var))


        elif isinstance(var, IndexedElement):
            _shape = var.base.shape
            if _shape is None:
                return 'size({})'.format(self._print(var))

            shape = []
            for (s, i) in zip(_shape, var.indices):
                if isinstance(i, Slice):
                    if i.start is None and i.stop is None:
                        shape.append(s)
                    elif i.start is None:
                        if (isinstance(i.stop, (int, LiteralInteger)) and i.stop>0) or not(isinstance(i.stop, (int, LiteralInteger))):
                            shape.append(i.stop)
                    elif i.stop is None:
                        if (isinstance(i.start, (int, LiteralInteger)) and i.start<s-1) or not(isinstance(i.start, (int, LiteralInteger))):
                            shape.append(PyccelMinus(s, i.start, simplify = True))
                    else:
                        shape.append(PyccelMinus(i.stop, PyccelAdd(i.start, LiteralInteger(1), simplify = True), simplify = True))

            rank = len(shape)

        else:
            errors.report(PYCCEL_RESTRICTION_TODO, symbol=expr,
                severity='fatal')

        if rank == 0:
            return '1'

        return str(functools.reduce(operator.mul, shape ))

    def _print_Declare(self, expr):
        # ... ignored declarations
        # we don't print the declaration if iterable object
        if is_iterable_datatype(expr.dtype):
            return ''

        if is_with_construct_datatype(expr.dtype):
            return ''

        if isinstance(expr.dtype, NativeSymbol):
            return ''

        if isinstance(expr.dtype, NativeRange):
            return ''

        # meta-variables
        if (isinstance(expr.variable, Variable) and
            expr.variable.name.startswith('__')):
            return ''

        # if variable is an attribute of a class or structured type, then we
        # will not declare it (again)
        if expr.variable.cls_parent:
            return ''
        # ...

        if isinstance(expr.variable, InhomogeneousTupleVariable):
            return ''.join(self._print_Declare(Declare(v.dtype,v,intent=expr.intent, static=expr.static)) for v in expr.variable)

        # ... TODO improve
        # Group the variables by intent
        var = expr.variable
        rank        = var.rank
        allocatable = var.allocatable
        shape       = var.alloc_shape
        is_pointer = var.is_pointer
        is_target = var.is_target
        is_const = var.is_const
        is_stack_array = var.is_stack_array
        is_optional = var.is_optional
        is_static = expr.static
        intent = expr.intent

        if isinstance(shape, (tuple,PythonTuple)) and len(shape) ==1:
            shape = shape[0]
        # ...

        # ... print datatype
        if ( isinstance(expr.dtype, Singleton) and expr.dtype.is_datatype ):
            dtype = expr.dtype

            name   = dtype._name
            prefix = dtype.prefix
            alias  = dtype.alias

            sig = 'type'

            name = name.replace(prefix, '')
            dtype = '{0}({1})'.format(sig, name)

        elif isinstance(expr.dtype, CustomDataType):
            dtype = expr.dtype

            name   = dtype.__class__.__name__
            prefix = dtype.prefix
            alias  = dtype.alias

            if dtype.is_polymorphic or expr.passed_from_dotted:
                sig = 'class'
            else:
                sig = 'type'

            if alias is None:
                name = name.replace(prefix, '')
            else:
                name = alias
            dtype = '{0}({1})'.format(sig, name)
        else:
            expr_dtype = expr.dtype
            dtype = self._print(expr_dtype)

        # ...
            if isinstance(expr_dtype, NativeString):

                if expr.intent:
                    dtype = dtype[:9] +'(len =*)'
                    #TODO improve ,this is the case of character as argument
            else:
                dtype += '({0})'.format(self.print_kind(expr.variable))

        code_value = ''
        if expr.value:
            code_value = ' = {0}'.format(expr.value)

        vstr = self._print(expr.variable.name)

        # arrays are 0-based in pyccel, to avoid ambiguity with range
        s = '0'
        if not(is_static) and (allocatable or (var.shape is None)):
            s = ''

        # Default empty strings
        intentstr      = ''
        allocatablestr = ''
        optionalstr    = ''
        rankstr        = ''

        # Compute intent string
        if intent:
            if intent == 'in' and rank == 0 and not (is_static and is_optional):
                intentstr = ', value'
                if is_const:
                    intentstr += ', intent(in)'
            else:
                intentstr = ', intent({})'.format(intent)

        # Compute allocatable string
        if not is_static:
            if is_pointer:
                allocatablestr = ', pointer'

            elif allocatable and not intent:
                allocatablestr = ', allocatable'

            # ISSUES #177: var is allocatable and target
            if is_target:
                allocatablestr = '{}, target'.format(allocatablestr)

        # Compute optional string
        if is_optional:
            optionalstr = ', optional'

        # Compute rank string
        # TODO: improve
        if ((rank == 1) and (isinstance(shape, (int, PyccelAstNode))) and
            (not(allocatable or is_pointer) or is_static or is_stack_array)):
            rankstr = '({0}:{1})'.format(self._print(s), self._print(PyccelMinus(shape, LiteralInteger(1), simplify = True)))

        elif ((rank > 0) and (isinstance(shape, (PythonTuple, tuple))) and
            (not(allocatable or is_pointer) or is_static or is_stack_array)):
            #TODO fix bug when we include shape of type list

            if var.order == 'C':
                rankstr = ','.join('{0}:{1}'.format(self._print(s),
                                                      self._print(PyccelMinus(i, LiteralInteger(1), simplify = True))) for i in shape[::-1])
            else:
                rankstr =  ','.join('{0}:{1}'.format(self._print(s),
                                                     self._print(PyccelMinus(i, LiteralInteger(1), simplify = True))) for i in shape)
            rankstr = '({rank})'.format(rank=rankstr)

        elif (rank > 0) and allocatable and intent:
            rankstr = '({})'.format(','.join(['0:'] * rank))

        elif (rank > 0) and (allocatable or is_pointer):
            rankstr = '({})'.format(','.join( [':'] * rank))

#        else:
#            errors.report(PYCCEL_RESTRICTION_TODO, symbol=expr,
#                severity='fatal')

        # Construct declaration
        left  = dtype + intentstr + allocatablestr + optionalstr
        right = vstr + rankstr + code_value
        return '{} :: {}\n'.format(left, right)

    def _print_AliasAssign(self, expr):
        code = ''
        lhs = expr.lhs
        rhs = expr.rhs

        if isinstance(lhs, InhomogeneousTupleVariable):
            return self._print(CodeBlock([AliasAssign(l, r) for l,r in zip(lhs,rhs)]))

        # TODO improve
        op = '=>'
        shape_code = ''
        if lhs.rank > 0:
            shape_code = ', '.join('0:' for i in range(lhs.rank))
            shape_code = '({s_c})'.format(s_c = shape_code)

        code += '{lhs}{s_c} {op} {rhs}'.format(lhs=self._print(expr.lhs),
                                          s_c = shape_code,
                                          op=op,
                                          rhs=self._print(expr.rhs))

        return self._get_statement(code) + '\n'

    def _print_CodeBlock(self, expr):
        if not expr.unravelled:
            body_exprs, new_vars = expand_to_loops(expr, self.parser.get_new_variable, language_has_vectors = True)
            self.add_vars_to_namespace(*new_vars)
        else:
            body_exprs = expr.body
        body_stmts = []
        for b in body_exprs :
            line = self._print(b)
            if (self._additional_code):
                body_stmts.append(self._additional_code)
                self._additional_code = None
            body_stmts.append(line)
        return ''.join(self._print(b) for b in body_stmts)

    # TODO the ifs as they are are, is not optimal => use elif
    def _print_SymbolicAssign(self, expr):
        errors.report(FOUND_SYMBOLIC_ASSIGN,
                      symbol=expr.lhs, severity='warning')

        stmt = Comment(str(expr))
        return self._print_Comment(stmt)

    def _print_NumpyReal(self, expr):
        value = self._print(expr.internal_var)
        code = 'Real({0}, {1})'.format(value, self.print_kind(expr))
        return code

    def _print_Assign(self, expr):

        lhs_code = self._print(expr.lhs)
        rhs = expr.rhs
        # we don't print Range
        # TODO treat the case of iterable classes
        if isinstance(rhs, NINF):
            rhs_code = '-Huge({0})'.format(lhs_code)
            return '{0} = {1}\n'.format(lhs_code, rhs_code)

        if isinstance(rhs, INF):
            rhs_code = 'Huge({0})'.format(lhs_code)
            return '{0} = {1}\n'.format(lhs_code, rhs_code)

        if isinstance(rhs, (PythonRange, Product)):
            return ''

        if isinstance(rhs, NumpyRand):
            return 'call random_number({0})\n'.format(self._print(expr.lhs))

        if isinstance(rhs, NumpyEmpty):
            return ''

        if isinstance(rhs, ConstructorCall):
            func = rhs.func
            name = str(func.name)

            # TODO uncomment later

#            # we don't print the constructor call if iterable object
#            if this.dtype.is_iterable:
#                return ''
#
#            # we don't print the constructor call if with construct object
#            if this.dtype.is_with_construct:
#                return ''

            if name == "__init__":
                name = "create"
            rhs_code = self._print(name)
            rhs_code = '{0} % {1}'.format(lhs_code, rhs_code)

            code_args = ', '.join(self._print(i) for i in rhs.arguments)
            return 'call {0}({1})\n'.format(rhs_code, code_args)

        if isinstance(rhs, FunctionCall):

            # in the case of a function that returns a list,
            # we should append them to the procedure arguments
            if isinstance(expr.lhs, (tuple, list, PythonTuple)):

                rhs_code = rhs.funcdef.name
                args = rhs.args
                code_args = [self._print(i) for i in args]
                func = rhs.funcdef
                output_names = func.results
                lhs_code = [self._print(name) + ' = ' + self._print(i) for (name,i) in zip(output_names,expr.lhs)]

                call_args = ', '.join(code_args + lhs_code)

                code = 'call {0}({1})\n'.format(rhs_code, call_args)
                return self._get_statement(code)

        if isinstance(rhs, StructuredTypeConstructor):
            att_names = [i.name for i in expr.lhs.cls_base.attributes]
            arguments = rhs.arguments
            stmts = []
            for att, arg in zip(att_names, arguments):
                dname = DottedName(lhs_code, att)
                dtype = arg.dtype
                rhs = arg

                stmt = Assign(Variable(dtype, dname), rhs)

                stmts.append(stmt)

            # TODO we should encapsulate the statements between two comments,
            #      explaining what are we doing here
            code = ''.join(self._print_Assign(i) for i in stmts)

            return code

        if (isinstance(expr.lhs, Variable) and
              expr.lhs.dtype == NativeSymbol()):
            return ''

        # Right-hand side code
        rhs_code = self._print(rhs)

        code = ''
        # if (expr.status == 'unallocated') and not (expr.like is None):
        #     stmt = ZerosLike(lhs=lhs_code, rhs=expr.like)
        #     code += self._print(stmt)
        #     code += '\n'
        code += '{0} = {1}'.format(lhs_code, rhs_code)
#        else:
#            code_args = ''
#            func = expr.rhs
#            # func here is of instance FunctionCall
#            cls_name = func.func.cls_name
#            keys = func.func.arguments

#            # for MPI statements, we need to add the lhs as the last argument
#            # TODO improve
#            if isinstance(func.func, MPI):
#                if not func.arguments:
#                    code_args = lhs_code
#                else:
#                    code_args = ', '.join(self._print(i) for i in func.arguments)
#                    code_args = '{0}, {1}'.format(code_args, lhs_code)
#            else:
#                _ij_print = lambda i, j: '{0}={1}'.format(self._print(i), \
#                                                         self._print(j))
#
#                code_args = ', '.join(_ij_print(i, j) \
#                                      for i, j in zip(keys, func.arguments))
#            if (not func.arguments is None) and (len(func.arguments) > 0):
#                if (not cls_name):
#                    code_args = ', '.join(self._print(i) for i in func.arguments)
#                    code_args = '{0}, {1}'.format(code_args, lhs_code)
#                else:
#            print('code_args > {0}'.format(code_args))
#            code = 'call {0}({1})'.format(rhs_code, code_args)
        return self._get_statement(code) + '\n'

#------------------------------------------------------------------------------
    def _print_Allocate(self, expr):

        # Transpose indices because of Fortran column-major ordering
        shape = expr.shape if expr.order == 'F' else expr.shape[::-1]

        var_code = self._print(expr.variable)
        size_code = ', '.join(self._print(i) for i in shape)
        shape_code = ', '.join('0:' + self._print(PyccelMinus(i, LiteralInteger(1), simplify = True)) for i in shape)
        code = ''

        if expr.status == 'unallocated':
            code += 'allocate({0}({1}))\n'.format(var_code, shape_code)

        elif expr.status == 'unknown':
            code += 'if (allocated({})) then\n'.format(var_code)
            code += '  if (any(size({}) /= [{}])) then\n'.format(var_code, size_code)
            code += '    deallocate({})\n'     .format(var_code)
            code += '    allocate({0}({1}))\n'.format(var_code, shape_code)
            code += '  end if\n'
            code += 'else\n'
            code += '  allocate({0}({1}))\n'.format(var_code, shape_code)
            code += 'end if\n'

        elif expr.status == 'allocated':
            code += 'if (any(size({}) /= [{}])) then\n'.format(var_code, size_code)
            code += '  deallocate({})\n'     .format(var_code)
            code += '  allocate({0}({1}))\n'.format(var_code, shape_code)
            code += 'end if\n'

        return code

#-----------------------------------------------------------------------------
    def _print_Deallocate(self, expr):
        return ''
#------------------------------------------------------------------------------

    def _print_NativeBool(self, expr):
        return 'logical'

    def _print_NativeInteger(self, expr):
        return 'integer'

    def _print_NativeReal(self, expr):
        return 'real'

    def _print_NativeComplex(self, expr):
        return 'complex'

    def _print_NativeString(self, expr):
        return 'character(len=280)'
        #TODO fix improve later

    def _print_DataType(self, expr):
        return self._print(expr.name)

    def _print_LiteralString(self, expr):
        sp_chars = ['\a', '\b', '\f', '\r', '\t', '\v', "'", '\n']
        sub_str = ''
        formatted_str = []
        for c in expr.arg:
            if c in sp_chars:
                if sub_str != '':
                    formatted_str.append("'{}'".format(sub_str))
                    sub_str = ''
                formatted_str.append('ACHAR({})'.format(ord(c)))
            else:
                sub_str += c
        if sub_str != '':
            formatted_str.append("'{}'".format(sub_str))
        return ' // '.join(formatted_str)

    def _print_Interface(self, expr):
        # ... we don't print 'hidden' functions
        name = self._print(expr.name)
        if expr.is_argument:
            funcs_sigs = []
            for f in expr.functions:
                self._handle_fortran_specific_a_prioris(list(f.arguments) + list(f.results))
                parts = self.function_signature(f, f.name)
                parts = ["{}({}) {}\n".format(parts['sig'], parts['arg_code'], parts['func_end']),
                        'use, intrinsic :: ISO_C_BINDING\n',
                        parts['arg_decs'],
                        'end {} {}\n'.format(parts['func_type'], f.name)]
                funcs_sigs.append(''.join(a for a in parts))
            interface = 'interface\n' + '\n'.join(a for a in funcs_sigs) + 'end interface\n'
            return interface

        if expr.functions[0].cls_name:
            for k, m in list(_default_methods.items()):
                name = name.replace(k, m)
            cls_name = expr.cls_name
            if not (cls_name == '__UNDEFINED__'):
                name = '{0}_{1}'.format(cls_name, name)
        else:
            for i in _default_methods:
                # because we may have a class Point with init: Point___init__
                if i in name:
                    name = name.replace(i, _default_methods[i])
        interface = 'interface ' + name +'\n'
        for f in expr.functions:
            interface += 'module procedure ' + str(f.name)+'\n'
        interface += 'end interface\n'
        return interface



   # def _print_With(self, expr):
   #     test = 'call '+self._print(expr.test) + '%__enter__()'
   #     body = self._print(expr.body)
   #     end = 'call '+self._print(expr.test) + '%__exit__()'
   #     code = ('{test}\n'
   #            '{body}\n'
   #            '{end}').format(test=test, body=body, end=end)
        #TODO return code later
  #      expr.block
  #      return ''

    def _print_Block(self, expr):

        decs=[]
        for i in expr.variables:
            dec = Declare(i.dtype, i)
            decs += [dec]
        body = expr.body

        body_code = self._print(body)
        prelude   = ''.join(self._print(i) for i in decs)


        #case of no local variables
        if len(decs) == 0:
            return body_code

        return ('{name} : Block\n'
                '{prelude}\n'
                 '{body}\n'
                'end Block {name}\n').format(name=expr.name, prelude=prelude, body=body_code)

    def _print_BindCFunctionDef(self, expr):
        name = self._print(expr.name)
        results   = list(expr.results)
        arguments = list(expr.arguments)
        if any([isinstance(a, FunctionAddress) for a in arguments]):
            # Functions with function addresses as arguments cannot be
            # exposed to python so there is no need to print their signature
            return ''
        arguments_inout = expr.arguments_inout
        args_decs = OrderedDict()
        for i,arg in enumerate(arguments):
            if arguments_inout[i]:
                intent='inout'
            else:
                intent='in'

            dec = Declare(arg.dtype, arg, intent=intent , static=True)
            args_decs[arg] = dec

        for result in results:
            dec = Declare(result.dtype, result, intent='out', static=True)
            args_decs[result] = dec

        if len(results) != 1:
            func_type = 'subroutine'
            func_end  = ''
        else:
            func_type = 'function'
            result = results.pop()
            func_end = 'result({0})'.format(result.name)
            dec = Declare(result.dtype, result, static=True)
            args_decs[result] = dec
        # ...

        interfaces = '\n'.join(self._print(i) for i in expr.interfaces)
        arg_code  = ', '.join(self._print(i) for i in chain( arguments, results ))
        imports   = ''.join(self._print(i) for i in expr.imports)
        prelude   = ''.join(self._print(i) for i in args_decs.values())
        body_code = self._print(expr.body)
        doc_string = self._print(expr.doc_string) if expr.doc_string else ''

        parts = [doc_string,
                '{0} {1}({2}) bind(c) {3}\n'.format(func_type, name, arg_code, func_end),
                 imports,
                'implicit none\n',
                 prelude,
                 interfaces,
                 body_code,
                 'end {} {}\n'.format(func_type, name)]
        return '\n'.join(p for p in parts if p)

    def _print_FunctionAddress(self, expr):
        return expr.name

    def function_signature(self, expr, name):
        is_pure      = expr.is_pure
        is_elemental = expr.is_elemental
        out_args = []
        args_decs = OrderedDict()

        func_end  = ''
        rec = 'recursive ' if expr.is_recursive else ''
        if len(expr.results) != 1:
            func_type = 'subroutine'
            out_args = list(expr.results)
            for result in out_args:
                if result in expr.arguments:
                    dec = Declare(result.dtype, result, intent='inout')
                else:
                    dec = Declare(result.dtype, result, intent='out')
                args_decs[result] = dec

            functions = expr.functions

        else:
           #todo: if return is a function
            func_type = 'function'
            result = expr.results[0]
            functions = expr.functions

            func_end = 'result({0})'.format(result.name)

            dec = Declare(result.dtype, result)
            args_decs[result] = dec
        # ...

        for i,arg in enumerate(expr.arguments):
            if isinstance(arg, Variable):
                if i == 0 and expr.cls_name:
                    dec = Declare(arg.dtype, arg, intent='inout', passed_from_dotted = True)
                elif expr.arguments_inout[i]:
                    dec = Declare(arg.dtype, arg, intent='inout')
                else:
                    dec = Declare(arg.dtype, arg, intent='in')
                args_decs[arg] = dec

        #remove parametres intent(inout) from out_args to prevent repetition
        for i in expr.arguments:
            if i in out_args:
                out_args.remove(i)

        # treate case of pure function
        sig = '{0}{1} {2}'.format(rec, func_type, name)
        if is_pure:
            sig = 'pure {}'.format(sig)

        # treate case of elemental function
        if is_elemental:
            sig = 'elemental {}'.format(sig)

        arg_code  = ', '.join(self._print(i) for i in chain( expr.arguments, out_args ))

        arg_decs = ''.join(self._print(i) for i in args_decs.values())

        parts = {
                'sig' : sig,
                'arg_code' : arg_code,
                'func_end' : func_end,
                'arg_decs' : arg_decs,
                'func_type' : func_type
        }
        return parts

    def _print_FunctionDef(self, expr):
        var_changes = self._handle_fortran_specific_a_prioris(list(expr.local_vars) +
                                                list(expr.arguments)  +
                                                list(expr.results))
        if var_changes:
            expr.substitute(original = list(var_changes.keys()),
                    replacement = list(var_changes.values()),
                    excluded_nodes=FunctionDef)

        name = self._print(expr.name)
        self.set_current_function(name)

        if expr.cls_name:
            for k, m in list(_default_methods.items()):
                name = name.replace(k, m)

            cls_name = expr.cls_name
            if not (cls_name == '__UNDEFINED__'):
                name = '{0}_{1}'.format(cls_name, name)
        else:
            for i in _default_methods:
                # because we may have a class Point with init: Point___init__
                if i in name:
                    name = name.replace(i, _default_methods[i])

        sig_parts = self.function_signature(expr, name)
        prelude = sig_parts.pop('arg_decs')
        decs = OrderedDict()
        functions = expr.functions
        func_interfaces = '\n'.join(self._print(i) for i in expr.interfaces)
        body_code = self._print(expr.body)
        doc_string = self._print(expr.doc_string) if expr.doc_string else ''

        for i in expr.local_vars:
            dec = Declare(i.dtype, i)
            decs[i] = dec

        vars_to_print = self.parser.get_variables(self._namespace)
        if var_changes:
            vars_to_print = [var_changes.get(v, v) for v in vars_to_print]
        for v in vars_to_print:
            if (v not in expr.local_vars) and (v not in expr.results) and (v not in expr.arguments):
                decs[v] = Declare(v.dtype,v)
        prelude += ''.join(self._print(i) for i in decs.values())
        if len(functions)>0:
            functions_code = '\n'.join(self._print(i) for  i in functions)
            body_code = body_code +'\ncontains\n' + functions_code

        imports = ''.join(self._print(i) for i in expr.imports)

        self.set_current_function(None)

        parts = [doc_string,
                "{}({}) {}\n".format(sig_parts['sig'], sig_parts['arg_code'], sig_parts['func_end']),
                imports,
                'implicit none\n',
                prelude,
                func_interfaces,
                body_code,
                'end {} {}\n'.format(sig_parts['func_type'], name)]

        return '\n'.join(a for a in parts if a)

    def _print_Pass(self, expr):
        return '! pass\n'

    def _print_Nil(self, expr):
        return ''

    def _print_Return(self, expr):
        code = ''
        if expr.stmt:
            code += self._print(expr.stmt)
        code +='return\n'
        return code

    def _print_Del(self, expr):
        # TODO: treate class case
        code = ''
        for var in expr.variables:
            if isinstance(var, Variable):
                dtype = var.dtype
                if is_pyccel_datatype(dtype):
                    code = 'call {0} % free()'.format(self._print(var))
                else:
                    code = 'deallocate({0}){1}'.format(self._print(var), code)
            else:
                errors.report(PYCCEL_RESTRICTION_TODO, symbol=expr,
                    severity='fatal')
        return code + '\n'

    def _print_StructuredTypeDef(self, expr):
        return ''

    def _print_DeclareType(self, expr):
        expr = expr.expr

        # ... declarations
        decs = []
        for i in expr.attributes:
            value = None
            if isinstance(i, ValuedVariable):
                value = i.value

            dec = Declare(i.dtype, i, value=value)
            decs.append(dec)

        decs = ''.join(self._print(dec) for dec in decs)
        # ...

        code = 'type {name}\n{decs}end type\n'.format( name=expr.name,
                                                       decs=decs )

        return code

    def _print_ClassDef(self, expr):
        # ... we don't print 'hidden' classes
        if expr.hide:
            return '', ''
        # ...

        name = self._print(expr.name)
        self.set_current_class(name)
        base = None # TODO: add base in ClassDef

        decs = ''.join(self._print(Declare(i.dtype, i)) for i in expr.attributes)

        aliases = []
        names   = []
        ls = [self._print(i.name) for i in expr.methods]
        for i in ls:
            j = _default_methods.get(i,i)
            aliases.append(j)
            names.append('{0}_{1}'.format(name, self._print(j)))
        methods = ''.join('procedure :: {0} => {1}\n'.format(i, j) for i, j in zip(aliases, names))
        for i in expr.interfaces:
            names = ','.join('{0}_{1}'.format(name, self._print(j.name)) for j in i.functions)
            methods += 'generic, public :: {0} => {1}\n'.format(self._print(i.name), names)
            methods += 'procedure :: {0}\n'.format(names)



        options = ', '.join(i for i in expr.options)

        sig = 'type, {0}'.format(options)
        if not(base is None):
            sig = '{0}, extends({1})'.format(sig, base)

        code = ('{0} :: {1}').format(sig, name)
        if len(decs) > 0:
            code = ('{0}\n'
                    '{1}').format(code, decs)
        if len(methods) > 0:
            code = ('{0}\n'
                    'contains\n'
                    '{1}').format(code, methods)
        decs = ('{0}\n'
                'end type {1}').format(code, name)

        sep = self._print(SeparatorComment(40))
        # we rename all methods because of the aliasing
        cls_methods = [i.clone('{0}'.format(i.name)) for i in expr.methods]
        for i in expr.interfaces:
            cls_methods +=  [j.clone('{0}'.format(j.name)) for j in i.functions]

        methods = ''
        for i in cls_methods:
            methods = ('{methods}\n'
                     '{sep}\n'
                     '{f}\n'
                     '{sep}\n').format(methods=methods, sep=sep, f=self._print(i))

        self.set_current_class(None)

        return decs, methods

    def _print_Break(self, expr):
        return 'exit\n'

    def _print_Continue(self, expr):
        return 'cycle\n'

    def _print_AugAssign(self, expr):
        new_expr = expr.to_basic_assign()
        return self._print(new_expr)

    def _print_PythonRange(self, expr):
        start = self._print(expr.start)
        step  = self._print(expr.step)

        test_step = expr.step
        if isinstance(test_step, PyccelUnarySub):
            test_step = expr.step.args[0]

        # testing if the step is a value or an expression
        if isinstance(test_step, Literal):
            if isinstance(expr.step, PyccelUnarySub):
                stop = PyccelAdd(expr.stop, LiteralInteger(1), simplify = True)
            else:
                stop = PyccelMinus(expr.stop, LiteralInteger(1), simplify = True)
        else:
            stop = IfTernaryOperator(PyccelGt(expr.step, LiteralInteger(0)),
                                     PyccelMinus(expr.stop, LiteralInteger(1), simplify = True),
                                     PyccelAdd(expr.stop, LiteralInteger(1), simplify = True))

        stop = self._print(stop)
        return '{0}, {1}, {2}'.format(start, stop, step)

    def _print_FunctionalFor(self, expr):
        loops = ''.join(self._print(i) for i in expr.loops)
        return loops

    def _print_For(self, expr):
        prolog = ''
        epilog = ''

        # ...

        def _do_range(target, iterable, prolog, epilog):
            if not isinstance(iterable, PythonRange):
                # Only iterable currently supported is PythonRange
                errors.report(PYCCEL_RESTRICTION_TODO, symbol=expr,
                    severity='fatal')

            tar        = self._print(target)
            range_code = self._print(iterable)

            prolog += 'do {0} = {1}\n'.format(tar, range_code)
            epilog = 'end do\n' + epilog

            return prolog, epilog
        # ...

        if not isinstance(expr.iterable, (PythonRange, Product , PythonZip,
                            PythonEnumerate, PythonMap)):
            # Only iterable currently supported are PythonRange or Product
            errors.report(PYCCEL_RESTRICTION_TODO, symbol=expr,
                severity='fatal')

        if isinstance(expr.iterable, PythonRange):
            prolog, epilog = _do_range(expr.target, expr.iterable, \
                                       prolog, epilog)

        elif isinstance(expr.iterable, Product):
            for i, a in zip(expr.target, expr.iterable.elements):
                if isinstance(a, PythonRange):
                    itr_ = a
                else:
                    itr_ = PythonRange(a.shape[0])
                prolog, epilog = _do_range(i, itr_, \
                                           prolog, epilog)

        elif isinstance(expr.iterable, PythonZip):
            itr_ = PythonRange(expr.iterable.length)
            prolog, epilog = _do_range(expr.target, itr_, \
                                       prolog, epilog)

        elif isinstance(expr.iterable, PythonEnumerate):
            itr_ = PythonRange(PythonLen(expr.iterable.element))
            prolog, epilog = _do_range(expr.target, itr_, \
                                       prolog, epilog)

        elif isinstance(expr.iterable, PythonMap):
            itr_ = PythonRange(PythonLen(expr.iterable.args[1]))
            prolog, epilog = _do_range(expr.target, itr_, \
                                       prolog, epilog)

        body = self._print(expr.body)

        if expr.nowait_expr:
            epilog += expr.nowait_expr
        return ('{prolog}'
                '{body}'
                '{epilog}').format(prolog=prolog, body=body, epilog=epilog)

    # .....................................................
    #               Print OpenMP AnnotatedComment
    # .....................................................

    def _print_OmpAnnotatedComment(self, expr):
        clauses = ''
        if expr.combined:
            combined = expr.combined.replace("for", "do")
            clauses = ' ' + combined

        omp_expr = '!$omp {}'.format(expr.name.replace("for", "do"))
        clauses += str(expr.txt).replace("cancel for", "cancel do")
        omp_expr = '{}{}\n'.format(omp_expr, clauses)

        return omp_expr

    def _print_Omp_End_Clause(self, expr):
        omp_expr = str(expr.txt)
        if "section" in omp_expr and "sections" not in omp_expr:
            return ''
        omp_expr = omp_expr.replace("for", "do")
        if expr.has_nowait:
            omp_expr += ' nowait'
        omp_expr = '!$omp {}\n'.format(omp_expr)
        return omp_expr

    # .....................................................
    def _print_OMP_Parallel(self, expr):
        clauses = ' '.join(self._print(i)  for i in expr.clauses)
        body    = ''.join(self._print(i) for i in expr.body)

        # ... TODO adapt get_statement to have continuation with OpenMP
        prolog = '!$omp parallel {clauses}\n'.format(clauses=clauses)
        epilog = '!$omp end parallel\n'
        # ...

        # ...
        code = ('{prolog}'
                '{body}'
                '{epilog}').format(prolog=prolog, body=body, epilog=epilog)
        # ...

        return self._get_statement(code)

    def _print_OMP_For(self, expr):
        # ...
        loop    = self._print(expr.loop)
        clauses = ' '.join(self._print(i)  for i in expr.clauses)

        nowait  = ''
        if not(expr.nowait is None):
            nowait = 'nowait'
        # ...
        # ... TODO adapt get_statement to have continuation with OpenMP
        prolog = '!$omp do {clauses}\n'.format(clauses=clauses)
        epilog = '!$omp end do {0}\n'.format(nowait)
        # ...

        # ...
        code = ('{prolog}'
                '{loop}'
                '{epilog}').format(prolog=prolog, loop=loop, epilog=epilog)
        # ...

        return self._get_statement(code)

    def _print_OMP_NumThread(self, expr):
        return 'num_threads({})'.format(self._print(expr.num_threads))

    def _print_OMP_Default(self, expr):
        status = expr.status
        if status:
            status = self._print(expr.status)
        else:
            status = ''
        return 'default({})'.format(status)

    def _print_OMP_ProcBind(self, expr):
        status = expr.status
        if status:
            status = self._print(expr.status)
        else:
            status = ''
        return 'proc_bind({})'.format(status)

    def _print_OMP_Private(self, expr):
        args = ', '.join('{0}'.format(self._print(i)) for i in expr.variables)
        return 'private({})'.format(args)

    def _print_OMP_Shared(self, expr):
        args = ', '.join('{0}'.format(self._print(i)) for i in expr.variables)
        return 'shared({})'.format(args)

    def _print_OMP_FirstPrivate(self, expr):
        args = ', '.join('{0}'.format(self._print(i)) for i in expr.variables)
        return 'firstprivate({})'.format(args)

    def _print_OMP_LastPrivate(self, expr):
        args = ', '.join('{0}'.format(self._print(i)) for i in expr.variables)
        return 'lastprivate({})'.format(args)

    def _print_OMP_Copyin(self, expr):
        args = ', '.join('{0}'.format(self._print(i)) for i in expr.variables)
        return 'copyin({})'.format(args)

    def _print_OMP_Reduction(self, expr):
        args = ', '.join('{0}'.format(self._print(i)) for i in expr.variables)
        op   = self._print(expr.operation)
        return "reduction({0}: {1})".format(op, args)

    def _print_OMP_Schedule(self, expr):
        kind = self._print(expr.kind)

        chunk_size = ''
        if expr.chunk_size:
            chunk_size = ', {0}'.format(self._print(expr.chunk_size))

        return 'schedule({0}{1})'.format(kind, chunk_size)

    def _print_OMP_Ordered(self, expr):
        n_loops = ''
        if expr.n_loops:
            n_loops = '({0})'.format(self._print(expr.n_loops))

        return 'ordered{0}'.format(n_loops)

    def _print_OMP_Collapse(self, expr):
        n_loops = '{0}'.format(self._print(expr.n_loops))

        return 'collapse({0})'.format(n_loops)

    def _print_OMP_Linear(self, expr):
        variables= ', '.join('{0}'.format(self._print(i)) for i in expr.variables)
        step = self._print(expr.step)
        return "linear({0}: {1})".format(variables, step)

    def _print_OMP_If(self, expr):
        return 'if({})'.format(self._print(expr.test))
    # .....................................................

    # .....................................................
    #                   OpenACC statements
    # .....................................................
    def _print_ACC_Parallel(self, expr):
        clauses = ' '.join(self._print(i)  for i in expr.clauses)
        body    = ''.join(self._print(i) for i in expr.body)

        # ... TODO adapt get_statement to have continuation with OpenACC
        prolog = '!$acc parallel {clauses}\n'.format(clauses=clauses)
        epilog = '!$acc end parallel\n'
        # ...

        # ...
        code = ('{prolog}'
                '{body}'
                '{epilog}').format(prolog=prolog, body=body, epilog=epilog)
        # ...

        return self._get_statement(code)

    def _print_ACC_For(self, expr):
        # ...
        loop    = self._print(expr.loop)
        clauses = ' '.join(self._print(i)  for i in expr.clauses)
        # ...

        # ... TODO adapt get_statement to have continuation with OpenACC
        prolog = '!$acc loop {clauses}\n'.format(clauses=clauses)
        epilog = '!$acc end loop\n'
        # ...

        # ...
        code = ('{prolog}'
                '{loop}'
                '{epilog}').format(prolog=prolog, loop=loop, epilog=epilog)
        # ...

        return self._get_statement(code)

    def _print_ACC_Async(self, expr):
        args = ', '.join('{0}'.format(self._print(i)) for i in expr.variables)
        return 'async({})'.format(args)

    def _print_ACC_Auto(self, expr):
        return 'auto'

    def _print_ACC_Bind(self, expr):
        return 'bind({})'.format(self._print(expr.variable))

    def _print_ACC_Collapse(self, expr):
        return 'collapse({0})'.format(self._print(expr.n_loops))

    def _print_ACC_Copy(self, expr):
        args = ', '.join('{0}'.format(self._print(i)) for i in expr.variables)
        return 'copy({})'.format(args)

    def _print_ACC_Copyin(self, expr):
        args = ', '.join('{0}'.format(self._print(i)) for i in expr.variables)
        return 'copyin({})'.format(args)

    def _print_ACC_Copyout(self, expr):
        args = ', '.join('{0}'.format(self._print(i)) for i in expr.variables)
        return 'copyout({})'.format(args)

    def _print_ACC_Create(self, expr):
        args = ', '.join('{0}'.format(self._print(i)) for i in expr.variables)
        return 'create({})'.format(args)

    def _print_ACC_Default(self, expr):
        return 'default({})'.format(self._print(expr.status))

    def _print_ACC_DefaultAsync(self, expr):
        args = ', '.join('{0}'.format(self._print(i)) for i in expr.variables)
        return 'default_async({})'.format(args)

    def _print_ACC_Delete(self, expr):
        args = ', '.join('{0}'.format(self._print(i)) for i in expr.variables)
        return 'delete({})'.format(args)

    def _print_ACC_Device(self, expr):
        args = ', '.join('{0}'.format(self._print(i)) for i in expr.variables)
        return 'device({})'.format(args)

    def _print_ACC_DeviceNum(self, expr):
        return 'collapse({0})'.format(self._print(expr.n_device))

    def _print_ACC_DevicePtr(self, expr):
        args = ', '.join('{0}'.format(self._print(i)) for i in expr.variables)
        return 'deviceptr({})'.format(args)

    def _print_ACC_DeviceResident(self, expr):
        args = ', '.join('{0}'.format(self._print(i)) for i in expr.variables)
        return 'device_resident({})'.format(args)

    def _print_ACC_DeviceType(self, expr):
        args = ', '.join('{0}'.format(self._print(i)) for i in expr.variables)
        return 'device_type({})'.format(args)

    def _print_ACC_Finalize(self, expr):
        return 'finalize'

    def _print_ACC_FirstPrivate(self, expr):
        args = ', '.join('{0}'.format(self._print(i)) for i in expr.variables)
        return 'firstprivate({})'.format(args)

    def _print_ACC_Gang(self, expr):
        args = ', '.join('{0}'.format(self._print(i)) for i in expr.variables)
        return 'gang({})'.format(args)

    def _print_ACC_Host(self, expr):
        args = ', '.join('{0}'.format(self._print(i)) for i in expr.variables)
        return 'host({})'.format(args)

    def _print_ACC_If(self, expr):
        return 'if({})'.format(self._print(expr.test))

    def _print_ACC_Independent(self, expr):
        return 'independent'

    def _print_ACC_Link(self, expr):
        args = ', '.join('{0}'.format(self._print(i)) for i in expr.variables)
        return 'link({})'.format(args)

    def _print_ACC_NoHost(self, expr):
        return 'nohost'

    def _print_ACC_NumGangs(self, expr):
        return 'num_gangs({0})'.format(self._print(expr.n_gang))

    def _print_ACC_NumWorkers(self, expr):
        return 'num_workers({0})'.format(self._print(expr.n_worker))

    def _print_ACC_Present(self, expr):
        args = ', '.join('{0}'.format(self._print(i)) for i in expr.variables)
        return 'present({})'.format(args)

    def _print_ACC_Private(self, expr):
        args = ', '.join('{0}'.format(self._print(i)) for i in expr.variables)
        return 'private({})'.format(args)

    def _print_ACC_Reduction(self, expr):
        args = ', '.join('{0}'.format(self._print(i)) for i in expr.variables)
        op   = self._print(expr.operation)
        return "reduction({0}: {1})".format(op, args)

    def _print_ACC_Self(self, expr):
        args = ', '.join('{0}'.format(self._print(i)) for i in expr.variables)
        return 'self({})'.format(args)

    def _print_ACC_Seq(self, expr):
        return 'seq'

    def _print_ACC_Tile(self, expr):
        args = ', '.join('{0}'.format(self._print(i)) for i in expr.variables)
        return 'tile({})'.format(args)

    def _print_ACC_UseDevice(self, expr):
        args = ', '.join('{0}'.format(self._print(i)) for i in expr.variables)
        return 'use_device({})'.format(args)

    def _print_ACC_Vector(self, expr):
        args = ', '.join('{0}'.format(self._print(i)) for i in expr.variables)
        return 'vector({})'.format(args)

    def _print_ACC_VectorLength(self, expr):
        args = ', '.join('{0}'.format(self._print(i)) for i in expr.variables)
        return 'vector_length({})'.format(self._print(expr.n))

    def _print_ACC_Wait(self, expr):
        args = ', '.join('{0}'.format(self._print(i)) for i in expr.variables)
        return 'wait({})'.format(args)

    def _print_ACC_Worker(self, expr):
        args = ', '.join('{0}'.format(self._print(i)) for i in expr.variables)
        return 'worker({})'.format(args)
    # .....................................................

    def _print_ForIterator(self, expr):
        return self._print_For(expr)

        prolog = ''
        epilog = ''

        # ...
        def _do_range(target, iterable, prolog, epilog):
            tar        = self._print(target)
            range_code = self._print(iterable)

            prolog += 'do {0} = {1}\n'.format(tar, range_code)
            epilog = 'end do\n' + epilog

            return prolog, epilog
        # ...

        # ...
        if not isinstance(expr.iterable, (Variable, ConstructorCall)):
            raise TypeError('iterable must be Variable or ConstructorCall.')
        # ...

        # ...
        targets = expr.target
        if isinstance(expr.iterable, Variable):
            iters = expr.ranges
        elif isinstance(expr.iterable, ConstructorCall):
            iters = get_iterable_ranges(expr.iterable)
        # ...

        # ...
        for i,a in zip(targets, iters):
            prolog, epilog = _do_range(i, a, \
                                       prolog, epilog)

        body = ''.join(self._print(i) for i in expr.body)
        # ...

        return ('{prolog}'
                '{body}'
                '{epilog}').format(prolog=prolog, body=body, epilog=epilog)


    #def _print_Block(self, expr):
    #    body    = '\n'.join(self._print(i) for i in expr.body)
    #    prelude = '\n'.join(self._print(i) for i in expr.declarations)
    #    return prelude, body

    def _print_While(self,expr):
        body = self._print(expr.body)
        return ('do while ({test})\n'
                '{body}'
                'end do\n').format(test=self._print(expr.test), body=body)

    def _print_ErrorExit(self, expr):
        # TODO treat the case of MPI
        return 'STOP'

    def _print_Assert(self, expr):
        # we first create an If statement
        # TODO: depending on a debug flag we should print 'PASSED' or not.
        DEBUG = True

        err = ErrorExit()
        args = [IfSection(PyccelNot(expr.test), [PythonPrint(["'Assert Failed'"]), err])]

        if DEBUG:
            args.append((True, PythonPrint(["'PASSED'"])))

        stmt = If(*args)
        code = self._print(stmt)
        return self._get_statement(code)

    def _print_PyccelIs(self, expr):
        lhs = self._print(expr.lhs)
        rhs = self._print(expr.rhs)
        a = expr.args[0]
        b = expr.args[1]

        if isinstance(expr.rhs, Nil):
            return '.not. present({})'.format(lhs)

        if (a.dtype is NativeBool() and b.dtype is NativeBool()):
            return '{} .eqv. {}'.format(lhs, rhs)

        errors.report(PYCCEL_RESTRICTION_IS_ISNOT,
                      symbol=expr, severity='fatal')

    def _print_PyccelIsNot(self, expr):
        lhs = self._print(expr.lhs)
        rhs = self._print(expr.rhs)
        a = expr.args[0]
        b = expr.args[1]

        if isinstance(expr.rhs, Nil):
            return 'present({})'.format(lhs)

        if a.dtype is NativeBool() and b.dtype is NativeBool():
            return '{} .neqv. {}'.format(lhs, rhs)

        errors.report(PYCCEL_RESTRICTION_IS_ISNOT,
                      symbol=expr, severity='fatal')

    def _print_If(self, expr):
        # ...

        lines = []

        for i, (c, e) in enumerate(expr.blocks):

            if i == 0:
                lines.append("if (%s) then\n" % self._print(c))
            elif i == len(expr.blocks) - 1 and isinstance(c, LiteralTrue):
                lines.append("else\n")
            else:
                lines.append("else if (%s) then\n" % self._print(c))

            if isinstance(e, (list, tuple, PythonTuple)):
                lines.extend(self._print(ee) for ee in e)
            else:
                lines.append(self._print(e))

        lines.append("end if\n")

        return ''.join(lines)

    def _print_IfTernaryOperator(self, expr):

        cond = PythonBool(expr.cond) if not isinstance(expr.cond.dtype, NativeBool) else expr.cond
        value_true = expr.value_true
        value_false = expr.value_false

        if value_true.dtype != value_false.dtype :
            try :
                cast_func = python_builtin_datatypes[str_dtype(expr.dtype)]
            except KeyError:
                errors.report(PYCCEL_RESTRICTION_TODO, severity='fatal')
            value_true = cast_func(value_true) if value_true.dtype != expr.dtype else value_true
            value_false = cast_func(value_false) if value_false.dtype != expr.dtype else value_false
        cond = self._print(cond)
        value_true = self._print(value_true)
        value_false = self._print(value_false)
        return 'merge({true}, {false}, {cond})'.format(cond = cond, true = value_true, false = value_false)

    def _print_PyccelPow(self, expr):
        base = expr.args[0]
        e    = expr.args[1]

        base_c = self._print(base)
        e_c    = self._print(e)
        return '{} ** {}'.format(base_c, e_c)

    def _print_PyccelAdd(self, expr):
        if expr.dtype is NativeString():
            return '//'.join('trim('+self._print(a)+')' for a in expr.args)
        else:
            return ' + '.join(self._print(a) for a in expr.args)

    def _print_PyccelMinus(self, expr):
        args = [self._print(a) for a in expr.args]

        if len(args) == 1:
            return '-{}'.format(args[0])
        return ' - '.join(args)

    def _print_PyccelMul(self, expr):
        args = [self._print(a) for a in expr.args]
        return ' * '.join(a for a in args)

    def _print_PyccelDiv(self, expr):
        if all(a.dtype is NativeInteger() for a in expr.args):
            args = [NumpyFloat(a) for a in expr.args]
        else:
            args = expr.args
        return ' / '.join(self._print(a) for a in args)

    def _print_PyccelMod(self, expr):
        is_real  = expr.dtype is NativeReal()

        def correct_type_arg(a):
            if is_real and a.dtype is NativeInteger():
                return NumpyFloat(a)
            else:
                return a

        args = [self._print(correct_type_arg(a)) for a in expr.args]

        code = args[0]
        for c in args[1:]:
            code = 'MODULO({},{})'.format(code, c)
        return code

    def _print_PyccelFloorDiv(self, expr):

        code   = self._print(expr.args[0])
        adtype = expr.args[0].dtype
        is_real  = expr.dtype is NativeReal()
        for b in expr.args[1:]:
            bdtype    = b.dtype
            if adtype is NativeInteger() and bdtype is NativeInteger():
                b = NumpyFloat(b)
            c = self._print(b)
            adtype = bdtype
            code = 'FLOOR({}/{},{})'.format(code, c, self.print_kind(expr))
            if is_real:
                code = 'real({}, {})'.format(code, self.print_kind(expr))
        return code

    def _print_PyccelRShift(self, expr):
        return 'RSHIFT({}, {})'.format(self._print(expr.args[0]), self._print(expr.args[1]))

    def _print_PyccelLShift(self, expr):
        return 'LSHIFT({}, {})'.format(self._print(expr.args[0]), self._print(expr.args[1]))

    def _print_PyccelBitXor(self, expr):
        if expr.dtype is NativeBool():
            return ' .neqv. '.join(self._print(a) for a in expr.args)
        return 'IEOR({}, {})'.format(self._print(expr.args[0]), self._print(expr.args[1]))

    def _print_PyccelBitOr(self, expr):
        if expr.dtype is NativeBool():
            return ' .or. '.join(self._print(a) for a in expr.args)
        return 'IOR({}, {})'.format(self._print(expr.args[0]), self._print(expr.args[1]))

    def _print_PyccelBitAnd(self, expr):
        if expr.dtype is NativeBool():
            return ' .and. '.join(self._print(a) for a in expr.args)
        return 'IAND({}, {})'.format(self._print(expr.args[0]), self._print(expr.args[1]))

    def _print_PyccelInvert(self, expr):
        return 'NOT({})'.format(self._print(expr.args[0]))

    def _print_PyccelAssociativeParenthesis(self, expr):
        return '({})'.format(self._print(expr.args[0]))

    def _print_PyccelUnary(self, expr):
        return '+{}'.format(self._print(expr.args[0]))

    def _print_PyccelUnarySub(self, expr):
        return '-{}'.format(self._print(expr.args[0]))

    def _print_PyccelAnd(self, expr):
        args = [self._print(a) for a in expr.args]
        return ' .and. '.join(a for a in args)

    def _print_PyccelOr(self, expr):
        args = [self._print(a) for a in expr.args]
        return ' .or. '.join(a for a in args)

    def _print_PyccelEq(self, expr):
        lhs = self._print(expr.args[0])
        rhs = self._print(expr.args[1])
        a = expr.args[0].dtype
        b = expr.args[1].dtype

        if a is NativeBool() and b is NativeBool():
            return '{} .eqv. {}'.format(lhs, rhs)
        return '{0} == {1}'.format(lhs, rhs)

    def _print_PyccelNe(self, expr):
        lhs = self._print(expr.args[0])
        rhs = self._print(expr.args[1])
        a = expr.args[0].dtype
        b = expr.args[1].dtype

        if a is NativeBool() and b is NativeBool():
            return '{} .neqv. {}'.format(lhs, rhs)
        return '{0} /= {1}'.format(lhs, rhs)

    def _print_PyccelLt(self, expr):
        lhs = self._print(expr.args[0])
        rhs = self._print(expr.args[1])
        return '{0} < {1}'.format(lhs, rhs)

    def _print_PyccelLe(self, expr):
        lhs = self._print(expr.args[0])
        rhs = self._print(expr.args[1])
        return '{0} <= {1}'.format(lhs, rhs)

    def _print_PyccelGt(self, expr):
        lhs = self._print(expr.args[0])
        rhs = self._print(expr.args[1])
        return '{0} > {1}'.format(lhs, rhs)

    def _print_PyccelGe(self, expr):
        lhs = self._print(expr.args[0])
        rhs = self._print(expr.args[1])
        return '{0} >= {1}'.format(lhs, rhs)

    def _print_PyccelNot(self, expr):
        a = self._print(expr.args[0])
        if (expr.args[0].dtype is not NativeBool()):
            return '{} == 0'.format(a)
        return '.not. {}'.format(a)

    def _print_Header(self, expr):
        return ''

    def _print_ConstructorCall(self, expr):
        func = expr.func
        name = str(func.name)
        if name == "__init__":
            name = "create"
        name = self._print(name)

        code_args = ''
        if expr.arguments is not None:
            code_args = ', '.join(self._print(i) for i in expr.arguments)
        code = '{0}({1})'.format(name, code_args)
        return self._get_statement(code)

    def _print_NumpyUfuncBase(self, expr):
        type_name = type(expr).__name__
        try:
            func_name = numpy_ufunc_to_fortran[type_name]
        except KeyError:
            self._print_not_supported(expr)
        args = [self._print(NumpyFloat(a) if a.dtype is NativeInteger() else a)\
				for a in expr.args]
        code_args = ', '.join(args)
        code = '{0}({1})'.format(func_name, code_args)
        return self._get_statement(code)

    def _print_MathFunctionBase(self, expr):
        """ Convert a Python expression with a math function call to Fortran
        function call

        Parameters
        ----------
            expr : Pyccel ast node
                Python expression with a Math function call

        Returns
        -------
            string
                Equivalent expression in Fortran language

        ------
        Example:
        --------
            math.cos(x)    ==> cos(x)
            math.gcd(x, y) ==> pyc_gcd(x, y) # with include of pyc_math module
        """
        type_name = type(expr).__name__
        try:
            func_name = math_function_to_fortran[type_name]
        except KeyError:
            errors.report(PYCCEL_RESTRICTION_TODO, severity='fatal')
        if func_name.startswith("pyc"):
            self._additional_imports.add('pyc_math')
        args = []
        for arg in expr.args:
            if arg.dtype != expr.dtype:
                cast_func = python_builtin_datatypes[str_dtype(expr.dtype)]
                args.append(self._print(cast_func(arg)))
            else:
                args.append(self._print(arg))
        code_args = ', '.join(args)
        return '{0}({1})'.format(func_name, code_args)

    def _print_MathCeil(self, expr):
        """Convert a Python expression with a math ceil function call to
        Fortran function call"""
        # add necessary include
        arg = expr.args[0]
        if arg.dtype is NativeInteger():
            code_arg = self._print(NumpyFloat(arg))
        else:
            code_arg = self._print(arg)
        return "ceiling({})".format(code_arg)

    def _print_MathIsnan(self, expr):
        """Convert a Python expression with a math isnan function call to
        Fortran function call"""
        # add necessary include
        arg = expr.args[0]
        if arg.dtype is NativeInteger():
            code_arg = self._print(NumpyFloat(arg))
        else:
            code_arg = self._print(arg)
        return "isnan({})".format(code_arg)

    def _print_MathTrunc(self, expr):
        """Convert a Python expression with a math trunc function call to
        Fortran function call"""
        # add necessary include
        arg = expr.args[0]
        if arg.dtype is NativeInteger():
            code_arg = self._print(NumpyFloat(arg))
        else:
            code_arg = self._print(arg)
        return "dint({})".format(code_arg)

    def _print_MathPow(self, expr):
        base = expr.args[0]
        e    = expr.args[1]

        base_c = self._print(base)
        e_c    = self._print(e)
        return '{} ** {}'.format(base_c, e_c)

    def _print_NumpySqrt(self, expr):
        arg = expr.args[0]
        if arg.dtype is NativeInteger() or arg.dtype is NativeBool():
            arg = NumpyFloat(arg)
        code_args = self._print(arg)
        code = 'sqrt({})'.format(code_args)
        return self._get_statement(code)

    def _print_LiteralImaginaryUnit(self, expr):
        """ purpose: print complex numbers nicely in Fortran."""
        return "cmplx(0,1, kind = {})".format(self.print_kind(expr))

    def _print_int(self, expr):
        return str(expr)

    def _print_Literal(self, expr):
        printed = repr(expr.python_value)
        return "{}_{}".format(printed, self.print_kind(expr))

    def _print_LiteralTrue(self, expr):
        return ".True._{}".format(self.print_kind(expr))

    def _print_LiteralFalse(self, expr):
        return ".False._{}".format(self.print_kind(expr))

    def _print_LiteralComplex(self, expr):
        real_str = self._print(expr.real)
        imag_str = self._print(expr.imag)
        return "({}, {})".format(real_str, imag_str)

    def _print_IndexedElement(self, expr):
        base = expr.base
        if isinstance(base, PyccelInternalFunction) and not isinstance(base, PythonTuple):
            indexed_type = base.dtype
            if isinstance(indexed_type, PythonTuple):
                base = self._print_PyccelInternalFunction(expr.base.base)
            else:
                if (not self._additional_code):
                    self._additional_code = ''
                var_name = self.parser.get_new_name()
                var = Variable(base.dtype, var_name, is_stack_array = True,
                        shape=base.shape,precision=base.precision,
                        order=base.order,rank=base.rank)

                self.add_vars_to_namespace(var)

                self._additional_code = self._additional_code + self._print(Assign(var,base)) + '\n'
                return self._print(var[expr.indices])
        elif isinstance(base, InhomogeneousTupleVariable):
            if len(expr.indices)==1:
                return self._print(base[expr.indices[0]])
            else:
                var = base[expr.indices[0]]
                return self._print(var[expr.indices[1:]])
        else:
            base_code = self._print(base)

        inds = list(expr.indices)
        if expr.base.order == 'C':
            inds = inds[::-1]
        base_shape = Shape(expr.base)
        allow_negative_indexes = base.allows_negative_indexes

        for i, ind in enumerate(inds):
            _shape = PyccelArraySize(base, i if expr.order != 'C' else len(inds) - i - 1)
            if isinstance(ind, Slice):
                inds[i] = self._new_slice_with_processed_arguments(ind, _shape, allow_negative_indexes)
            elif isinstance(ind, PyccelUnarySub) and isinstance(ind.args[0], LiteralInteger):
                inds[i] = PyccelMinus(_shape, ind.args[0], simplify = True)
            else:
                #indices of indexedElement of len==1 shouldn't be a tuple
                if isinstance(ind, tuple) and len(ind) == 1:
                    inds[i] = ind[0]
                if allow_negative_indexes and not isinstance(ind, LiteralInteger):
                    inds[i] = IfTernaryOperator(PyccelLt(ind, LiteralInteger(0)),
                            PyccelAdd(base_shape[i], ind, simplify = True), ind)

        inds = [self._print(i) for i in inds]

        return "%s(%s)" % (base_code, ", ".join(inds))

    @staticmethod
    def _new_slice_with_processed_arguments(_slice, array_size, allow_negative_index):
        """ Create new slice with informations collected from old slice and decorators

        Parameters
        ----------
            _slice : Slice
                slice needed to collect (start, stop, step)
            array_size : PyccelArraySize
                call to function size()
            allow_negative_index : Bool
                True when the decorator allow_negative_index is present
        Returns
        -------
            Slice
        """
        start = _slice.start
        stop = _slice.stop
        step = _slice.step

        # negative start and end in slice
        if isinstance(start, PyccelUnarySub) and isinstance(start.args[0], LiteralInteger):
            start = PyccelMinus(array_size, start.args[0], simplify = True)
        elif start is not None and allow_negative_index and not isinstance(start,LiteralInteger):
            start = IfTernaryOperator(PyccelLt(start, LiteralInteger(0)),
                        PyccelAdd(array_size, start, simplify = True), start)

        if isinstance(stop, PyccelUnarySub) and isinstance(stop.args[0], LiteralInteger):
            stop = PyccelMinus(array_size, stop.args[0], simplify = True)
        elif stop is not None and allow_negative_index and not isinstance(stop, LiteralInteger):
            stop = IfTernaryOperator(PyccelLt(stop, LiteralInteger(0)),
                        PyccelAdd(array_size, stop, simplify = True), stop)

        # negative step in slice
        if isinstance(step, PyccelUnarySub) and isinstance(step.args[0], LiteralInteger):
            stop = PyccelAdd(stop, LiteralInteger(1), simplify = True) if stop is not None else LiteralInteger(0)
            start = start if start is not None else PyccelMinus(array_size, LiteralInteger(1), simplify = True)

        # variable step in slice
        elif step and allow_negative_index and not isinstance(step, LiteralInteger):
            if start is None :
                start = IfTernaryOperator(PyccelGt(step, LiteralInteger(0)),
                    LiteralInteger(0), PyccelMinus(array_size , LiteralInteger(1), simplify = True))

            if stop is None :
                stop = IfTernaryOperator(PyccelGt(step, LiteralInteger(0)),
                    PyccelMinus(array_size, LiteralInteger(1), simplify = True), LiteralInteger(0))
            else :
                stop = IfTernaryOperator(PyccelGt(step, LiteralInteger(0)),
                    stop, PyccelAdd(stop, LiteralInteger(1), simplify = True))

        elif stop is not None:
            stop = PyccelMinus(stop, LiteralInteger(1), simplify = True)

        return Slice(start, stop, step)

    def _print_Slice(self, expr):
        if expr.start is None or  isinstance(expr.start, Nil):
            start = ''
        else:
            start = self._print(expr.start)
        if (expr.stop is None) or isinstance(expr.stop, Nil):
            stop = ''
        else:
            stop = self._print(expr.stop)
        if expr.step is not None :
            return '{0}:{1}:{2}'.format(start, stop, self._print(expr.step))
        return '{0}:{1}'.format(start, stop)

#=======================================================================================

    def _print_FunctionCall(self, expr):
        func = expr.funcdef
        f_name = self._print(expr.func_name if not expr.interface else expr.interface_name)
        args = [a for a in expr.args if not isinstance(a, Nil)]
        results = func.results

        if len(results) == 1:
            args = ['{}'.format(self._print(a)) for a in args]

            args = ', '.join(args)
            code = '{name}({args})'.format( name = f_name,
                                            args = args)

        elif len(results)>1:
            if (not self._additional_code):
                self._additional_code = ''
            out_vars = []
            for r in func.results:
                var_name = self.parser.get_new_name()
                var =  r.clone(name = var_name)

                self.add_vars_to_namespace(var)

                out_vars.append(var)

            self._additional_code = self._additional_code + self._print(Assign(tuple(out_vars),expr)) + '\n'
            return self._print(tuple(out_vars))
        else:
            args    = ['{}'.format(self._print(a)) for a in args]
            if not func.is_header:
                results = ['{0}={0}'.format(self._print(a)) for a in results]
            else:
                results = ['{}'.format(self._print(a)) for a in results]

            newargs = ', '.join(args+results)

            code = 'call {name}({args})\n'.format( name = f_name,
                                                 args = newargs )
        return code

#=======================================================================================

    def _print_DottedFunctionCall(self, expr):
        if isinstance(expr.prefix, FunctionCall):
            base = expr.prefix.funcdef.results[0]
            if (not self._additional_code):
                self._additional_code = ''
            var_name = self.parser.get_new_name()
            var = base.clone(var_name)

            self.add_vars_to_namespace(var)

            self._additional_code = self._additional_code + self._print(Assign(var,expr.prefix)) + '\n'
            expr = DottedFunctionCall(expr.funcdef, expr.args, var)
        return self._print_FunctionCall(expr)

#=======================================================================================

    def _print_PyccelInternalFunction(self, expr):
        if isinstance(expr, NumpyNewArray):
            return errors.report(FORTRAN_ALLOCATABLE_IN_EXPRESSION,
                          symbol=expr, severity='fatal')
        else:
            return self._print_not_supported(expr)

#=======================================================================================

    def _pad_leading_columns(self, lines):
        result = []
        for line in lines:
            if line.startswith('!'):
                result.append("! " + line[1:].lstrip())
            else:
                result.append(line)
        return result

    def _wrap_fortran(self, lines):
        """Wrap long Fortran lines

           Argument:
             lines  --  a list of lines (ending with a \\n character)

           A comment line is split at white space. Code lines are split with a more
           complex rule to give nice results.
        """
        # routine to find split point in a code line
        my_alnum = set("_+-." + string.digits + string.ascii_letters)
        my_white = set(" \t()")

        def split_pos_code(line, endpos):
            if len(line) <= endpos:
                return len(line)
            pos = endpos
            split = lambda pos: \
                (line[pos] in my_alnum and line[pos - 1] not in my_alnum) or \
                (line[pos] not in my_alnum and line[pos - 1] in my_alnum) or \
                (line[pos] in my_white and line[pos - 1] not in my_white) or \
                (line[pos] not in my_white and line[pos - 1] in my_white)
            while not split(pos):
                pos -= 1
                if pos == 0:
                    return endpos
            return pos

        # split line by line and add the splitted lines to result
        result = []
        trailing = ' &'
        for line in lines:
            if len(line)>72 and ('"' in line[72:] or "'" in line[72:] or '!' in line[:72]):
                result.append(line)

            elif len(line)>72:
                # code line

                pos = split_pos_code(line, 72)
                hunk = line[:pos].rstrip()
                line = line[pos:].lstrip()
                if line:
                    hunk += trailing
                result.append(hunk)
                while len(line) > 0:
                    pos = split_pos_code(line, 65)
                    hunk = line[:pos].rstrip()
                    line = line[pos:].lstrip()
                    if line:
                        hunk += trailing
                    result.append("%s%s"%("      " , hunk))
            else:
                result.append(line)

        # make sure that all lines end with a carriage return
        return [l if l.endswith('\n') else l+'\n' for l in result]

    def indent_code(self, code):
        """Accepts a string of code or a list of code lines"""
        if isinstance(code, str):
            code_lines = self.indent_code(code.splitlines(True))
            return ''.join(code_lines)

        code = [line.lstrip(' \t') for line in code]

        increase = [int(inc_regex.match(line) is not None)
                     for line in code]
        decrease = [int(dec_regex.match(line) is not None)
                     for line in code]
        continuation = [int(any(map(line.endswith, ['&', '&\n'])))
                         for line in code]

        level = 0
        cont_padding = 0
        tabwidth = self._default_settings['tabwidth']
        new_code = []
        for i, line in enumerate(code):
            if line in('','\n'):
                new_code.append(line)
                continue
            level -= decrease[i]

            padding = " "*(level*tabwidth + cont_padding)

            line = "%s%s" % (padding, line)

            new_code.append(line)

            if continuation[i]:
                cont_padding = 2*tabwidth
            else:
                cont_padding = 0
            level += increase[i]

        return new_code


def fcode(expr, parser, assign_to=None, **settings):
    """Converts an expr to a string of Fortran code

    expr : Expr
        A pyccel expression to be converted.
    parser : Parser
        The parser used to collect the expression
    assign_to : optional
        When given, the argument is used as the name of the variable to which
        the expression is assigned. Can be a string, ``Symbol``,
        ``MatrixSymbol``, or ``Indexed`` type. This is helpful in case of
        line-wrapping, or for expressions that generate multi-line statements.
    precision : integer, optional
        The precision for numbers such as pi [default=15].
    user_functions : dict, optional
        A dictionary where keys are ``FunctionClass`` instances and values are
        their string representations. Alternatively, the dictionary value can
        be a list of tuples i.e. [(argument_test, cfunction_string)]. See below
        for examples.
    """

    return FCodePrinter(parser, **settings).doprint(expr, assign_to)<|MERGE_RESOLUTION|>--- conflicted
+++ resolved
@@ -21,11 +21,8 @@
 from sympy.core.numbers import NegativeInfinity as NINF
 from sympy.core.numbers import Infinity as INF
 
-<<<<<<< HEAD
 from pyccel.utilities.metaclasses import Singleton
-=======
 from pyccel.ast.basic import PyccelAstNode
->>>>>>> e934a9e6
 from pyccel.ast.core import get_iterable_ranges
 from pyccel.ast.core import SeparatorComment, Comment
 from pyccel.ast.core import ConstructorCall
@@ -33,15 +30,10 @@
 from pyccel.ast.internals    import PyccelInternalFunction
 from pyccel.ast.itertoolsext import Product
 from pyccel.ast.core import (Assign, AliasAssign, Declare,
-<<<<<<< HEAD
-                             CodeBlock, Dlist, AsName,
-                             If, IfSection)
+                             CodeBlock, AsName,
+                             If, IfSection, FunctionDef)
 from pyccel.ast.core import StructuredTypeConstructor
 from pyccel.ast.core import DeclareType
-=======
-                             CodeBlock, AsName,
-                             If, IfSection, FunctionDef)
->>>>>>> e934a9e6
 
 from pyccel.ast.core import ValuedVariable
 from pyccel.ast.variable  import (Variable, TupleVariable,
