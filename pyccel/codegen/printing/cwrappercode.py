--- conflicted
+++ resolved
@@ -704,11 +704,7 @@
             for elem in arg_type_check_list:
                 var_name = elem[0].name
                 value = elem[2] << flags
-<<<<<<< HEAD
-                body.append((elem[1], [AugAssign(check_var, '+' ,LiteralInteger(value))]))
-=======
                 body.append(IfSection(elem[1], [AugAssign(check_var, '+' ,value)]))
->>>>>>> d3014096
                 types.append(elem[0])
             flags -= 4
             error = ' or '.join(['{} bit {}'.format(v.precision * 8 , str_dtype(v.dtype)) if not isinstance(v.dtype, NativeBool)
