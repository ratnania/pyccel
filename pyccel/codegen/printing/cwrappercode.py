--- conflicted
+++ resolved
@@ -151,32 +151,9 @@
 
         Returns: List of variables
         """
-<<<<<<< HEAD
         python_func_args    = self.get_new_PyObject("args"  , used_names)
         python_func_kwargs  = self.get_new_PyObject("kwargs", used_names)
         python_func_selfarg = self.get_new_PyObject("self"  , used_names)
-=======
-        additional_body = []
-        if self._target_language == 'fortran':
-            static_args = []
-            for a in function.arguments:
-                if isinstance(a, Variable) and a.rank>0:
-                    # Add shape arguments for static function
-                    for i in range(collect_dict[a].rank):
-                        var = Variable(dtype=NativeInteger() ,name = self.get_new_name(used_names, a.name + "_dim"))
-                        body = FunctionCall(numpy_get_dim, [collect_dict[a], i])
-                        if a.is_optional:
-                            body = IfTernaryOperator(PyccelIsNot(VariableAddress(collect_dict[a]),Nil()), body , LiteralInteger(0))
-                        body = Assign(var, body)
-                        additional_body.append(body)
-                        static_args.append(var)
-                static_args.append(a)
-            static_function = as_static_function_call(function, self._module_name)
-        else:
-            static_function = function
-            static_args = function.arguments
-        return static_function, static_args, additional_body
->>>>>>> 59a294b6
 
         return [python_func_selfarg, python_func_args, python_func_kwargs]
 
@@ -335,9 +312,7 @@
         static_func : FunctionDef
         """
         if self._target_language == 'fortran':
-            static_func = as_static_function_call(function,
-                                                  self._module_name,
-                                                  name = function.name)
+            static_func = as_static_function_call(function, self._module_name)
         else:
             static_func = function
 
@@ -1074,20 +1049,11 @@
     def _print_Module(self, expr):
         self._global_names = set(f.name for f in expr.funcs)
         self._module_name  = expr.name
-<<<<<<< HEAD
 
         static_funcs = [self.get_static_function(func) for func in expr.funcs]
 
         function_signatures = '\n'.join('{};'.format(self.static_function_signature(f))
                                                         for f in static_funcs)
-=======
-        sep = self._print(SeparatorComment(40))
-        if self._target_language == 'fortran':
-            static_funcs = [as_static_function_call(f, expr.name) for f in expr.funcs]
-        else:
-            static_funcs = expr.funcs
-        function_signatures = '\n'.join('{};'.format(self.function_signature(f)) for f in static_funcs)
->>>>>>> 59a294b6
 
         interface_funcs = [f.name for i in expr.interfaces for f in i.functions]
         funcs = [*expr.interfaces, *(f for f in expr.funcs if f.name not in interface_funcs)]
