# coding: utf-8
# pylint: disable=R0201
# pylint: disable=missing-function-docstring

from pyccel.ast.numbers   import BooleanTrue, ImaginaryUnit, Float, Integer
from pyccel.ast.core import Nil, PyccelAssociativeParenthesis
from pyccel.ast.core import Assign, datatype, Variable, Import
from pyccel.ast.core import SeparatorComment, VariableAddress
from pyccel.ast.core import DottedName
from sympy.core.function import Function, Application

from pyccel.ast.core import (AliasAssign,
                             TupleVariable, Declare,
                             IndexedVariable, CodeBlock,
                             IndexedElement, Slice, Dlist,
                             AsName,
                             If, PyccelArraySize)

from pyccel.ast.core import PyccelAdd, PyccelMul, String, PyccelMinus
from pyccel.ast.core      import PyccelUnarySub, PyccelMod
from pyccel.ast.datatypes import default_precision
from pyccel.ast.datatypes import NativeInteger, NativeBool, NativeComplex, NativeReal, NativeTuple


from pyccel.ast.numpyext import NumpyFloat
from pyccel.ast.numpyext import NumpyReal, NumpyImag
from pyccel.ast.numpyext import NumpyFull, NumpyArray
from pyccel.ast.numpyext import Shape
from pyccel.ast.numpyext import Tuple, PythonTuple

from pyccel.ast.builtins  import PythonRange, PythonFloat, PythonComplex
from pyccel.ast.core import FuncAddressDeclare, FunctionCall
from pyccel.ast.core import FunctionAddress
from pyccel.ast.core import Declare, ValuedVariable

from pyccel.codegen.printing.codeprinter import CodePrinter

from pyccel.errors.errors import Errors
from pyccel.errors.messages import (PYCCEL_RESTRICTION_TODO, INCOMPATIBLE_TYPEVAR_TO_FUNC,
                                    PYCCEL_RESTRICTION_IS_ISNOT )

errors = Errors()

# TODO: add examples

__all__ = ["CCodePrinter", "ccode"]

# dictionary mapping sympy function to (argument_conditions, C_function).
# Used in CCodePrinter._print_Function(self)
known_functions = {
    "Abs": [(lambda x: not x.is_integer, "fabs")],
    "gamma": "tgamma",
    "sin"  : "sin",
    "cos"  : "cos",
    "tan"  : "tan",
    "asin" : "asin",
    "acos" : "acos",
    "atan" : "atan",
    "atan2": "atan2",
    "exp"  : "exp",
    "log"  : "log",
    "erf"  : "erf",
    "sinh" : "sinh",
    "cosh" : "cosh",
    "tanh" : "tanh",
    "asinh": "asinh",
    "acosh": "acosh",
    "atanh": "atanh",
    "floor": "floor",
    "ceiling": "ceil",
}

# dictionary mapping numpy function to (argument_conditions, C_function).
# Used in CCodePrinter._print_NumpyUfuncBase(self, expr)
numpy_ufunc_to_c_real = {
    'NumpyAbs'  : 'fabs',
    'NumpyFabs'  : 'fabs',
    'NumpyMin'  : 'minval',
    'NumpyMax'  : 'maxval',
    'NumpyFloor': 'floor',  # TODO: might require special treatment with casting
    # ---
    'NumpyExp' : 'exp',
    'NumpyLog' : 'log',
    'NumpySqrt': 'sqrt',
    # ---
    'NumpySin'    : 'sin',
    'NumpyCos'    : 'cos',
    'NumpyTan'    : 'tan',
    'NumpyArcsin' : 'asin',
    'NumpyArccos' : 'acos',
    'NumpyArctan' : 'atan',
    'NumpyArctan2': 'atan2',
    'NumpySinh'   : 'sinh',
    'NumpyCosh'   : 'cosh',
    'NumpyTanh'   : 'tanh',
    'NumpyArcsinh': 'asinh',
    'NumpyArccosh': 'acosh',
    'NumpyArctanh': 'atanh',
}

numpy_ufunc_to_c_complex = {
    'NumpyAbs'  : 'cabs',
    'NumpyMin'  : 'minval',
    'NumpyMax'  : 'maxval',
    # ---
    'NumpyExp' : 'cexp',
    'NumpyLog' : 'clog',
    'NumpySqrt': 'csqrt',
    # ---
    'NumpySin'    : 'csin',
    'NumpyCos'    : 'ccos',
    'NumpyTan'    : 'ctan',
    'NumpyArcsin' : 'casin',
    'NumpyArccos' : 'cacos',
    'NumpyArctan' : 'catan',
    'NumpySinh'   : 'csinh',
    'NumpyCosh'   : 'ccosh',
    'NumpyTanh'   : 'ctanh',
    'NumpyArcsinh': 'casinh',
    'NumpyArccosh': 'cacosh',
    'NumpyArctanh': 'catanh',
}

# dictionary mapping Math function to (argument_conditions, C_function).
# Used in CCodePrinter._print_MathFunctionBase(self, expr)
# Math function ref https://docs.python.org/3/library/math.html
math_function_to_c = {
    # ---------- Number-theoretic and representation functions ------------
    'MathCeil'     : 'ceil',
    # 'MathComb'   : 'com' # TODO
    'MathCopysign': 'copysign',
    'MathFabs'   : 'fabs',
    # 'MathFactorial': '???', # TODO
    'MathFloor'    : 'floor',
    # 'MathFmod'   : '???',  # TODO
    # 'MathRexp'   : '???'   TODO requires two output
    # 'MathFsum'   : '???',  # TODO
    # 'MathGcd'   : '???',  # TODO
    # 'MathIsclose' : '???',  # TODO
    'MathIsfinite': 'isfinite', # int isfinite(real-floating x);
    'MathIsinf'   : 'isinf', # int isinf(real-floating x);
    'MathIsnan'   : 'isnan', # int isnan(real-floating x);
    # 'MathIsqrt'  : '???' TODO
    'MathLdexp'  : 'ldexp',
    # 'MathModf'  : '???' TODO return two value
    # 'MathPerm'  : '???' TODO
    # 'MathProd'  : '???' TODO
    'MathRemainder'  : 'remainder',
    'MathTrunc'  : 'trunc',

    # ----------------- Power and logarithmic functions -----------------------

    'MathExp'    : 'exp',
    'MathExpm1'  : 'expm1',
    'MathLog'    : 'log',      # take also an option arg [base]
    'MathLog1p'  : 'log1p',
    'MathLog2'  : 'log2',
    'MathLog10'  : 'log10',
    'MathPow'    : 'pow',
    # 'MathSqrt'   : 'sqrt',    # sqrt is printed using _Print_MathSqrt

    # --------------------- Trigonometric functions ---------------------------

    'MathAcos'   : 'acos',
    'MathAsin'   : 'asin',
    'MathAtan'   : 'atan',
    'MathAtan2'  : 'atan2',
    'MathCos'    : 'cos',
    # 'MathDist'  : '???', TODO
    'MathHypot'  : 'hypot',
    'MathSin'    : 'sin',
    'MathTan'    : 'tan',

    # -------------------------- Angular conversion ---------------------------

    # 'MathDegrees': '???',  # TODO
    # 'MathRadians': '???', # TODO

    # -------------------------- Hyperbolic functions -------------------------

    'MathAcosh'  : 'acosh',
    'MathAsinh'  : 'asinh',
    'MathAtanh'  : 'atanh',
    'MathCosh'   : 'cosh',
    'MathSinh'   : 'sinh',
    'MathTanh'   : 'tanh',

    # --------------------------- Special functions ---------------------------

    'MathErf'    : 'erf',
    'MathErfc'   : 'erfc',
    'MathGamma'  : 'tgamma',
    'MathLgamma' : 'lgamma',
}

dtype_registry = {('real',8)    : 'double',
                  ('real',4)    : 'float',
                  ('complex',8) : 'double complex',
                  ('complex',4) : 'float complex',
                  ('int',4)     : 'int',
                  ('int',8)     : 'long',
                  ('int',2)     : 'short int',
                  ('int',1)     : 'char',
                  ('bool',4)    : 'bool'}

arr_dtype_registry = {('real',8)    : 'double',
                  ('real',4)    : 'float',
                  ('complex',8) : 'cdouble',
                  ('complex',4) : 'cfloat',
                  ('int',4)     : 'int',
                  ('int',8)     : 'long',
                  ('int',2)     : 'sint',
                  ('int',1)     : 'char',
                  ('bool',4)    : 'bool'}

import_dict = {'omp_lib' : 'omp' }

class CCodePrinter(CodePrinter):
    """A printer to convert python expressions to strings of c code"""
    printmethod = "_ccode"
    language = "C"

    _default_settings = {
        'order': None,
        'full_prec': 'auto',
        'human': True,
        'precision': 15,
        'user_functions': {},
        'dereference': set()
    }

    def __init__(self, parser, settings=None):

        if parser.filename:
            errors.set_target(parser.filename, 'file')

        prefix_module = None if settings is None else settings.pop('prefix_module', None)
        CodePrinter.__init__(self, settings)
        self.known_functions = dict(known_functions)
        userfuncs = {} if settings is None else settings.get('user_functions', {})
        self.known_functions.update(userfuncs)
        self._dereference = set([] if settings is None else settings.get('dereference', []))
        self.prefix_module = prefix_module
        self._additional_imports = set(['stdlib'])
        self._parser = parser
        self._additional_code = ''
        self._additional_declare = []
        self._additional_args = []
        self._temporary_args = []

    def _get_statement(self, codestring):
        return "%s;" % codestring

    def _get_comment(self, text):
        return "// {0}".format(text)

    def _format_code(self, lines):
        return self.indent_code(lines)

    def _traverse_matrix_indices(self, mat):
        rows, cols = mat.shape
        return ((i, j) for i in range(rows) for j in range(cols))

    # ============ Elements ============ #

    def _print_PythonFloat(self, expr):
        value = self._print(expr.arg)
        type_name = self.find_in_dtype_registry('real', default_precision['real'])
        return '({0})({1})'.format(type_name, value)

    def _print_PythonInt(self, expr):
        value = self._print(expr.arg)
        type_name = self.find_in_dtype_registry('int', default_precision['int'])
        return '({0})({1})'.format(type_name, value)

    def _print_PythonBool(self, expr):
        value = self._print(expr.arg)
        return '({} != 0)'.format(value)

    def _print_Complex(self, expr):
        return self._print(PyccelAssociativeParenthesis(PyccelAdd(expr.real,
                        PyccelMul(expr.imag, ImaginaryUnit()))))

    def _print_PythonComplex(self, expr):
        self._additional_imports.add("complex")
        return self._print(PyccelAssociativeParenthesis(PyccelAdd(expr.real_part,
                        PyccelMul(expr.imag_part, ImaginaryUnit()))))

    def _print_ImaginaryUnit(self, expr):
        return '_Complex_I'

    def _print_ModuleHeader(self, expr):
        name = expr.module.name
        # TODO: Add classes and interfaces
        funcs = '\n\n'.join('{};'.format(self.function_signature(f)) for f in expr.module.funcs)

        # Print imports last to be sure that all additional_imports have been collected
        imports = [*expr.module.imports, *map(Import, self._additional_imports)]
        imports = '\n'.join(self._print(i) for i in imports)

        return ('#ifndef {name}_H\n'
                '#define {name}_H\n\n'
                '{imports}\n\n'
                #'{classes}\n\n'
                '{funcs}\n\n'
                #'{interfaces}\n\n'
                '#endif // {name}_H').format(
                        name    = name.upper(),
                        imports = imports,
                        funcs   = funcs)

    def _print_Module(self, expr):
        body    = '\n\n'.join(self._print(i) for i in expr.body)

        # Print imports last to be sure that all additional_imports have been collected
        imports = [Import(expr.name), *map(Import, self._additional_imports)]
        imports = '\n'.join(self._print(i) for i in imports)
        return ('{imports}\n\n'
                '{body}').format(
                        imports = imports,
                        body    = body)

    def _print_While(self, expr):
        body = self._print(expr.body)
        cond = self._print(expr.test)
        return 'while({condi})\n{{\n{body}\n}}'.format(condi = cond, body = body)

    def _print_If(self, expr):
        lines = []
        for i, (c, e) in enumerate(expr.args):
            var = self._print(e)
            if (var == ''):
                break
            if i == 0:
                lines.append("if (%s)\n{" % self._print(c))
            elif i == len(expr.args) - 1 and c is BooleanTrue():
                lines.append("else\n{")
            else:
                lines.append("else if (%s)\n{" % self._print(c))
            lines.append("%s\n}" % var)
        return "\n".join(lines)

    def _print_IfTernaryOperator(self, expr):
        cond = self._print(expr.cond)
        value_true = self._print(expr.value_true)
        value_false = self._print(expr.value_false)
        return '({cond}) ? {true} : {false}'.format(cond = cond, true =value_true, false = value_false)

    def _print_BooleanTrue(self, expr):
        return '1'

    def _print_BooleanFalse(self, expr):
        return '0'

    def _print_PyccelAnd(self, expr):
        args = [self._print(a) for a in expr.args]
        return ' && '.join(a for a in args)

    def _print_PyccelOr(self, expr):
        args = [self._print(a) for a in expr.args]
        return ' || '.join(a for a in args)

    def _print_PyccelEq(self, expr):
        lhs = self._print(expr.args[0])
        rhs = self._print(expr.args[1])
        return '{0} == {1}'.format(lhs, rhs)

    def _print_PyccelNe(self, expr):
        lhs = self._print(expr.args[0])
        rhs = self._print(expr.args[1])
        return '{0} != {1}'.format(lhs, rhs)

    def _print_PyccelLt(self, expr):
        lhs = self._print(expr.args[0])
        rhs = self._print(expr.args[1])
        return '{0} < {1}'.format(lhs, rhs)

    def _print_PyccelLe(self, expr):
        lhs = self._print(expr.args[0])
        rhs = self._print(expr.args[1])
        return '{0} <= {1}'.format(lhs, rhs)

    def _print_PyccelGt(self, expr):
        lhs = self._print(expr.args[0])
        rhs = self._print(expr.args[1])
        return '{0} > {1}'.format(lhs, rhs)

    def _print_PyccelGe(self, expr):
        lhs = self._print(expr.args[0])
        rhs = self._print(expr.args[1])
        return '{0} >= {1}'.format(lhs, rhs)

    def _print_PyccelNot(self, expr):
        a = self._print(expr.args[0])
        return '!{}'.format(a)

    def _print_PyccelMod(self, expr):
        self._additional_imports.add("math")

        first = self._print(expr.args[0])
        second = self._print(expr.args[1])

        if expr.dtype is NativeInteger():
            return "{} % {}".format(first, second)

        if expr.args[0].dtype is NativeInteger():
            first = self._print(PythonFloat(expr.args[0]))
        if expr.args[1].dtype is NativeInteger():
            second = self._print(PythonFloat(expr.args[1]))
        return "fmod({}, {})".format(first, second)

    def _print_PyccelPow(self, expr):
        b = expr.args[0]
        e = expr.args[1]

        if expr.dtype is NativeComplex():
            b = self._print(b if b.dtype is NativeComplex() else PythonComplex(b))
            e = self._print(e if e.dtype is NativeComplex() else PythonComplex(e))
            self._additional_imports.add("complex")
            return 'cpow({}, {})'.format(b, e)

        self._additional_imports.add("math")
        b = self._print(b if b.dtype is NativeReal() else PythonFloat(b))
        e = self._print(e if e.dtype is NativeReal() else PythonFloat(e))
        code = 'pow({}, {})'.format(b, e)
        if expr.dtype is NativeInteger():
            dtype = self._print(expr.dtype)
            prec  = expr.precision
            cast_type = self.find_in_dtype_registry(dtype, prec)
            return '({}){}'.format(cast_type, code)
        return code

    def _print_Import(self, expr):
        if isinstance(expr.source, DottedName):
            source = expr.source.name[-1]
        else:
            source = self._print(expr.source)

        # Get with a default value is not used here as it is
        # slower and on most occasions the import will not be in the
        # dictionary
        if source in import_dict: # pylint: disable=consider-using-get
            source = import_dict[source]

        if source is None:
            return ''
        else:
            return '#include <{0}.h>'.format(source)

    def _print_String(self, expr):
        format_str = format(expr.arg)
        format_str = format_str.replace("\\", "\\\\")\
                               .replace('\a', '\\a')\
                               .replace('\b', '\\b')\
                               .replace('\f', '\\f')\
                               .replace("\n", "\\n")\
                               .replace('\r', '\\r')\
                               .replace('\t', '\\t')\
                               .replace('\v', '\\v')\
                               .replace('"', '\\"')\
                               .replace("'", "\\'")
        return '"{}"'.format(format_str)

    def get_print_format_and_arg(self, var):
        type_to_format = {('real',8)    : '%.12lf',
                          ('real',4)    : '%.12f',
                          ('complex',8) : '(%.12lf + %.12lfj)',
                          ('complex',4) : '(%.12f + %.12fj)',
                          ('int',4)     : '%d',
                          ('int',8)     : '%ld',
                          ('int',2)     : '%hd',
                          ('int',1)     : '%c',
                          ('bool',4)    : '%s',
                          ('string', 0) : '%s'}
        try:
            arg_format = type_to_format[(self._print(var.dtype), var.precision)]
        except KeyError:
            errors.report("{} type is not supported currently".format(var.dtype), severity='fatal')
        if var.dtype is NativeComplex():
            arg = '{}, {}'.format(self._print(NumpyReal(var)), self._print(NumpyImag(var)))
        elif var.dtype is NativeBool():
            arg = '{} ? "True" : "False"'.format(self._print(var))
        else:
            arg = self._print(var)
        return arg_format, arg

    def extract_function_call_results(self, expr):
        tmp_list = [self.create_tmp_var(a) for a in expr.funcdef.results]
        return tmp_list


    def _print_PythonPrint(self, expr):
        self._additional_imports.add("stdio")
        args_format = []
        args = []
        end = '\n'
        sep = ' '
        for f in expr.expr:
            if isinstance(f, ValuedVariable):
                if f.name == 'sep'      :   sep = str(f.value)
                elif f.name == 'end'    :   end = str(f.value)
            elif isinstance(f, FunctionCall) and isinstance(f.dtype, NativeTuple):
                tmp_list = self.extract_function_call_results(f)
                tmp_arg_format_list = []
                for a in tmp_list:
                    arg_format, arg = self.get_print_format_and_arg(a)
                    tmp_arg_format_list.append(arg_format)
                    args.append(arg)
                args_format.append('({})'.format(', '.join(tmp_arg_format_list)))
                assign = Assign(tmp_list, f)
                self._additional_code += self._print(assign) + '\n'
            else:
                arg_format, arg = self.get_print_format_and_arg(f)
                args_format.append(arg_format)
                args.append(arg)

        args_format = sep.join(args_format)
        args_format += end
        args_format = self._print(String(args_format))
        code = ', '.join([args_format, *args])
        return "printf({});".format(code)

    def find_in_dtype_registry(self, dtype, prec, array=False):
        try :
            return dtype_registry[(dtype, prec)] if not array else arr_dtype_registry[(dtype, prec)]
        except KeyError:
            errors.report(PYCCEL_RESTRICTION_TODO,
                    symbol = "{}[kind = {}]".format(dtype, prec),
                    severity='fatal')

    def get_declare_type(self, expr):
        dtype = self._print(expr.dtype)
        prec  = expr.precision
        rank  = expr.rank
        dtype = self.find_in_dtype_registry(dtype, prec)

        if rank > 0:
            return 't_ndarray '
        #     errors.report(PYCCEL_RESTRICTION_TODO, symbol="rank > 0",severity='fatal')

        if self.stored_in_c_pointer(expr):
            return '{0} *'.format(dtype)
        else:
            return '{0} '.format(dtype)

    def _print_FuncAddressDeclare(self, expr):
        args = list(expr.arguments)
        if len(expr.results) == 1:
            ret_type = self.get_declare_type(expr.results[0])
        elif len(expr.results) > 1:
            ret_type = self._print(datatype('int')) + ' '
            args += [a.clone(name = a.name, is_pointer =True) for a in expr.results]
        else:
            ret_type = self._print(datatype('void')) + ' '
        name = expr.name
        if not args:
            arg_code = 'void'
        else:
            # TODO: extract informations needed for printing in case of function argument which itself has a function argument
            arg_code = ', '.join('{}'.format(self._print_FuncAddressDeclare(i))
                        if isinstance(i, FunctionAddress) else '{0}{1}'.format(self.get_declare_type(i), i)
                        for i in args)
        return '{}(*{})({});'.format(ret_type, name, arg_code)

    def _print_Declare(self, expr):
<<<<<<< HEAD
        # if expr.variable.rank > 0:
        #     errors.report(PYCCEL_RESTRICTION_TODO, symbol="rank > 0",severity='fatal')
=======
>>>>>>> 51047b09
        declaration_type = self.get_declare_type(expr.variable)
        variable = self._print(expr.variable.name)

        return '{0}{1};'.format(declaration_type, variable)

    def _print_NativeBool(self, expr):
        self._additional_imports.add('stdbool')
        return 'bool'

    def _print_NativeInteger(self, expr):
        return 'int'

    def _print_NativeReal(self, expr):
        return 'real'

    def _print_NativeVoid(self, expr):
        return 'void'

    def _print_NativeComplex(self, expr):
        self._additional_imports.add('complex')
        return 'complex'
    def _print_NativeString(self, expr):
        return 'string'

    def function_signature(self, expr):
        args = list(expr.arguments)
        if len(expr.results) == 1:
            ret_type = self.get_declare_type(expr.results[0])
        elif len(expr.results) > 1:
            ret_type = self._print(datatype('int')) + ' '
            args += [a.clone(name = a.name, is_pointer =True) for a in expr.results]
        else:
            ret_type = self._print(datatype('void')) + ' '
        name = expr.name
        if not args:
            arg_code = 'void'
        else:
            arg_code = ', '.join('{}'.format(self.function_signature(i))
                        if isinstance(i, FunctionAddress) else '{0}{1}'.format(self.get_declare_type(i), i)
                        for i in args)
        if isinstance(expr, FunctionAddress):
            return '{}(*{})({})'.format(ret_type, name, arg_code)
        else:
            return '{0}{1}({2})'.format(ret_type, name, arg_code)

    def _print_IndexedElement(self, expr):

        if isinstance(expr.base, IndexedVariable):
            base = expr.base.internal_variable
        else:
            base = expr.base
        base = self._print(expr.base.label)
        inds = list(expr.indices)
        print(inds)
        base_shape = Shape(expr.base)
        allow_negative_indexes = (isinstance(expr.base, IndexedVariable) and \
                expr.base.internal_variable.allows_negative_indexes)

        for i, ind in enumerate(inds):
            if isinstance(ind, PyccelUnarySub) and isinstance(ind.args[0], Integer):
                inds[i] = PyccelMinus(base_shape[i], ind.args[0])
            else:
                #indices of indexedElement of len==1 shouldn't be a Tuple
                if isinstance(ind, Tuple) and len(ind) == 1:
                    inds[i] = ind[0]
                if allow_negative_indexes and not isinstance(ind, Integer):
                    inds[i] = PyccelMod(ind, base_shape[i])

        inds = [self._print(i) for i in inds]
        dtype = self.find_in_dtype_registry(format(expr.dtype), expr.precision, array=True)
        return "%s.nd_%s[get_index(%s)]" % (base, dtype,", ".join(inds[::-1]))

    def _print_NumpyUfuncBase(self, expr):
        """ Convert a Python expression with a Numpy function call to C
        function call

        Parameters
        ----------
            expr : Pyccel ast node
                Python expression with a Numpy function call

        Returns
        -------
            string
                Equivalent expression in C language

        Example
        -------
            numpy.cos(x) ==> cos(x)

        """
        # add necessary include
        self._additional_imports.add('math')
        type_name = type(expr).__name__
        try:
            func_name = numpy_ufunc_to_c_real[type_name]
        except KeyError:
            errors.report(PYCCEL_RESTRICTION_TODO, severity='fatal')
        args = []
        for arg in expr.args:
            if arg.dtype is NativeComplex():
                self._additional_imports.add('complex')
                try:
                    func_name = numpy_ufunc_to_c_complex[type_name]
                    args.append(self._print(arg))
                except KeyError:
                    errors.report(INCOMPATIBLE_TYPEVAR_TO_FUNC.format(type_name) ,severity='fatal')
            elif arg.dtype is not NativeReal():
                args.append(self._print(NumpyFloat(arg)))
            else :
                args.append(self._print(arg))
        code_args = ', '.join(args)
        return '{0}({1})'.format(func_name, code_args)

    def _print_MathFunctionBase(self, expr):
        """ Convert a Python expression with a math function call to C
        function call

        Parameters
        ----------
            expr : Pyccel ast node
                Python expression with a Math function call

        Returns
        -------
            string
                Equivalent expression in C language

        ------
        Example:
        --------
            math.sin(x) ==> sin(x)

        """
        # add necessary include
        self._additional_imports.add('math')
        type_name = type(expr).__name__
        try:
            func_name = math_function_to_c[type_name]
        except KeyError:
            errors.report(PYCCEL_RESTRICTION_TODO, severity='fatal')
        args = []
        for arg in expr.args:
            if arg.dtype is NativeComplex():
                self._additional_imports.add('complex')
            if arg.dtype is not NativeReal():
                args.append(self._print(NumpyFloat(arg)))
            else :
                args.append(self._print(arg))
        code_args = ', '.join(args)
        return '{0}({1})'.format(func_name, code_args)

    def _print_MathSqrt(self, expr):
        # add necessary include
        self._additional_imports.add('math')
        arg = expr.args[0]
        if arg.dtype is not NativeReal():
            code_args = self._print(NumpyFloat(arg))
        else :
            code_args = self._print(arg)
        return 'sqrt({})'.format(code_args)

    def _print_FunctionAddress(self, expr):
        return expr.name

    def _print_Rand(self, expr):
        raise NotImplementedError("Rand not implemented")

    def _print_NumpyRandint(self, expr):
        raise NotImplementedError("Randint not implemented")

    def _print_FunctionDef(self, expr):

        if len(expr.results) > 1:
            self._additional_args.append(expr.results)
        body  = self._print(expr.body)
        decs  = [Declare(i.dtype, i) if isinstance(i, Variable) else FuncAddressDeclare(i) for i in expr.local_vars]
        if len(expr.results) <= 1 :
            decs += [Declare(i.dtype, i) if isinstance(i, Variable) else FuncAddressDeclare(i) for i in expr.results]
        decs += [Declare(i.dtype, i) for i in self._additional_declare]
        decs  = '\n'.join(self._print(i) for i in decs)
        self._additional_declare.clear()

        sep = self._print(SeparatorComment(40))
        if self._additional_args :
            self._additional_args.pop()
        imports = ''.join(self._print(i) for i in expr.imports)

        return ('{sep}\n'
                '{signature}\n{{\n'
                '{imports}\n'
                '{decs}\n'
                '{body}\n'
                '}}\n{sep}'.format(
                    sep = sep,
                    signature = self.function_signature(expr),
                    imports = imports,
                    decs = decs,
                    body = body))

    def stored_in_c_pointer(self, a):
        if not isinstance(a, Variable):
            return False
        return a.is_pointer or a.is_optional or any(a in b for b in self._additional_args)

    def create_tmp_var(self, match_var):
        tmp_var_name = self._parser.get_new_name('tmp')
        tmp_var = Variable(name = tmp_var_name, dtype = match_var.dtype)
        self._additional_declare.append(tmp_var)
        return tmp_var

    def _print_FunctionCall(self, expr):
        func = expr.funcdef
         # Ensure the correct syntax is used for pointers

        args = []
        for a, f in zip(expr.arguments, func.arguments):
            if isinstance(a, Variable) and self.stored_in_c_pointer(f):
                args.append(VariableAddress(a))
            elif f.is_optional and not isinstance(a, Nil):
                tmp_var = self.create_tmp_var(f)
                assign = Assign(tmp_var, a)
                self._additional_code += self._print(assign) + '\n'
                args.append(VariableAddress(tmp_var))

            else :
                args.append(a)

        args += self._temporary_args
        self._temporary_args = []
        args = ', '.join(['{}'.format(self._print(a)) for a in args])
        if not func.results:
            return '{}({});'.format(func.name, args)
        return '{}({})'.format(func.name, args)

    def _print_Constant(self, expr):
        """ Convert a Python expression with a math constant call to C
        function call

        Parameters
        ----------
            expr : Pyccel ast node
                Python expression with a Math constant

        Returns
        -------
            string
                String represent the value of the constant

        Example
        -------
            math.pi ==> 3.14159265358979

        """
        val = Float(expr.value)
        return self._print(val)

    def _print_Return(self, expr):
        code = ''
        args = [VariableAddress(a) if self.stored_in_c_pointer(a) else a for a in expr.expr]
        if expr.stmt:
            code += self._print(expr.stmt)+'\n'
        if len(args) == 1:
            code +='return {0};'.format(self._print(args[0]))
        elif len(args) > 1:
            code += 'return 0;'
        return code

    def _print_Nil(self, expr):
        return 'NULL'

    def _print_PyccelAdd(self, expr):
        return ' + '.join(self._print(a) for a in expr.args)

    def _print_PyccelMinus(self, expr):
        args = [self._print(a) for a in expr.args]
        if len(args) == 1:
            return '-{}'.format(args[0])
        return ' - '.join(args)

    def _print_PyccelMul(self, expr):
        return ' * '.join(self._print(a) for a in expr.args)

    def _print_PyccelDiv(self, expr):
        if all(a.dtype is NativeInteger() for a in expr.args):
            args = [PythonFloat(a) for a in expr.args]
        else:
            args = expr.args
        return  ' / '.join(self._print(a) for a in args)

    def _print_PyccelFloorDiv(self, expr):
        self._additional_imports.add("math")
        if all(a.dtype is NativeInteger() for a in expr.args):
            args = [PythonFloat(a) for a in expr.args]
        else:
            args = expr.args
        code = ' / '.join(self._print(a) for a in args)
        return "floor({})".format(code)

    def _print_PyccelRShift(self, expr):
        return ' >> '.join(self._print(a) for a in expr.args)

    def _print_PyccelLShift(self, expr):
        return ' << '.join(self._print(a) for a in expr.args)

    def _print_PyccelBitXor(self, expr):
        if expr.dtype is NativeBool():
            return '{0} != {1}'.format(self._print(expr.args[0]), self._print(expr.args[1]))
        return ' ^ '.join(self._print(a) for a in expr.args)

    def _print_PyccelBitOr(self, expr):
        if expr.dtype is NativeBool():
            return ' || '.join(self._print(a) for a in expr.args)
        return ' | '.join(self._print(a) for a in expr.args)

    def _print_PyccelBitAnd(self, expr):
        if expr.dtype is NativeBool():
            return ' && '.join(self._print(a) for a in expr.args)
        return ' & '.join(self._print(a) for a in expr.args)

    def _print_PyccelInvert(self, expr):
        return '~{}'.format(self._print(expr.args[0]))

    def _print_PyccelAssociativeParenthesis(self, expr):
        return '({})'.format(self._print(expr.args[0]))

    def _print_PyccelUnary(self, expr):
        return '+{}'.format(self._print(expr.args[0]))

    def _print_PyccelUnarySub(self, expr):
        return '-{}'.format(self._print(expr.args[0]))

    def _print_AugAssign(self, expr):
        lhs_code = self._print(expr.lhs)
        op = expr.op._symbol
        rhs_code = self._print(expr.rhs)
        return "{0} {1}= {2};".format(lhs_code, op, rhs_code)


    def _print_Assign(self, expr):
        lhs = self._print(expr.lhs)
        rhs = expr.rhs
        dtype = self.find_in_dtype_registry(format(rhs.dtype), rhs.precision, array=True)
        if isinstance(rhs, (NumpyArray)):
            self._additional_imports.add('ndarrays')
            # stack_array = False
            return rhs.cprint(self._print, expr.lhs, dtype) + '\n'

        if isinstance(rhs, (NumpyFull)):

            stack_array = False
            # if self._current_function:
            #     name = self._current_function
            #     func = self.get_function(name)
            #     lhs_name = expr.lhs.name
            #     vars_dict = {i.name: i for i in func.local_vars}
            #     if lhs_name in vars_dict:
            #         stack_array = vars_dict[lhs_name].is_stack_array
            return rhs.cprint(self._print, expr.lhs, dtype, stack_array)

        if isinstance(expr.rhs, FunctionCall) and isinstance(expr.rhs.dtype, NativeTuple):
            self._temporary_args = [VariableAddress(a) for a in expr.lhs]
            return '{};'.format(self._print(expr.rhs))
        rhs = self._print(rhs)
        return '{} = {};'.format(lhs, rhs)

    def _print_AliasAssign(self, expr):
        lhs = expr.lhs
        rhs = expr.rhs
        if isinstance(rhs, Variable):
            rhs = VariableAddress(rhs)

        lhs = self._print(lhs.name)
        rhs = self._print(rhs)
        return '{} = {};'.format(lhs, rhs)

    def _print_For(self, expr):
        target = self._print(expr.target)
        body  = self._print(expr.body)
        if isinstance(expr.iterable, PythonRange):
            start, stop, step = [self._print(e) for e in expr.iterable.args]
        else:
            raise NotImplementedError("Only iterable currently supported is Range")
        return ('for ({target} = {start}; {target} < {stop}; {target} += '
                '{step})\n{{\n{body}\n}}').format(target=target, start=start,
                stop=stop, step=step, body=body)

    def _print_CodeBlock(self, expr):
        body = []
        for b in expr.body :
            code = self._print(b)
            code = self._additional_code + code
            self._additional_code = ''
            body.append(code)
        return '\n'.join(self._print(b) for b in body)

    def _print_Indexed(self, expr):
        # calculate index for 1d array
        dims = expr.shape
        elem = Integer(0)
        offset = Integer(1)
        for i in reversed(list(range(expr.rank))):
            elem += expr.indices[i]*offset
            offset *= dims[i]
        return "%s[%s]" % (self._print(expr.base.label), self._print(elem))

    def _print_Idx(self, expr):
        return self._print(expr.label)

    def _print_Exp1(self, expr):
        return "M_E"

    def _print_Pi(self, expr):
        return 'M_PI'

    def _print_Infinity(self, expr):
        return 'HUGE_VAL'

    def _print_NegativeInfinity(self, expr):
        return '-HUGE_VAL'

    def _print_NumpyReal(self, expr):
        if expr.arg.dtype is NativeComplex():
            return 'creal({})'.format(self._print(expr.arg))
        else:
            return self._print(expr.arg)

    def _print_NumpyImag(self, expr):
        if expr.arg.dtype is NativeComplex():
            return 'cimag({})'.format(self._print(expr.arg))
        else:
            return '0'

    def _handle_is_operator(self, Op, expr):

        lhs = self._print(expr.lhs)
        rhs = self._print(expr.rhs)
        a = expr.args[0]
        b = expr.args[1]

        if Nil() in expr.args:
            lhs = VariableAddress(expr.lhs) if isinstance(expr.lhs, Variable) else expr.lhs
            rhs = VariableAddress(expr.rhs) if isinstance(expr.rhs, Variable) else expr.rhs

            lhs = self._print(lhs)
            rhs = self._print(rhs)
            return '{} {} {}'.format(lhs, Op, rhs)

        if (a.dtype is NativeBool() and b.dtype is NativeBool()):
            return '{} {} {}'.format(lhs, Op, rhs)
        else:
            errors.report(PYCCEL_RESTRICTION_IS_ISNOT,
                          symbol=expr, severity='fatal')

    def _print_IsNot(self, expr):
        return self._handle_is_operator("!=", expr)

    def _print_Is(self, expr):
        return self._handle_is_operator("==", expr)

    def _print_Piecewise(self, expr):
        if expr.args[-1].cond is not True:
            # We need the last conditional to be a True, otherwise the resulting
            # function may not return a result.
            raise ValueError("All Piecewise expressions must contain an "
                             "(expr, True) statement to be used as a default "
                             "condition. Without one, the generated "
                             "expression may not evaluate to anything under "
                             "some condition.")
        lines = []
        if expr.has(Assign):
            for i, (e, c) in enumerate(expr.args):
                if i == 0:
                    lines.append("if (%s) {" % self._print(c))
                elif i == len(expr.args) - 1 and c is True:
                    lines.append("else {")
                else:
                    lines.append("else if (%s) {" % self._print(c))
                code0 = self._print(e)
                lines.append(code0)
                lines.append("}")
            return "\n".join(lines)
        else:
            # The piecewise was used in an expression, need to do inline
            # operators. This has the downside that inline operators will
            # not work for statements that span multiple lines (Matrix or
            # Indexed expressions).
            ecpairs = ["((%s) ? (\n%s\n)\n" % (self._print(c), self._print(e))
                    for e, c in expr.args[:-1]]
            last_line = ": (\n%s\n)" % self._print(expr.args[-1].expr)
            return ": ".join(ecpairs) + last_line + " ".join([")"*len(ecpairs)])

    def _print_MatrixElement(self, expr):
        return "{0}[{1}]".format(expr.parent, expr.j +
                expr.i*expr.parent.shape[1])

    def _print_Variable(self, expr):
        if expr in self._dereference or self.stored_in_c_pointer(expr):
            return '(*{0})'.format(expr.name)
        else:
            return expr.name

    def _print_VariableAddress(self, expr):
        if self.stored_in_c_pointer(expr.variable) or expr.variable.rank > 0:
            return '{}'.format(expr.variable.name)
        else:
            return '&{}'.format(expr.variable.name)

    def _print_Comment(self, expr):
        comments = self._print(expr.text)

        return '/*' + comments + '*/'

    def _print_CommentBlock(self, expr):
        txts = expr.comments
        ln = max(len(i) for i in txts)
        if ln<20:
            ln = 20
        top  = '/*' + '_'*int((ln-12)/2) + 'CommentBlock' + '_'*int((ln-12)/2) + '*/'
        ln = len(top)
        bottom = '/*' + '_'*(ln-2) + '*/'

        txts = ['/*' + t + ' '*(ln -2 - len(t)) + '*/' for t in txts]

        body = '\n'.join(i for i in txts)

        return ('{0}\n'
                '{1}\n'
                '{2}').format(top, body, bottom)

    def _print_EmptyNode(self, expr):
        return ''

    def _print_NewLine(self, expr):
        return '\n'

    #=================== OMP ==================
    def _print_OMP_For_Loop(self, expr):
        omp_expr   = str(expr.txt)
        return '#pragma omp for{}\n{{'.format(omp_expr)

    def _print_OMP_Parallel_Construct(self, expr):
        omp_expr   = str(expr.txt)
        return '#pragma omp {}\n{{'.format(omp_expr)

    def _print_OMP_Single_Construct(self, expr):
        omp_expr   = str(expr.txt)
        return '#pragma omp {}\n{{'.format(omp_expr)

    def _print_Omp_End_Clause(self, expr):
        return '}'
    #=====================================

    def _print_Program(self, expr):
        body  = self._print(expr.body)
        decs     = [self._print(i) for i in expr.declarations]
        decs    += [self._print(Declare(i.dtype, i)) for i in self._additional_declare]
        decs    = '\n'.join(self._print(i) for i in decs)
        self._additional_declare.clear()

        # PythonPrint imports last to be sure that all additional_imports have been collected
        imports  = [*expr.imports, *map(Import, self._additional_imports)]
        imports  = '\n'.join(self._print(i) for i in imports)

        return ('{imports}\n'
                'int main()\n{{\n'
                '{decs}\n'
                '{body}\n'
                'return 0;\n'
                '}}').format(imports=imports,
                                    decs=decs,
                                    body=body)



    def indent_code(self, code):
        """Accepts a string of code or a list of code lines"""

        if isinstance(code, str):
            code_lines = self.indent_code(code.splitlines(True))
            return ''.join(code_lines)

        tab = "    "
        inc_token = ('{', '(', '{\n', '(\n')
        dec_token = ('}', ')')

        code = [ line.lstrip(' \t') for line in code ]

        increase = [ int(any(map(line.endswith, inc_token))) for line in code ]
        decrease = [ int(any(map(line.startswith, dec_token)))
                     for line in code ]

        pretty = []
        level = 0
        for n, line in enumerate(code):
            if line == '' or line == '\n':
                pretty.append(line)
                continue
            level -= decrease[n]
            pretty.append("%s%s" % (tab*level, line))
            level += increase[n]
        return pretty

    _print_Function = CodePrinter._print_not_supported

def ccode(expr, parser, assign_to=None, **settings):
    """Converts an expr to a string of c code

    expr : Expr
        A pyccel expression to be converted.
    parser : Parser
        The parser used to collect the expression
    assign_to : optional
        When given, the argument is used as the name of the variable to which
        the expression is assigned. Can be a string, ``Symbol``,
        ``MatrixSymbol``, or ``Indexed`` type. This is helpful in case of
        line-wrapping, or for expressions that generate multi-line statements.
    precision : integer, optional
        The precision for numbers such as pi [default=15].
    user_functions : dict, optional
        A dictionary where keys are ``FunctionClass`` instances and values are
        their string representations. Alternatively, the dictionary value can
        be a list of tuples i.e. [(argument_test, cfunction_string)]. See below
        for examples.
    dereference : iterable, optional
        An iterable of symbols that should be dereferenced in the printed code
        expression. These would be values passed by address to the function.
        For example, if ``dereference=[a]``, the resulting code would print
        ``(*a)`` instead of ``a``.
    """
    return CCodePrinter(parser, settings).doprint(expr, assign_to)<|MERGE_RESOLUTION|>--- conflicted
+++ resolved
@@ -563,11 +563,6 @@
         return '{}(*{})({});'.format(ret_type, name, arg_code)
 
     def _print_Declare(self, expr):
-<<<<<<< HEAD
-        # if expr.variable.rank > 0:
-        #     errors.report(PYCCEL_RESTRICTION_TODO, symbol="rank > 0",severity='fatal')
-=======
->>>>>>> 51047b09
         declaration_type = self.get_declare_type(expr.variable)
         variable = self._print(expr.variable.name)
 
