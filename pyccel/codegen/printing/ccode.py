# coding: utf-8
# pylint: disable=R0201
# pylint: disable=missing-function-docstring

<<<<<<< HEAD
import functools
import operator

from sympy.core import Tuple

from pyccel.ast.numbers   import BooleanTrue, ImaginaryUnit, Float, Integer
from pyccel.ast.core import Nil, PyccelAssociativeParenthesis
from pyccel.ast.core import Assign, datatype, Variable, Import
from pyccel.ast.core import SeparatorComment, VariableAddress
from pyccel.ast.core import DottedName

from pyccel.ast.core import Declare, IndexedVariable, Slice
=======
from pyccel.ast.builtins  import PythonRange, PythonFloat, PythonComplex

from pyccel.ast.core      import FuncAddressDeclare, FunctionCall
from pyccel.ast.core      import FunctionAddress
from pyccel.ast.core      import Declare, ValuedVariable
from pyccel.ast.core      import Nil, PyccelAssociativeParenthesis
from pyccel.ast.core      import Assign, datatype, Variable, Import
from pyccel.ast.core      import SeparatorComment, VariableAddress
from pyccel.ast.core      import DottedName
from pyccel.ast.core      import PyccelAdd, PyccelMul
>>>>>>> 04e32420

from pyccel.ast.core import PyccelAdd, PyccelMul, String, PyccelMinus
from pyccel.ast.core import PyccelUnarySub, PyccelMod
from pyccel.ast.core import create_incremented_string
from pyccel.ast.datatypes import default_precision
from pyccel.ast.datatypes import NativeInteger, NativeBool, NativeComplex, NativeReal, NativeTuple

<<<<<<< HEAD
from pyccel.ast.numpyext import NumpyReal, NumpyImag, NumpyFloat
from pyccel.ast.numpyext import NumpyFull, NumpyArray
from pyccel.ast.builtins  import PythonRange, PythonFloat, PythonComplex
from pyccel.ast.core import FuncAddressDeclare, FunctionCall
from pyccel.ast.core import FunctionAddress
from pyccel.ast.core import ValuedVariable
=======
from pyccel.ast.literals  import LiteralTrue, LiteralImaginaryUnit, LiteralFloat
from pyccel.ast.literals  import LiteralString, LiteralInteger

from pyccel.ast.numpyext  import NumpyFloat
from pyccel.ast.numpyext  import NumpyReal, NumpyImag

>>>>>>> 04e32420

from pyccel.codegen.printing.codeprinter import CodePrinter

from pyccel.errors.errors   import Errors
from pyccel.errors.messages import (PYCCEL_RESTRICTION_TODO, INCOMPATIBLE_TYPEVAR_TO_FUNC,
                                    PYCCEL_RESTRICTION_IS_ISNOT )


errors = Errors()

# TODO: add examples

__all__ = ["CCodePrinter", "ccode"]

# dictionary mapping sympy function to (argument_conditions, C_function).
# Used in CCodePrinter._print_Function(self)
known_functions = {
    "Abs": [(lambda x: not x.is_integer, "fabs")],
    "gamma": "tgamma",
    "sin"  : "sin",
    "cos"  : "cos",
    "tan"  : "tan",
    "asin" : "asin",
    "acos" : "acos",
    "atan" : "atan",
    "atan2": "atan2",
    "exp"  : "exp",
    "log"  : "log",
    "erf"  : "erf",
    "sinh" : "sinh",
    "cosh" : "cosh",
    "tanh" : "tanh",
    "asinh": "asinh",
    "acosh": "acosh",
    "atanh": "atanh",
    "floor": "floor",
    "ceiling": "ceil",
}

# dictionary mapping numpy function to (argument_conditions, C_function).
# Used in CCodePrinter._print_NumpyUfuncBase(self, expr)
numpy_ufunc_to_c_real = {
    'NumpyAbs'  : 'fabs',
    'NumpyFabs'  : 'fabs',
    'NumpyMin'  : 'minval',
    'NumpyMax'  : 'maxval',
    'NumpyFloor': 'floor',  # TODO: might require special treatment with casting
    # ---
    'NumpyExp' : 'exp',
    'NumpyLog' : 'log',
    'NumpySqrt': 'sqrt',
    # ---
    'NumpySin'    : 'sin',
    'NumpyCos'    : 'cos',
    'NumpyTan'    : 'tan',
    'NumpyArcsin' : 'asin',
    'NumpyArccos' : 'acos',
    'NumpyArctan' : 'atan',
    'NumpyArctan2': 'atan2',
    'NumpySinh'   : 'sinh',
    'NumpyCosh'   : 'cosh',
    'NumpyTanh'   : 'tanh',
    'NumpyArcsinh': 'asinh',
    'NumpyArccosh': 'acosh',
    'NumpyArctanh': 'atanh',
}

numpy_ufunc_to_c_complex = {
    'NumpyAbs'  : 'cabs',
    'NumpyMin'  : 'minval',
    'NumpyMax'  : 'maxval',
    # ---
    'NumpyExp' : 'cexp',
    'NumpyLog' : 'clog',
    'NumpySqrt': 'csqrt',
    # ---
    'NumpySin'    : 'csin',
    'NumpyCos'    : 'ccos',
    'NumpyTan'    : 'ctan',
    'NumpyArcsin' : 'casin',
    'NumpyArccos' : 'cacos',
    'NumpyArctan' : 'catan',
    'NumpySinh'   : 'csinh',
    'NumpyCosh'   : 'ccosh',
    'NumpyTanh'   : 'ctanh',
    'NumpyArcsinh': 'casinh',
    'NumpyArccosh': 'cacosh',
    'NumpyArctanh': 'catanh',
}

# dictionary mapping Math function to (argument_conditions, C_function).
# Used in CCodePrinter._print_MathFunctionBase(self, expr)
# Math function ref https://docs.python.org/3/library/math.html
math_function_to_c = {
    # ---------- Number-theoretic and representation functions ------------
    'MathCeil'     : 'ceil',
    # 'MathComb'   : 'com' # TODO
    'MathCopysign': 'copysign',
    'MathFabs'   : 'fabs',
    # 'MathFactorial': '???', # TODO
    'MathFloor'    : 'floor',
    # 'MathFmod'   : '???',  # TODO
    # 'MathRexp'   : '???'   TODO requires two output
    # 'MathFsum'   : '???',  # TODO
    # 'MathGcd'   : '???',  # TODO
    # 'MathIsclose' : '???',  # TODO
    'MathIsfinite': 'isfinite', # int isfinite(real-floating x);
    'MathIsinf'   : 'isinf', # int isinf(real-floating x);
    'MathIsnan'   : 'isnan', # int isnan(real-floating x);
    # 'MathIsqrt'  : '???' TODO
    'MathLdexp'  : 'ldexp',
    # 'MathModf'  : '???' TODO return two value
    # 'MathPerm'  : '???' TODO
    # 'MathProd'  : '???' TODO
    'MathRemainder'  : 'remainder',
    'MathTrunc'  : 'trunc',

    # ----------------- Power and logarithmic functions -----------------------

    'MathExp'    : 'exp',
    'MathExpm1'  : 'expm1',
    'MathLog'    : 'log',      # take also an option arg [base]
    'MathLog1p'  : 'log1p',
    'MathLog2'  : 'log2',
    'MathLog10'  : 'log10',
    'MathPow'    : 'pow',
    # 'MathSqrt'   : 'sqrt',    # sqrt is printed using _Print_MathSqrt

    # --------------------- Trigonometric functions ---------------------------

    'MathAcos'   : 'acos',
    'MathAsin'   : 'asin',
    'MathAtan'   : 'atan',
    'MathAtan2'  : 'atan2',
    'MathCos'    : 'cos',
    # 'MathDist'  : '???', TODO
    'MathHypot'  : 'hypot',
    'MathSin'    : 'sin',
    'MathTan'    : 'tan',

    # -------------------------- Angular conversion ---------------------------

    # 'MathDegrees': '???',  # TODO
    # 'MathRadians': '???', # TODO

    # -------------------------- Hyperbolic functions -------------------------

    'MathAcosh'  : 'acosh',
    'MathAsinh'  : 'asinh',
    'MathAtanh'  : 'atanh',
    'MathCosh'   : 'cosh',
    'MathSinh'   : 'sinh',
    'MathTanh'   : 'tanh',

    # --------------------------- Special functions ---------------------------

    'MathErf'    : 'erf',
    'MathErfc'   : 'erfc',
    'MathGamma'  : 'tgamma',
    'MathLgamma' : 'lgamma',
}

dtype_registry = {('real',8)    : 'double',
                  ('real',4)    : 'float',
                  ('complex',8) : 'double complex',
                  ('complex',4) : 'float complex',
                  ('int',4)     : 'int',
                  ('int',8)     : 'long',
                  ('int',2)     : 'short int',
                  ('int',1)     : 'char',
                  ('bool',4)    : 'bool'}

arr_dtype_registry = {('real',8)    : 'nd_double',
                  ('real',4)    : 'nd_float',
                  ('complex',8) : 'nd_cdouble',
                  ('complex',4) : 'nd_cfloat',
                  ('int',4)     : 'nd_int',
                  ('int',8)     : 'nd_long',
                  ('int',2)     : 'nd_sint',
                  ('int',1)     : 'nd_char',
                  ('bool',4)    : 'nd_bool'}

import_dict = {'omp_lib' : 'omp' }

class CCodePrinter(CodePrinter):
    """A printer to convert python expressions to strings of c code"""
    printmethod = "_ccode"
    language = "C"

    _default_settings = {
        'order': None,
        'full_prec': 'auto',
        'human': True,
        'precision': 15,
        'user_functions': {},
        'dereference': set()
    }

    def __init__(self, parser, settings=None):

        if parser.filename:
            errors.set_target(parser.filename, 'file')

        prefix_module = None if settings is None else settings.pop('prefix_module', None)
        CodePrinter.__init__(self, settings)
        self.known_functions = dict(known_functions)
        userfuncs = {} if settings is None else settings.get('user_functions', {})
        self.known_functions.update(userfuncs)
        self._dereference = set([] if settings is None else settings.get('dereference', []))
        self.prefix_module = prefix_module
        self._additional_imports = set(['stdlib'])
        self._parser = parser
        self._additional_code = ''
        self._additional_declare = []
        self._additional_args = []
        self._temporary_args = []

    def _get_statement(self, codestring):
        return "%s;" % codestring

    def _get_comment(self, text):
        return "// {0}".format(text)

    def _format_code(self, lines):
        return self.indent_code(lines)

    def _traverse_matrix_indices(self, mat):
        rows, cols = mat.shape
        return ((i, j) for i in range(rows) for j in range(cols))

    # ============ Elements ============ #

    def _print_PythonFloat(self, expr):
        value = self._print(expr.arg)
        type_name = self.find_in_dtype_registry('real', default_precision['real'])
        return '({0})({1})'.format(type_name, value)

    def _print_PythonInt(self, expr):
        value = self._print(expr.arg)
        type_name = self.find_in_dtype_registry('int', default_precision['int'])
        return '({0})({1})'.format(type_name, value)

    def _print_PythonBool(self, expr):
        value = self._print(expr.arg)
        return '({} != 0)'.format(value)

    def _print_LiteralComplex(self, expr):
        return self._print(PyccelAssociativeParenthesis(PyccelAdd(expr.real,
                        PyccelMul(expr.imag, LiteralImaginaryUnit()))))

    def _print_PythonComplex(self, expr):
        self._additional_imports.add("complex")
        return self._print(PyccelAssociativeParenthesis(PyccelAdd(expr.real_part,
                        PyccelMul(expr.imag_part, LiteralImaginaryUnit()))))

    def _print_LiteralImaginaryUnit(self, expr):
        return '_Complex_I'

    def _print_ModuleHeader(self, expr):
        name = expr.module.name
        # TODO: Add classes and interfaces
        funcs = '\n\n'.join('{};'.format(self.function_signature(f)) for f in expr.module.funcs)

        # Print imports last to be sure that all additional_imports have been collected
        imports = [*expr.module.imports, *map(Import, self._additional_imports)]
        imports = '\n'.join(self._print(i) for i in imports)

        return ('#ifndef {name}_H\n'
                '#define {name}_H\n\n'
                '{imports}\n\n'
                #'{classes}\n\n'
                '{funcs}\n\n'
                #'{interfaces}\n\n'
                '#endif // {name}_H').format(
                        name    = name.upper(),
                        imports = imports,
                        funcs   = funcs)

    def _print_Module(self, expr):
        body    = '\n\n'.join(self._print(i) for i in expr.body)

        # Print imports last to be sure that all additional_imports have been collected
        imports = [Import(expr.name), *map(Import, self._additional_imports)]
        imports = '\n'.join(self._print(i) for i in imports)
        return ('{imports}\n\n'
                '{body}').format(
                        imports = imports,
                        body    = body)

    def _print_While(self, expr):
        body = self._print(expr.body)
        cond = self._print(expr.test)
        return 'while({condi})\n{{\n{body}\n}}'.format(condi = cond, body = body)

    def _print_If(self, expr):
        lines = []
        for i, (c, e) in enumerate(expr.args):
            var = self._print(e)
            if (var == ''):
                break
            if i == 0:
                lines.append("if (%s)\n{" % self._print(c))
            elif i == len(expr.args) - 1 and c is LiteralTrue():
                lines.append("else\n{")
            else:
                lines.append("else if (%s)\n{" % self._print(c))
            lines.append("%s\n}" % var)
        return "\n".join(lines)

    def _print_IfTernaryOperator(self, expr):
        cond = self._print(expr.cond)
        value_true = self._print(expr.value_true)
        value_false = self._print(expr.value_false)
        return '({cond}) ? {true} : {false}'.format(cond = cond, true =value_true, false = value_false)

    def _print_LiteralTrue(self, expr):
        return '1'

    def _print_LiteralFalse(self, expr):
        return '0'

    def _print_PyccelAnd(self, expr):
        args = [self._print(a) for a in expr.args]
        return ' && '.join(a for a in args)

    def _print_PyccelOr(self, expr):
        args = [self._print(a) for a in expr.args]
        return ' || '.join(a for a in args)

    def _print_PyccelEq(self, expr):
        lhs = self._print(expr.args[0])
        rhs = self._print(expr.args[1])
        return '{0} == {1}'.format(lhs, rhs)

    def _print_PyccelNe(self, expr):
        lhs = self._print(expr.args[0])
        rhs = self._print(expr.args[1])
        return '{0} != {1}'.format(lhs, rhs)

    def _print_PyccelLt(self, expr):
        lhs = self._print(expr.args[0])
        rhs = self._print(expr.args[1])
        return '{0} < {1}'.format(lhs, rhs)

    def _print_PyccelLe(self, expr):
        lhs = self._print(expr.args[0])
        rhs = self._print(expr.args[1])
        return '{0} <= {1}'.format(lhs, rhs)

    def _print_PyccelGt(self, expr):
        lhs = self._print(expr.args[0])
        rhs = self._print(expr.args[1])
        return '{0} > {1}'.format(lhs, rhs)

    def _print_PyccelGe(self, expr):
        lhs = self._print(expr.args[0])
        rhs = self._print(expr.args[1])
        return '{0} >= {1}'.format(lhs, rhs)

    def _print_PyccelNot(self, expr):
        a = self._print(expr.args[0])
        return '!{}'.format(a)

    def _print_PyccelMod(self, expr):
        self._additional_imports.add("math")

        first = self._print(expr.args[0])
        second = self._print(expr.args[1])

        if expr.dtype is NativeInteger():
            return "{} % {}".format(first, second)

        if expr.args[0].dtype is NativeInteger():
            first = self._print(PythonFloat(expr.args[0]))
        if expr.args[1].dtype is NativeInteger():
            second = self._print(PythonFloat(expr.args[1]))
        return "fmod({}, {})".format(first, second)

    def _print_PyccelPow(self, expr):
        b = expr.args[0]
        e = expr.args[1]

        if expr.dtype is NativeComplex():
            b = self._print(b if b.dtype is NativeComplex() else PythonComplex(b))
            e = self._print(e if e.dtype is NativeComplex() else PythonComplex(e))
            self._additional_imports.add("complex")
            return 'cpow({}, {})'.format(b, e)

        self._additional_imports.add("math")
        b = self._print(b if b.dtype is NativeReal() else PythonFloat(b))
        e = self._print(e if e.dtype is NativeReal() else PythonFloat(e))
        code = 'pow({}, {})'.format(b, e)
        if expr.dtype is NativeInteger():
            dtype = self._print(expr.dtype)
            prec  = expr.precision
            cast_type = self.find_in_dtype_registry(dtype, prec)
            return '({}){}'.format(cast_type, code)
        return code

    def _print_Import(self, expr):
        if isinstance(expr.source, DottedName):
            source = expr.source.name[-1]
        else:
            source = self._print(expr.source)

        # Get with a default value is not used here as it is
        # slower and on most occasions the import will not be in the
        # dictionary
        if source in import_dict: # pylint: disable=consider-using-get
            source = import_dict[source]

        if source is None:
            return ''
        else:
            return '#include <{0}.h>'.format(source)

    def _print_LiteralString(self, expr):
        format_str = format(expr.arg)
        format_str = format_str.replace("\\", "\\\\")\
                               .replace('\a', '\\a')\
                               .replace('\b', '\\b')\
                               .replace('\f', '\\f')\
                               .replace("\n", "\\n")\
                               .replace('\r', '\\r')\
                               .replace('\t', '\\t')\
                               .replace('\v', '\\v')\
                               .replace('"', '\\"')\
                               .replace("'", "\\'")
        return '"{}"'.format(format_str)

    def get_print_format_and_arg(self, var):
        type_to_format = {('real',8)    : '%.12lf',
                          ('real',4)    : '%.12f',
                          ('complex',8) : '(%.12lf + %.12lfj)',
                          ('complex',4) : '(%.12f + %.12fj)',
                          ('int',4)     : '%d',
                          ('int',8)     : '%ld',
                          ('int',2)     : '%hd',
                          ('int',1)     : '%c',
                          ('bool',4)    : '%s',
                          ('string', 0) : '%s'}
        try:
            arg_format = type_to_format[(self._print(var.dtype), var.precision)]
        except KeyError:
            errors.report("{} type is not supported currently".format(var.dtype), severity='fatal')
        if var.dtype is NativeComplex():
            arg = '{}, {}'.format(self._print(NumpyReal(var)), self._print(NumpyImag(var)))
        elif var.dtype is NativeBool():
            arg = '{} ? "True" : "False"'.format(self._print(var))
        else:
            arg = self._print(var)
        return arg_format, arg

    def extract_function_call_results(self, expr):
        tmp_list = [self.create_tmp_var(a) for a in expr.funcdef.results]
        return tmp_list


    def _print_PythonPrint(self, expr):
        self._additional_imports.add("stdio")
        args_format = []
        args = []
        end = '\n'
        sep = ' '
        for f in expr.expr:
            if isinstance(f, ValuedVariable):
                if f.name == 'sep'      :   sep = str(f.value)
                elif f.name == 'end'    :   end = str(f.value)
            elif isinstance(f, FunctionCall) and isinstance(f.dtype, NativeTuple):
                tmp_list = self.extract_function_call_results(f)
                tmp_arg_format_list = []
                for a in tmp_list:
                    arg_format, arg = self.get_print_format_and_arg(a)
                    tmp_arg_format_list.append(arg_format)
                    args.append(arg)
                args_format.append('({})'.format(', '.join(tmp_arg_format_list)))
                assign = Assign(tmp_list, f)
                self._additional_code += self._print(assign) + '\n'
            else:
                arg_format, arg = self.get_print_format_and_arg(f)
                args_format.append(arg_format)
                args.append(arg)
        args_format = sep.join(args_format)
        args_format += end
        args_format = self._print(LiteralString(args_format))
        code = ', '.join([args_format, *args])
        return "printf({});".format(code)

    def find_in_dtype_registry(self, dtype, prec, array=False):
        try :
            return dtype_registry[(dtype, prec)] if not array else arr_dtype_registry[(dtype, prec)]
        except KeyError:
            errors.report(PYCCEL_RESTRICTION_TODO,
                    symbol = "{}[kind = {}]".format(dtype, prec),
                    severity='fatal')

    def get_declare_type(self, expr):
        dtype = self._print(expr.dtype)
        prec  = expr.precision
        rank  = expr.rank
        dtype = self.find_in_dtype_registry(dtype, prec)
        if rank > 0:
            if expr.is_ndarray:
                return 't_ndarray '
            errors.report(PYCCEL_RESTRICTION_TODO, symbol="rank > 0",severity='fatal')

        if self.stored_in_c_pointer(expr):
            return '{0} *'.format(dtype)
        else:
            return '{0} '.format(dtype)

    def _print_FuncAddressDeclare(self, expr):
        args = list(expr.arguments)
        if len(expr.results) == 1:
            ret_type = self.get_declare_type(expr.results[0])
        elif len(expr.results) > 1:
            ret_type = self._print(datatype('int')) + ' '
            args += [a.clone(name = a.name, is_pointer =True) for a in expr.results]
        else:
            ret_type = self._print(datatype('void')) + ' '
        name = expr.name
        if not args:
            arg_code = 'void'
        else:
            # TODO: extract informations needed for printing in case of function argument which itself has a function argument
            arg_code = ', '.join('{}'.format(self._print_FuncAddressDeclare(i))
                        if isinstance(i, FunctionAddress) else '{0}{1}'.format(self.get_declare_type(i), i)
                        for i in args)
        return '{}(*{})({});'.format(ret_type, name, arg_code)

    def _print_Declare(self, expr):
        declaration_type = self.get_declare_type(expr.variable)
        variable = self._print(expr.variable.name)

        return '{0}{1};'.format(declaration_type, variable)

    def _print_NativeBool(self, expr):
        self._additional_imports.add('stdbool')
        return 'bool'

    def _print_NativeInteger(self, expr):
        return 'int'

    def _print_NativeReal(self, expr):
        return 'real'

    def _print_NativeVoid(self, expr):
        return 'void'

    def _print_NativeComplex(self, expr):
        self._additional_imports.add('complex')
        return 'complex'
    def _print_NativeString(self, expr):
        return 'string'

    def function_signature(self, expr):
        args = list(expr.arguments)
        if len(expr.results) == 1:
            ret_type = self.get_declare_type(expr.results[0])
        elif len(expr.results) > 1:
            ret_type = self._print(datatype('int')) + ' '
            args += [a.clone(name = a.name, is_pointer =True) for a in expr.results]
        else:
            ret_type = self._print(datatype('void')) + ' '
        name = expr.name
        if not args:
            arg_code = 'void'
        else:
            arg_code = ', '.join('{}'.format(self.function_signature(i))
                        if isinstance(i, FunctionAddress) else '{0}{1}'.format(self.get_declare_type(i), i)
                        for i in args)
        if isinstance(expr, FunctionAddress):
            return '{}(*{})({})'.format(ret_type, name, arg_code)
        else:
            return '{0}{1}({2})'.format(ret_type, name, arg_code)

    def _print_IndexedElement(self, expr):
        if isinstance(expr.base, IndexedVariable):
            base = expr.base.internal_variable
        else:
            base = expr.base
        inds = list(expr.indices)
        inds = inds[::-1]
        base_shape = base.shape
        allow_negative_indexes = (isinstance(base, IndexedVariable) and \
                base.internal_variable.allows_negative_indexes)
        base = self._print(expr.base.label)
        for i, ind in enumerate(inds):
            if isinstance(ind, PyccelUnarySub) and isinstance(ind.args[0], Integer):
                inds[i] = PyccelMinus(base_shape[i], ind.args[0])
            else:
                if isinstance(ind, Slice):
                    #setting the slice start and end to their correct value if none is provided
                    start = ind.start
                    end = ind.end
                    if ind.start is None:
                        start = 0
                    if ind.end is None:
                        end = expr.base.shape[1]
                    inds[i] = Slice(start, end)
                #indices of indexedElement of len==1 shouldn't be a Tuple
                if isinstance(ind, Tuple) and len(ind) == 1:
                    inds[i].args = ind[0]
                if allow_negative_indexes and not isinstance(ind, Integer):
                    inds[i] = PyccelMod(ind, base_shape[i])
        inds = [self._print(i) for i in inds]
        #set dtype to the C struct types
        dtype = self._print(expr.dtype)
        dtype = self.find_in_dtype_registry(dtype, expr.precision, array=True)
        if expr.rank > 0:
            return "array_slicing(%s, %s)" % (base, ", ".join(inds))
        return "%s.%s[get_index(%s, %s)]" % (base, dtype, base, ", ".join(inds))

    def _print_Allocate(self, expr):
        free_code = ''
        #free the array if its already allocated and checking if its not null if the status is unknown
        if  (expr.status == 'unknown'):
            free_code = 'if (%s.raw_data != NULL)\n' % self._print(expr.variable.name)
            free_code += '{\nfree_array(%s);\n}\n' % self._print(expr.variable.name)
        elif  (expr.status == 'allocated'):
            free_code += 'free_array(%s);\n' % self._print(expr.variable.name)
        self._additional_imports.add('ndarrays')
        shape = expr.shape
        shape = [self._print(i) for i in shape]
        shape = ", ".join(a for a in shape)
        dtype = self._print(expr.variable.dtype)
        dtype = self.find_in_dtype_registry(dtype, expr.variable.precision, array=True)
        shape_name, _ = create_incremented_string(self._parser.used_names, prefix = 'shape_dummy')
        init_shape = "int %s[] = {%s};" % (shape_name, shape)
        alloc_code = "{} = array_create({}, {}, {});".format(expr.variable, len(expr.shape), shape_name, dtype)
        return '{}{}\n{}'.format(free_code, init_shape, alloc_code)

    def _print_Slice(self, expr):
        start = self._print(expr.start)
        end = self._print(expr.end)
        return 'new_slice({}, {}, {})'.format(start, end, 1)

    def _print_NumpyUfuncBase(self, expr):
        """ Convert a Python expression with a Numpy function call to C
        function call

        Parameters
        ----------
            expr : Pyccel ast node
                Python expression with a Numpy function call

        Returns
        -------
            string
                Equivalent expression in C language

        Example
        -------
            numpy.cos(x) ==> cos(x)

        """
        # add necessary include
        self._additional_imports.add('math')
        type_name = type(expr).__name__
        try:
            func_name = numpy_ufunc_to_c_real[type_name]
        except KeyError:
            errors.report(PYCCEL_RESTRICTION_TODO, severity='fatal')
        args = []
        for arg in expr.args:
            if arg.dtype is NativeComplex():
                self._additional_imports.add('complex')
                try:
                    func_name = numpy_ufunc_to_c_complex[type_name]
                    args.append(self._print(arg))
                except KeyError:
                    errors.report(INCOMPATIBLE_TYPEVAR_TO_FUNC.format(type_name) ,severity='fatal')
            elif arg.dtype is not NativeReal():
                args.append(self._print(NumpyFloat(arg)))
            else :
                args.append(self._print(arg))
        code_args = ', '.join(args)
        return '{0}({1})'.format(func_name, code_args)

    def _print_MathFunctionBase(self, expr):
        """ Convert a Python expression with a math function call to C
        function call

        Parameters
        ----------
            expr : Pyccel ast node
                Python expression with a Math function call

        Returns
        -------
            string
                Equivalent expression in C language

        ------
        Example:
        --------
            math.sin(x) ==> sin(x)

        """
        # add necessary include
        self._additional_imports.add('math')
        type_name = type(expr).__name__
        try:
            func_name = math_function_to_c[type_name]
        except KeyError:
            errors.report(PYCCEL_RESTRICTION_TODO, severity='fatal')
        args = []
        for arg in expr.args:
            if arg.dtype is NativeComplex():
                self._additional_imports.add('complex')
            if arg.dtype is not NativeReal():
                args.append(self._print(NumpyFloat(arg)))
            else :
                args.append(self._print(arg))
        code_args = ', '.join(args)
        return '{0}({1})'.format(func_name, code_args)

    def _print_MathSqrt(self, expr):
        # add necessary include
        self._additional_imports.add('math')
        arg = expr.args[0]
        if arg.dtype is not NativeReal():
            code_args = self._print(NumpyFloat(arg))
        else :
            code_args = self._print(arg)
        return 'sqrt({})'.format(code_args)

    def _print_FunctionAddress(self, expr):
        return expr.name

    def _print_Rand(self, expr):
        raise NotImplementedError("Rand not implemented")

    def _print_NumpyRandint(self, expr):
        raise NotImplementedError("Randint not implemented")

    def _print_FunctionDef(self, expr):

        if len(expr.results) > 1:
            self._additional_args.append(expr.results)
        body  = self._print(expr.body)
        decs  = [Declare(i.dtype, i) if isinstance(i, Variable) else FuncAddressDeclare(i) for i in expr.local_vars]
        if len(expr.results) <= 1 :
            decs += [Declare(i.dtype, i) if isinstance(i, Variable) else FuncAddressDeclare(i) for i in expr.results]
        decs += [Declare(i.dtype, i) for i in self._additional_declare]
        decs  = '\n'.join(self._print(i) for i in decs)
        self._additional_declare.clear()

        sep = self._print(SeparatorComment(40))
        if self._additional_args :
            self._additional_args.pop()
        imports = ''.join(self._print(i) for i in expr.imports)

        return ('{sep}\n'
                '{signature}\n{{\n'
                '{imports}\n'
                '{decs}\n\n'
                '{body}\n'
                '}}\n{sep}'.format(
                    sep = sep,
                    signature = self.function_signature(expr),
                    imports = imports,
                    decs = decs,
                    body = body))

    def stored_in_c_pointer(self, a):
        if not isinstance(a, Variable):
            return False
        return a.is_pointer or a.is_optional or any(a in b for b in self._additional_args)

    def create_tmp_var(self, match_var):
        tmp_var_name = self._parser.get_new_name('tmp')
        tmp_var = Variable(name = tmp_var_name, dtype = match_var.dtype)
        self._additional_declare.append(tmp_var)
        return tmp_var

    def _print_FunctionCall(self, expr):
        func = expr.funcdef
         # Ensure the correct syntax is used for pointers
        args = []
        for a, f in zip(expr.arguments, func.arguments):
            if isinstance(a, Variable) and self.stored_in_c_pointer(f):
                args.append(VariableAddress(a))
            elif f.is_optional and not isinstance(a, Nil):
                tmp_var = self.create_tmp_var(f)
                assign = Assign(tmp_var, a)
                self._additional_code += self._print(assign) + '\n'
                args.append(VariableAddress(tmp_var))

            else :
                args.append(a)

        args += self._temporary_args
        self._temporary_args = []
        args = ', '.join(['{}'.format(self._print(a)) for a in args])
        if not func.results:
            return '{}({});'.format(func.name, args)
        return '{}({})'.format(func.name, args)

    def _print_Constant(self, expr):
        """ Convert a Python expression with a math constant call to C
        function call

        Parameters
        ----------
            expr : Pyccel ast node
                Python expression with a Math constant

        Returns
        -------
            string
                String represent the value of the constant

        Example
        -------
            math.pi ==> 3.14159265358979

        """
        val = LiteralFloat(expr.value)
        return self._print(val)

    def _print_Return(self, expr):
        code = ''
        args = [VariableAddress(a) if self.stored_in_c_pointer(a) else a for a in expr.expr]
        if expr.stmt:
            code += self._print(expr.stmt)+'\n'
        if len(args) == 1:
            code +='return {0};'.format(self._print(args[0]))
        elif len(args) > 1:
            code += 'return 0;'
        return code

    def _print_Nil(self, expr):
        return 'NULL'

    def _print_PyccelAdd(self, expr):
        return ' + '.join(self._print(a) for a in expr.args)

    def _print_PyccelMinus(self, expr):
        args = [self._print(a) for a in expr.args]
        if len(args) == 1:
            return '-{}'.format(args[0])
        return ' - '.join(args)

    def _print_PyccelMul(self, expr):
        return ' * '.join(self._print(a) for a in expr.args)

    def _print_PyccelDiv(self, expr):
        if all(a.dtype is NativeInteger() for a in expr.args):
            args = [PythonFloat(a) for a in expr.args]
        else:
            args = expr.args
        return  ' / '.join(self._print(a) for a in args)

    def _print_PyccelFloorDiv(self, expr):
        self._additional_imports.add("math")
        if all(a.dtype is NativeInteger() for a in expr.args):
            args = [PythonFloat(a) for a in expr.args]
        else:
            args = expr.args
        code = ' / '.join(self._print(a) for a in args)
        return "floor({})".format(code)

    def _print_PyccelRShift(self, expr):
        return ' >> '.join(self._print(a) for a in expr.args)

    def _print_PyccelLShift(self, expr):
        return ' << '.join(self._print(a) for a in expr.args)

    def _print_PyccelBitXor(self, expr):
        if expr.dtype is NativeBool():
            return '{0} != {1}'.format(self._print(expr.args[0]), self._print(expr.args[1]))
        return ' ^ '.join(self._print(a) for a in expr.args)

    def _print_PyccelBitOr(self, expr):
        if expr.dtype is NativeBool():
            return ' || '.join(self._print(a) for a in expr.args)
        return ' | '.join(self._print(a) for a in expr.args)

    def _print_PyccelBitAnd(self, expr):
        if expr.dtype is NativeBool():
            return ' && '.join(self._print(a) for a in expr.args)
        return ' & '.join(self._print(a) for a in expr.args)

    def _print_PyccelInvert(self, expr):
        return '~{}'.format(self._print(expr.args[0]))

    def _print_PyccelAssociativeParenthesis(self, expr):
        return '({})'.format(self._print(expr.args[0]))

    def _print_PyccelUnary(self, expr):
        return '+{}'.format(self._print(expr.args[0]))

    def _print_PyccelUnarySub(self, expr):
        return '-{}'.format(self._print(expr.args[0]))

    def _print_AugAssign(self, expr):
        lhs_code = self._print(expr.lhs)
        op = expr.op._symbol
        rhs_code = self._print(expr.rhs)
        return "{0} {1}= {2};".format(lhs_code, op, rhs_code)

    def _print_PythonTuple(self, expr):
        pass

    def _print_Tuple(self, expr):
        pass

    def _print_Assign(self, expr):
        lhs = self._print(expr.lhs)
        rhs = expr.rhs
        if isinstance(rhs, (NumpyArray)):
            if rhs.rank == 0:
                raise NotImplementedError(expr.lhs + "=" + expr.rhs)
            dummy_array_name, _ = create_incremented_string(self._parser.used_names, prefix = 'array_dummy')
            dtype = self.find_in_dtype_registry(self._print(rhs.dtype), rhs.precision)
            arg = rhs.arg
            if rhs.rank > 1:
                arg = functools.reduce(operator.concat, arg)
            arg = ', '.join(self._print(i) for i in arg)
            dummy_array = "%s %s[] = {%s};\n" % (dtype, dummy_array_name, arg)
            dtype = self.find_in_dtype_registry(format(rhs.dtype), rhs.precision, array=True)
            cpy_data = "memcpy({0}.nd_{2}, {1}, {0}.buffer_size);".format(lhs, dummy_array_name, dtype)
            return  '%s%s\n' % (dummy_array, cpy_data)

        if isinstance(rhs, (NumpyFull)):
            code_init = ''
            if rhs.fill_value is not None:
                code_init = 'array_fill({0}, {1});'.format(self._print(rhs.fill_value), lhs)
            else:
                return ''
            return '{}\n'.format(code_init)

        rhs = self._print(rhs)
        return '{} = {};'.format(lhs, rhs)

    def _print_AliasAssign(self, expr):
        lhs = expr.lhs
        rhs = expr.rhs
        if isinstance(rhs, Variable):
            rhs = VariableAddress(rhs)

        lhs = self._print(lhs.name)
        rhs = self._print(rhs)
        return '{} = {};'.format(lhs, rhs)

    def _print_For(self, expr):
        target = self._print(expr.target)
        body  = self._print(expr.body)
        if isinstance(expr.iterable, PythonRange):
            start, stop, step = [self._print(e) for e in expr.iterable.args]
        else:
            raise NotImplementedError("Only iterable currently supported is Range")
        return ('for ({target} = {start}; {target} < {stop}; {target} += '
                '{step})\n{{\n{body}\n}}').format(target=target, start=start,
                stop=stop, step=step, body=body)

    def _print_CodeBlock(self, expr):
        body = []
        for b in expr.body :
            code = self._print(b)
            code = self._additional_code + code
            self._additional_code = ''
            body.append(code)
        return '\n'.join(self._print(b) for b in body)

    def _print_Indexed(self, expr):
        # calculate index for 1d array
        dims = expr.shape
        elem = LiteralInteger(0)
        offset = LiteralInteger(1)
        for i in reversed(list(range(expr.rank))):
            elem += expr.indices[i]*offset
            offset *= dims[i]
        return "%s[%s]" % (self._print(expr.base.label), self._print(elem))

    def _print_Idx(self, expr):
        return self._print(expr.label)

    def _print_Exp1(self, expr):
        return "M_E"

    def _print_Pi(self, expr):
        return 'M_PI'

    def _print_Infinity(self, expr):
        return 'HUGE_VAL'

    def _print_NegativeInfinity(self, expr):
        return '-HUGE_VAL'

    def _print_NumpyReal(self, expr):
        if expr.arg.dtype is NativeComplex():
            return 'creal({})'.format(self._print(expr.arg))
        else:
            return self._print(expr.arg)

    def _print_NumpyImag(self, expr):
        if expr.arg.dtype is NativeComplex():
            return 'cimag({})'.format(self._print(expr.arg))
        else:
            return '0'

    def _handle_is_operator(self, Op, expr):

        lhs = self._print(expr.lhs)
        rhs = self._print(expr.rhs)
        a = expr.args[0]
        b = expr.args[1]

        if Nil() in expr.args:
            lhs = VariableAddress(expr.lhs) if isinstance(expr.lhs, Variable) else expr.lhs
            rhs = VariableAddress(expr.rhs) if isinstance(expr.rhs, Variable) else expr.rhs

            lhs = self._print(lhs)
            rhs = self._print(rhs)
            return '{} {} {}'.format(lhs, Op, rhs)

        if (a.dtype is NativeBool() and b.dtype is NativeBool()):
            return '{} {} {}'.format(lhs, Op, rhs)
        else:
            errors.report(PYCCEL_RESTRICTION_IS_ISNOT,
                          symbol=expr, severity='fatal')

    def _print_IsNot(self, expr):
        return self._handle_is_operator("!=", expr)

    def _print_Is(self, expr):
        return self._handle_is_operator("==", expr)

    def _print_Piecewise(self, expr):
        if expr.args[-1].cond is not True:
            # We need the last conditional to be a True, otherwise the resulting
            # function may not return a result.
            raise ValueError("All Piecewise expressions must contain an "
                             "(expr, True) statement to be used as a default "
                             "condition. Without one, the generated "
                             "expression may not evaluate to anything under "
                             "some condition.")
        lines = []
        if expr.has(Assign):
            for i, (e, c) in enumerate(expr.args):
                if i == 0:
                    lines.append("if (%s) {" % self._print(c))
                elif i == len(expr.args) - 1 and c is True:
                    lines.append("else {")
                else:
                    lines.append("else if (%s) {" % self._print(c))
                code0 = self._print(e)
                lines.append(code0)
                lines.append("}")
            return "\n".join(lines)
        else:
            # The piecewise was used in an expression, need to do inline
            # operators. This has the downside that inline operators will
            # not work for statements that span multiple lines (Matrix or
            # Indexed expressions).
            ecpairs = ["((%s) ? (\n%s\n)\n" % (self._print(c), self._print(e))
                    for e, c in expr.args[:-1]]
            last_line = ": (\n%s\n)" % self._print(expr.args[-1].expr)
            return ": ".join(ecpairs) + last_line + " ".join([")"*len(ecpairs)])

    def _print_MatrixElement(self, expr):
        return "{0}[{1}]".format(expr.parent, expr.j +
                expr.i*expr.parent.shape[1])

    def _print_Variable(self, expr):
        if expr in self._dereference or self.stored_in_c_pointer(expr):
            return '(*{0})'.format(expr.name)
        else:
            return expr.name

    def _print_VariableAddress(self, expr):
        if self.stored_in_c_pointer(expr.variable) or expr.variable.rank > 0:
            return '{}'.format(expr.variable.name)
        else:
            return '&{}'.format(expr.variable.name)

    def _print_Comment(self, expr):
        comments = self._print(expr.text)

        return '/*' + comments + '*/'

    def _print_CommentBlock(self, expr):
        txts = expr.comments
        ln = max(len(i) for i in txts)
        if ln<20:
            ln = 20
        top  = '/*' + '_'*int((ln-12)/2) + 'CommentBlock' + '_'*int((ln-12)/2) + '*/'
        ln = len(top)
        bottom = '/*' + '_'*(ln-2) + '*/'

        txts = ['/*' + t + ' '*(ln -2 - len(t)) + '*/' for t in txts]

        body = '\n'.join(i for i in txts)

        return ('{0}\n'
                '{1}\n'
                '{2}').format(top, body, bottom)

    def _print_EmptyNode(self, expr):
        return ''

    def _print_NewLine(self, expr):
        return '\n'

    #=================== OMP ==================
    def _print_OMP_For_Loop(self, expr):
        omp_expr   = str(expr.txt)
        return '#pragma omp for{}\n{{'.format(omp_expr)

    def _print_OMP_Parallel_Construct(self, expr):
        omp_expr   = str(expr.txt)
        return '#pragma omp {}\n{{'.format(omp_expr)

    def _print_OMP_Single_Construct(self, expr):
        omp_expr   = str(expr.txt)
        return '#pragma omp {}\n{{'.format(omp_expr)

    def _print_Omp_End_Clause(self, expr):
        return '}'
    #=====================================

    def _print_Program(self, expr):
        body  = self._print(expr.body)
        decs     = [self._print(i) for i in expr.declarations]
        decs    += [self._print(Declare(i.dtype, i)) for i in self._additional_declare]
        decs    = '\n'.join(self._print(i) for i in decs)
        self._additional_declare.clear()

        # PythonPrint imports last to be sure that all additional_imports have been collected
        imports  = [*expr.imports, *map(Import, self._additional_imports)]
        imports  = '\n'.join(self._print(i) for i in imports)
        return ('{imports}\n'
                'int main()\n{{\n'
                '{decs}\n\n'
                '{body}\n'
                'return 0;\n'
                '}}').format(imports=imports,
                                    decs=decs,
                                    body=body)



    def indent_code(self, code):
        """Accepts a string of code or a list of code lines"""

        if isinstance(code, str):
            code_lines = self.indent_code(code.splitlines(True))
            return ''.join(code_lines)

        tab = "    "
        inc_token = ('{', '(', '{\n', '(\n')
        dec_token = ('}', ')')

        code = [ line.lstrip(' \t') for line in code ]

        increase = [ int(any(map(line.endswith, inc_token))) for line in code ]
        decrease = [ int(any(map(line.startswith, dec_token)))
                     for line in code ]

        pretty = []
        level = 0
        for n, line in enumerate(code):
            if line == '' or line == '\n':
                pretty.append(line)
                continue
            level -= decrease[n]
            pretty.append("%s%s" % (tab*level, line))
            level += increase[n]
        return pretty

    _print_Function = CodePrinter._print_not_supported

def ccode(expr, parser, assign_to=None, **settings):
    """Converts an expr to a string of c code

    expr : Expr
        A pyccel expression to be converted.
    parser : Parser
        The parser used to collect the expression
    assign_to : optional
        When given, the argument is used as the name of the variable to which
        the expression is assigned. Can be a string, ``Symbol``,
        ``MatrixSymbol``, or ``Indexed`` type. This is helpful in case of
        line-wrapping, or for expressions that generate multi-line statements.
    precision : integer, optional
        The precision for numbers such as pi [default=15].
    user_functions : dict, optional
        A dictionary where keys are ``FunctionClass`` instances and values are
        their string representations. Alternatively, the dictionary value can
        be a list of tuples i.e. [(argument_test, cfunction_string)]. See below
        for examples.
    dereference : iterable, optional
        An iterable of symbols that should be dereferenced in the printed code
        expression. These would be values passed by address to the function.
        For example, if ``dereference=[a]``, the resulting code would print
        ``(*a)`` instead of ``a``.
    """
    return CCodePrinter(parser, settings).doprint(expr, assign_to)<|MERGE_RESOLUTION|>--- conflicted
+++ resolved
@@ -1,23 +1,14 @@
 # coding: utf-8
 # pylint: disable=R0201
 # pylint: disable=missing-function-docstring
-
-<<<<<<< HEAD
 import functools
 import operator
 
 from sympy.core import Tuple
-
+from pyccel.ast.builtins  import PythonRange, PythonFloat, PythonComplex
 from pyccel.ast.numbers   import BooleanTrue, ImaginaryUnit, Float, Integer
-from pyccel.ast.core import Nil, PyccelAssociativeParenthesis
-from pyccel.ast.core import Assign, datatype, Variable, Import
-from pyccel.ast.core import SeparatorComment, VariableAddress
-from pyccel.ast.core import DottedName
-
-from pyccel.ast.core import Declare, IndexedVariable, Slice
-=======
-from pyccel.ast.builtins  import PythonRange, PythonFloat, PythonComplex
-
+
+from pyccel.ast.core      import Declare, IndexedVariable, Slice
 from pyccel.ast.core      import FuncAddressDeclare, FunctionCall
 from pyccel.ast.core      import FunctionAddress
 from pyccel.ast.core      import Declare, ValuedVariable
@@ -26,7 +17,6 @@
 from pyccel.ast.core      import SeparatorComment, VariableAddress
 from pyccel.ast.core      import DottedName
 from pyccel.ast.core      import PyccelAdd, PyccelMul
->>>>>>> 04e32420
 
 from pyccel.ast.core import PyccelAdd, PyccelMul, String, PyccelMinus
 from pyccel.ast.core import PyccelUnarySub, PyccelMod
@@ -34,21 +24,12 @@
 from pyccel.ast.datatypes import default_precision
 from pyccel.ast.datatypes import NativeInteger, NativeBool, NativeComplex, NativeReal, NativeTuple
 
-<<<<<<< HEAD
-from pyccel.ast.numpyext import NumpyReal, NumpyImag, NumpyFloat
-from pyccel.ast.numpyext import NumpyFull, NumpyArray
-from pyccel.ast.builtins  import PythonRange, PythonFloat, PythonComplex
-from pyccel.ast.core import FuncAddressDeclare, FunctionCall
-from pyccel.ast.core import FunctionAddress
-from pyccel.ast.core import ValuedVariable
-=======
 from pyccel.ast.literals  import LiteralTrue, LiteralImaginaryUnit, LiteralFloat
 from pyccel.ast.literals  import LiteralString, LiteralInteger
 
-from pyccel.ast.numpyext  import NumpyFloat
-from pyccel.ast.numpyext  import NumpyReal, NumpyImag
-
->>>>>>> 04e32420
+from pyccel.ast.numpyext import NumpyFull, NumpyArray
+from pyccel.ast.numpyext import NumpyReal, NumpyImag, NumpyFloat
+
 
 from pyccel.codegen.printing.codeprinter import CodePrinter
 
