--- conflicted
+++ resolved
@@ -15,10 +15,7 @@
 from pyccel.ast.core      import FuncAddressDeclare, FunctionCall
 from pyccel.ast.core      import Deallocate
 from pyccel.ast.core      import FunctionAddress, PyccelArraySize
-<<<<<<< HEAD
-=======
 from pyccel.ast.core      import IfTernaryOperator
->>>>>>> ad98df27
 from pyccel.ast.core      import Assign, datatype, Variable, Import
 from pyccel.ast.core      import SeparatorComment, VariableAddress
 from pyccel.ast.core      import DottedName
@@ -32,12 +29,8 @@
 from pyccel.ast.datatypes import NativeInteger, NativeBool, NativeComplex, NativeReal, NativeTuple
 
 from pyccel.ast.literals  import LiteralTrue, LiteralImaginaryUnit, LiteralFloat
-<<<<<<< HEAD
-from pyccel.ast.literals  import LiteralString, LiteralInteger, Literal, Nil
-=======
 from pyccel.ast.literals  import LiteralString, LiteralInteger, Literal
 from pyccel.ast.literals  import Nil
->>>>>>> ad98df27
 
 from pyccel.ast.numpyext import NumpyFull, NumpyArray
 from pyccel.ast.numpyext import NumpyReal, NumpyImag, NumpyFloat
