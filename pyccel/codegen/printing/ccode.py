--- conflicted
+++ resolved
@@ -14,13 +14,8 @@
 from pyccel.ast.core      import FuncAddressDeclare, FunctionCall
 from pyccel.ast.core      import Deallocate
 from pyccel.ast.core      import FunctionAddress
-<<<<<<< HEAD
-from pyccel.ast.core      import Assign, datatype, Import
+from pyccel.ast.core      import Assign, datatype, Import, AugAssign
 from pyccel.ast.core      import SeparatorComment, Comment
-=======
-from pyccel.ast.core      import Assign, datatype, Import, AugAssign
-from pyccel.ast.core      import SeparatorComment
->>>>>>> dfd76cc6
 from pyccel.ast.core      import create_incremented_string
 
 from pyccel.ast.operators import PyccelAdd, PyccelMul, PyccelMinus, PyccelLt, PyccelGt
