--- conflicted
+++ resolved
@@ -63,12 +63,9 @@
                   ('complex',4) : 'float complex',
                   ('int',4)     : 'int',
                   ('int',8)     : 'long',
-<<<<<<< HEAD
-                  ('pyobject', 0) : 'PyObject',
-=======
                   ('int',2)     : 'short int',
                   ('int',1)     : 'char',  
->>>>>>> 15170807
+                  ('pyobject', 0) : 'PyObject',
                   ('bool',4)    : 'int'}
 
 
@@ -228,20 +225,13 @@
 
     def get_declare_type(self, expr):
         dtype = self._print(expr.dtype)
-<<<<<<< HEAD
         prec  = expr.precision
         rank  = expr.rank
-        dtype = dtype_registry[(dtype, prec)]
-
-=======
-        prec  = expr.variable.precision
-        rank  = expr.variable.rank
         try :
             dtype = dtype_registry[(dtype, prec)]
         except KeyError:
             errors.report(PYCCEL_RESTRICTION_TODO, symbol=expr,severity='fatal')
-        variable = self._print(expr.variable)
->>>>>>> 15170807
+
         if rank > 0:
             return '{0} *'.format(dtype)
         else:
@@ -271,18 +261,7 @@
     def function_signature(self, expr):
         rank = 0
         if len(expr.results) == 1:
-<<<<<<< HEAD
             ret_type = self.get_declare_type(expr.results[0])
-=======
-            result = expr.results[0]
-            dtype = self._print(result.dtype)
-            prec  = result.precision
-            #rank  = result.rank
-            try :
-                ret_type = dtype_registry[(dtype, prec)]
-            except KeyError:
-                errors.report(PYCCEL_RESTRICTION_TODO, symbol=expr,severity='fatal')
->>>>>>> 15170807
         elif len(expr.results) > 1:
             # TODO: Use fortran example to add pointer arguments for multiple output
             msg = 'Multiple output arguments is not yet supported in c'
@@ -294,20 +273,8 @@
         if not expr.arguments:
             arg_code = 'void'
         else:
-<<<<<<< HEAD
             arg_code = ', '.join('{0}{1}'.format(self.get_declare_type(i),i) for i in expr.arguments)
         return '{0}{1}({2})'.format(ret_type, name, arg_code)
-=======
-            arg_dtypes = [self._print(i.dtype) for i in expr.arguments]
-            try :
-                arg_dtypes = [dtype_registry[(dtype, arg.precision)] for dtype,arg in zip(arg_dtypes, expr.arguments)]
-            except KeyError:
-                errors.report(PYCCEL_RESTRICTION_TODO, symbol=expr,severity='fatal')
-            arguments  = [self._print(i) for i in expr.arguments]
-            arg_code   = ', '.join(dtype + ' ' + arg for dtype,arg in zip(arg_dtypes,arguments))
-
-        return '{0} {1}({2})'.format(ret_type, name, arg_code)
->>>>>>> 15170807
 
     def _print_FunctionDef(self, expr):
 
