# coding: utf-8
# pylint: disable=R0201

from pyccel.ast.numbers   import BooleanTrue
from pyccel.ast.core import If

from sympy.core import S
from sympy.printing.precedence import precedence

from pyccel.ast.core import Assign, datatype, Variable, Import
from pyccel.ast.core import CommentBlock, Comment


from pyccel.ast.core import PyccelPow, PyccelAdd, PyccelMul, PyccelDiv, PyccelMod, PyccelFloorDiv
from pyccel.ast.core import PyccelEq,  PyccelNe,  PyccelLt,  PyccelLe,  PyccelGt,  PyccelGe
from pyccel.ast.core import PyccelAnd, PyccelOr,  PyccelNot, PyccelMinus

from pyccel.ast.datatypes import NativeInteger, NativeBool

from pyccel.ast.builtins  import Range
from pyccel.ast.core import Declare
from pyccel.ast.core import SeparatorComment

from pyccel.codegen.printing.codeprinter import CodePrinter

from pyccel.errors.errors import Errors
from pyccel.errors.messages import *

errors = Errors()

# TODO: add examples

__all__ = ["CCodePrinter", "ccode"]

# dictionary mapping sympy function to (argument_conditions, C_function).
# Used in CCodePrinter._print_Function(self)
known_functions = {
    "Abs": [(lambda x: not x.is_integer, "fabs")],
    "gamma": "tgamma",
    "sin"  : "sin",
    "cos"  : "cos",
    "tan"  : "tan",
    "asin" : "asin",
    "acos" : "acos",
    "atan" : "atan",
    "atan2": "atan2",
    "exp"  : "exp",
    "log"  : "log",
    "erf"  : "erf",
    "sinh" : "sinh",
    "cosh" : "cosh",
    "tanh" : "tanh",
    "asinh": "asinh",
    "acosh": "acosh",
    "atanh": "atanh",
    "floor": "floor",
    "ceiling": "ceil",
}

dtype_registry = {('real',8)    : 'double',
                  ('real',4)    : 'float',
                  ('complex',8) : 'double complex',
                  ('complex',4) : 'float complex',
                  ('int',4)     : 'int',
                  ('int',8)     : 'long',
<<<<<<< HEAD
=======
                  ('int',2)     : 'short int',
                  ('int',1)     : 'char',  
>>>>>>> 15170807
                  ('bool',4)    : 'int'}


class CCodePrinter(CodePrinter):
    """A printer to convert python expressions to strings of c code"""
    printmethod = "_ccode"
    language = "C"

    _default_settings = {
        'order': None,
        'full_prec': 'auto',
        'human': True,
        'precision': 15,
        'user_functions': {},
        'dereference': set()
    }

    def __init__(self, parser, settings={}):

        prefix_module = settings.pop('prefix_module', None)
        CodePrinter.__init__(self, settings)
        self.known_functions = dict(known_functions)
        userfuncs = settings.get('user_functions', {})
        self.known_functions.update(userfuncs)
        self._dereference = set(settings.get('dereference', []))
        self.prefix_module = prefix_module

    def _get_statement(self, codestring):
        return "%s;" % codestring

    def _get_comment(self, text):
        return "// {0}".format(text)

    def _format_code(self, lines):
        return self.indent_code(lines)

    def _traverse_matrix_indices(self, mat):
        rows, cols = mat.shape
        return ((i, j) for i in range(rows) for j in range(cols))

    # ============ Elements ============ #

    def _print_PythonFloat(self, expr):
        value = self._print(expr.arg)
        return '(double)({0})'.format(value)

    def _print_Int(self, expr):
        value = self._print(expr.arg)
        return '(long)({0})'.format(value)

    def _print_Bool(self, expr):
        value = self._print(expr.arg)
        return '{} != 0'.format(value)

    def _print_Module(self, expr):
        return '\n\n'.join(self._print(i) for i in expr.body)

    def _print_While(self,expr):
        code = "while (%s)\n{" % self._print(expr.test)
        code = code + "\n %s" % self._print(expr.body) + "\n}"
        return (code)

    def _print_If(self, expr):
        lines = []
        for i, (c, e) in enumerate(expr.args):
            var = self._print(e)
            if (var == ''):
                break
            if i == 0:
                lines.append("if (%s)\n{" % self._print(c))
            elif i == len(expr.args) - 1 and c is BooleanTrue():
                lines.append("else\n{")
            else:
                lines.append("else if (%s)\n{" % self._print(c))
            lines.append("%s\n}" % var)
        return "\n".join(lines)

    def _print_Bool(self, expr):
        value = self._print(expr.arg)
        return '({} != 0)'.format(value)

    def _print_BooleanTrue(self, expr):
        return '1'

    def _print_BooleanFalse(self, expr):
        return '0'

    def _print_PyccelAnd(self, expr):
        args = [self._print(a) for a in expr.args]
        return ' && '.join(a for a in args)

    def _print_PyccelOr(self, expr):
        args = [self._print(a) for a in expr.args]
        return ' || '.join(a for a in args)

    def _print_PyccelEq(self, expr):
        lhs = self._print(expr.args[0])
        rhs = self._print(expr.args[1])
        return '{0} == {1}'.format(lhs, rhs)

    def _print_PyccelNe(self, expr):
        lhs = self._print(expr.args[0])
        rhs = self._print(expr.args[1])
        return '{0} != {1}'.format(lhs, rhs)

    def _print_PyccelLt(self, expr):
        lhs = self._print(expr.args[0])
        rhs = self._print(expr.args[1])
        return '{0} < {1}'.format(lhs, rhs)

    def _print_PyccelLe(self, expr):
        lhs = self._print(expr.args[0])
        rhs = self._print(expr.args[1])
        return '{0} <= {1}'.format(lhs, rhs)

    def _print_PyccelGt(self, expr):
        lhs = self._print(expr.args[0])
        rhs = self._print(expr.args[1])
        return '{0} > {1}'.format(lhs, rhs)

    def _print_PyccelGe(self, expr):
        lhs = self._print(expr.args[0])
        rhs = self._print(expr.args[1])
        return '{0} >= {1}'.format(lhs, rhs)

    def _print_PyccelNot(self, expr):
        a = self._print(expr.args[0])
        return '!{}'.format(a)

    def _print_Import(self, expr):
         imports = ['#include "{0}"'.format(i) for i in expr.target]
         return '\n'.join(i for i in imports)

    def _print_Declare(self, expr):
        dtype = self._print(expr.dtype)
        prec  = expr.variable.precision
        rank  = expr.variable.rank
        try :
            dtype = dtype_registry[(dtype, prec)]
        except KeyError:
            errors.report(PYCCEL_RESTRICTION_TODO, symbol=expr,severity='fatal')
        variable = self._print(expr.variable)
        if rank > 0:
            return '{0} *{1};'.format(dtype, variable)

        return '{0} {1};'.format(dtype, variable)

    def _print_NativeBool(self, expr):
        return 'bool'

    def _print_NativeInteger(self, expr):
        return 'int'

    def _print_NativeReal(self, expr):
        return 'real'

    def _print_NativeVoid(self, expr):
        return 'void'

    def function_signature(self, expr):
        if len(expr.results) == 1:
            result = expr.results[0]
            dtype = self._print(result.dtype)
            prec  = result.precision
            #rank  = result.rank
            try :
                ret_type = dtype_registry[(dtype, prec)]
            except KeyError:
                errors.report(PYCCEL_RESTRICTION_TODO, symbol=expr,severity='fatal')
        elif len(expr.results) > 1:
            # TODO: Use fortran example to add pointer arguments for multiple output
            msg = 'Multiple output arguments is not yet supported in c'
            errors.report(msg+'\n'+PYCCEL_RESTRICTION_TODO, symbol=expr,
                severity='fatal', blocker=self.blocking)
        else:
            ret_type = self._print(datatype('void'))
        name = expr.name
        if not expr.arguments:
            arg_code = 'void'
        else:
            arg_dtypes = [self._print(i.dtype) for i in expr.arguments]
            try :
                arg_dtypes = [dtype_registry[(dtype, arg.precision)] for dtype,arg in zip(arg_dtypes, expr.arguments)]
            except KeyError:
                errors.report(PYCCEL_RESTRICTION_TODO, symbol=expr,severity='fatal')
            arguments  = [self._print(i) for i in expr.arguments]
            arg_code   = ', '.join(dtype + ' ' + arg for dtype,arg in zip(arg_dtypes,arguments))

        return '{0} {1}({2})'.format(ret_type, name, arg_code)

    def _print_FunctionDef(self, expr):

        decs  = [Declare(i.dtype, i) for i in expr.local_vars]
        decs += [Declare(i.dtype, i) for i in expr.results]
        decs       = '\n'.join(self._print(i) for i in decs)
        body       = '\n'.join(self._print(i) for i in expr.body.body)

        return '{0}\n{{\n{1}\n{2}\n}}'.format(self.function_signature(expr), decs, body)

    def _print_FunctionCall(self, expr):
        func = expr.funcdef
        # currently support only function with one or zero output
        args = ','.join(['{}'.format(self._print(a)) for a in expr.arguments])
        if not func.results:
            return '{}({});'.format(func.name, args)
        return '{}({})'.format(func.name, args)

    def _print_Return(self, expr):
        code = ''
        if expr.stmt:
            code += self._print(expr.stmt)+'\n'
        code +='return {0};'.format(self._print(expr.expr[0]))
        return code

    def _print_PyccelAdd(self, expr):
        return ' + '.join(self._print(a) for a in expr.args)

    def _print_PyccelMinus(self, expr):
        args = [self._print(a) for a in expr.args]
        if len(args) == 1:
            return '-{}'.format(args[0])
        return ' - '.join(args)

    def _print_PyccelMul(self, expr):
        return ' * '.join(self._print(a) for a in expr.args)

    def _print_PyccelDiv(self, expr):
        args = [self._print(a) for a in expr.args]
        if all(a.dtype is NativeInteger() for a in expr.args):
            return ' / '.join('real({})'.format(self._print(a)) for a in args)
        return  ' / '.join(self._print(a) for a in args)

    def _print_PyccelAssociativeParenthesis(self, expr):
        return '({})'.format(self._print(expr.args[0]))

    def _print_PyccelUnary(self, expr):
        return '({})'.format(self._print(expr.args[0]))

    def _print_AugAssign(self, expr):
        lhs_code = self._print(expr.lhs)
        op = expr.op._symbol
        rhs_code = self._print(expr.rhs)
        return "{0} {1}= {2};".format(lhs_code, op, rhs_code)

    def _print_Assign(self, expr):
        lhs = self._print(expr.lhs)
        rhs = self._print(expr.rhs)
        return '{} = {};'.format(lhs, rhs)

    def _print_For(self, expr):
        target = self._print(expr.target)
        if isinstance(expr.iterable, Range):
            start, stop, step = [self._print(e) for e in expr.iterable.args]
        else:
            raise NotImplementedError("Only iterable currently supported is Range")
        body = '\n'.join(self._print(i) for i in expr.body.body)
        return ('for ({target} = {start}; {target} < {stop}; {target} += '
                '{step})\n{{\n{body}\n}}').format(target=target, start=start,
                stop=stop, step=step, body=body)

    def _print_CodeBlock(self, expr):
        return '\n'.join(self._print(b) for b in expr.body)

    def _print_Pow(self, expr):
        if "Pow" in self.known_functions:
            return self._print_Function(expr)
        PREC = precedence(expr)
        if expr.exp == -1:
            return '1.0/%s' % (self.parenthesize(expr.base, PREC))
        elif expr.exp == 0.5:
            return 'sqrt(%s)' % self._print(expr.base)
        else:
            return 'pow(%s, %s)' % (self._print(expr.base),
                                 self._print(expr.exp))

    def _print_Rational(self, expr):
        p, q = int(expr.p), int(expr.q)
        return '%d.0L/%d.0L' % (p, q)

    def _print_Indexed(self, expr):
        # calculate index for 1d array
        dims = expr.shape
        elem = S.Zero
        offset = S.One
        for i in reversed(list(range(expr.rank))):
            elem += expr.indices[i]*offset
            offset *= dims[i]
        return "%s[%s]" % (self._print(expr.base.label), self._print(elem))

    def _print_Idx(self, expr):
        return self._print(expr.label)

    def _print_Exp1(self, expr):
        return "M_E"

    def _print_Pi(self, expr):
        return 'M_PI'

    def _print_Infinity(self, expr):
        return 'HUGE_VAL'

    def _print_NegativeInfinity(self, expr):
        return '-HUGE_VAL'

    def _print_Piecewise(self, expr):
        if expr.args[-1].cond != True:
            # We need the last conditional to be a True, otherwise the resulting
            # function may not return a result.
            raise ValueError("All Piecewise expressions must contain an "
                             "(expr, True) statement to be used as a default "
                             "condition. Without one, the generated "
                             "expression may not evaluate to anything under "
                             "some condition.")
        lines = []
        if expr.has(Assign):
            for i, (e, c) in enumerate(expr.args):
                if i == 0:
                    lines.append("if (%s) {" % self._print(c))
                elif i == len(expr.args) - 1 and c == True:
                    lines.append("else {")
                else:
                    lines.append("else if (%s) {" % self._print(c))
                code0 = self._print(e)
                lines.append(code0)
                lines.append("}")
            return "\n".join(lines)
        else:
            # The piecewise was used in an expression, need to do inline
            # operators. This has the downside that inline operators will
            # not work for statements that span multiple lines (Matrix or
            # Indexed expressions).
            ecpairs = ["((%s) ? (\n%s\n)\n" % (self._print(c), self._print(e))
                    for e, c in expr.args[:-1]]
            last_line = ": (\n%s\n)" % self._print(expr.args[-1].expr)
            return ": ".join(ecpairs) + last_line + " ".join([")"*len(ecpairs)])

    def _print_MatrixElement(self, expr):
        return "{0}[{1}]".format(expr.parent, expr.j +
                expr.i*expr.parent.shape[1])

    def _print_Symbol(self, expr):
        if expr in self._dereference:
            return '(*{0})'.format(expr.name)
        else:
            return expr.name

    def _print_Comment(self, expr):
        comments = self._print(expr.text)

        return '/*' + comments + '*/'


    def _print_CommentBlock(self, expr):
        txts = expr.comments
        ln = max(len(i) for i in txts)
        if ln<20:
            ln = 20
        top  = '/*' + '_'*int((ln-12)/2) + 'CommentBlock' + '_'*int((ln-12)/2) + '*/'
        ln = len(top)
        bottom = '/*' + '_'*(ln-2) + '*/'

        for i in range(len(txts)):
            txts[i] = '/*' + txts[i] + ' '*(ln -2 - len(txts[i])) + '*/'


        body = '\n'.join(i for i in txts)

        return ('{0}\n'
                '{1}\n'
                '{2}').format(top, body, bottom)

    def _print_EmptyNode(self, expr):
        return ''

    def _print_NewLine(self, expr):
        return '\n'

    def _print_IsNot(self, expr):
        lhs = self._print(expr.lhs)
        rhs = self._print(expr.rhs)
        a = expr.args[0]
        b = expr.args[1]

        if ((a.dtype is NativeBool() and b.dtype is NativeBool()) or
            (a.dtype is NativeInteger() and b.dtype is NativeInteger())):
            return '{} != {}'.format(lhs, rhs)

        errors.report(PYCCEL_RESTRICTION_IS_RHS, symbol=expr,
            severity='fatal')

    def _print_Is(self, expr):
        lhs = self._print(expr.lhs)
        rhs = self._print(expr.rhs)
        a = expr.args[0]
        b = expr.args[1]

        if ((a.dtype is NativeBool() and b.dtype is NativeBool()) or
            (a.dtype is NativeInteger() and b.dtype is NativeInteger())):
            return '{} == {}'.format(lhs, rhs)

        errors.report(PYCCEL_RESTRICTION_IS_RHS, symbol=expr,
            severity='fatal')

    def _print_Program(self, expr):
        imports  = list(expr.imports)
        imports += [Import('stdlib.h')]
        imports  = '\n'.join(self._print(i) for i in imports)
        body     = '\n'.join(self._print(i) for i in expr.body.body)
        decs     = '\n'.join(self._print(i) for i in expr.declarations)

        return ('{imports}\n'
                'int main()\n{{\n'
                '{decs}\n'
                '{body}\n'
                'return 0;\n'
                '}}').format(imports=imports,
                                    decs=decs,
                                    body=body)



    def indent_code(self, code):
        """Accepts a string of code or a list of code lines"""

        if isinstance(code, str):
            code_lines = self.indent_code(code.splitlines(True))
            return ''.join(code_lines)

        tab = "    "
        inc_token = ('{', '(', '{\n', '(\n')
        dec_token = ('}', ')')

        code = [ line.lstrip(' \t') for line in code ]

        increase = [ int(any(map(line.endswith, inc_token))) for line in code ]
        decrease = [ int(any(map(line.startswith, dec_token)))
                     for line in code ]

        pretty = []
        level = 0
        for n, line in enumerate(code):
            if line == '' or line == '\n':
                pretty.append(line)
                continue
            level -= decrease[n]
            pretty.append("%s%s" % (tab*level, line))
            level += increase[n]
        return pretty


def ccode(expr, assign_to=None, **settings):
    """Converts an expr to a string of c code

    expr : Expr
        A sympy expression to be converted.
    assign_to : optional
        When given, the argument is used as the name of the variable to which
        the expression is assigned. Can be a string, ``Symbol``,
        ``MatrixSymbol``, or ``Indexed`` type. This is helpful in case of
        line-wrapping, or for expressions that generate multi-line statements.
    precision : integer, optional
        The precision for numbers such as pi [default=15].
    user_functions : dict, optional
        A dictionary where keys are ``FunctionClass`` instances and values are
        their string representations. Alternatively, the dictionary value can
        be a list of tuples i.e. [(argument_test, cfunction_string)]. See below
        for examples.
    dereference : iterable, optional
        An iterable of symbols that should be dereferenced in the printed code
        expression. These would be values passed by address to the function.
        For example, if ``dereference=[a]``, the resulting code would print
        ``(*a)`` instead of ``a``.
    """

    return CCodePrinter(settings).doprint(expr, assign_to)<|MERGE_RESOLUTION|>--- conflicted
+++ resolved
@@ -63,11 +63,8 @@
                   ('complex',4) : 'float complex',
                   ('int',4)     : 'int',
                   ('int',8)     : 'long',
-<<<<<<< HEAD
-=======
                   ('int',2)     : 'short int',
-                  ('int',1)     : 'char',  
->>>>>>> 15170807
+                  ('int',1)     : 'char',
                   ('bool',4)    : 'int'}
 
 
