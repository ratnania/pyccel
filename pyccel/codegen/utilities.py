# coding: utf-8

"""
This file contains some useful functions to compile the generated fortran code
"""

import os
import subprocess
import sys
import warnings

__all__ = ['construct_flags', 'compile_files']

#==============================================================================
# TODO use constructor and a dict to map flags w.r.t the compiler
_avail_compilers = ['gfortran', 'mpif90', 'pgfortran', 'ifort', 'gcc', 'icc']

language_extension = {'fortran':'f90', 'c':'c', 'python':'py'}

#==============================================================================
# TODO add opt flags, etc... look at f2py interface in numpy
def construct_flags(compiler,
                    fflags=None,
                    debug=False,
                    accelerator=None,
                    includes=(),
                    libdirs=()):
    """
    Constructs compiling flags for a given compiler.

    fflags: str
        Fortran compiler flags. Default is `-O3`

    compiler: str
        used compiler for the target language.

    accelerator: str
        name of the selected accelerator.
        One among ('openmp', 'openacc')

    debug: bool
        add some useful prints that may help for debugging.

    includes: list
        list of include directories paths

    libdirs: list
        list of lib directories paths
    """

    if not(compiler in _avail_compilers):
        raise ValueError("Only {0} are available.".format(_avail_compilers))

    if not fflags:
        fflags = '-O3'

    # make sure there are spaces
    flags = str(fflags)
    if compiler == "gfortran":
        if debug:
            flags += " -fcheck=bounds"

    if compiler == "mpif90":
        if debug:
            flags += " -fcheck=bounds"
        if sys.platform == "win32":
            mpiinc = os.environ["MSMPI_INC"].rstrip('\\')
            mpilib = os.environ["MSMPI_LIB64"].rstrip('\\')
            flags += ' -D USE_MPI_MODULE -I"{}" -L"{}"'.format(mpiinc, mpilib)

    if accelerator is not None:
        if accelerator == "openmp":
            flags += " -fopenmp"
        elif accelerator == "openacc":
            flags += " -ta=multicore -Minfo=accel"
        else:
            raise ValueError("Only openmp and openacc are available")

    # Construct flags
    flags += ''.join(' -I"{0}"'.format(i) for i in includes)
    flags += ''.join(' -L"{0}"'.format(i) for i in libdirs)

    return flags

#==============================================================================
def compile_files(filename, compiler, flags,
                    binary=None,
                    verbose=False,
                    modules=[],
                    is_module=False,
                    libs=(),
                    language="fortran",
                    output=''):
    """
    Compiles the generated file.

    verbose: bool
        talk more
    """

    if binary is None:
        if not is_module:
            binary = os.path.splitext(os.path.basename(filename))[0]
            mod_file = ''
        else:
            f = os.path.join(output, os.path.splitext(os.path.basename(filename))[0])
            binary = '{}.o'.format(f)
#            binary = "{folder}{binary}.o".format(folder=output,
#                                binary=os.path.splitext(os.path.basename(filename))[0])
            mod_file = '"{folder}"'.format(folder=output)

    o_code = '-o'
    j_code = ''
    if is_module:
        flags += ' -c '
        if (len(output)>0) and language == "fortran":
            j_code = '-J'

    m_code = ' '.join('{}.o'.format(m) for m in modules)
    libs_flags = ' '.join('-l{}'.format(i) for i in libs)

    filename = '"{}"'.format(filename)  # in case of spaces in path
    binary = '"{}"'.format(binary)

    if sys.platform == "win32" and compiler == "mpif90":
        compiler = "gfortran"
        filename += ' "{}"'.format(os.path.join(os.environ["MSMPI_LIB64"], 'libmsmpi.a'))

    cmd = '{0} {1} {2} {3} {4} {5} {6} {7} {8}'.format( \
        compiler, flags, m_code, filename, o_code, binary, libs_flags, j_code, mod_file)

    if verbose:
        print(cmd)

    output = subprocess.check_output(cmd, stderr=subprocess.STDOUT, shell=True)

    if output:
<<<<<<< HEAD
        warnings.warn(UserWarning(output.decode("utf-8")))
=======
        output = output.decode("utf-8")
        warnings.warn(UserWarning(output))
>>>>>>> 42f2c266

    # TODO shall we uncomment this?
#    # write and save a log file in .pyccel/'filename'.log
#    # ...
#    def mkdir_p(dir):
#        # type: (unicode) -> None
#        if os.path.isdir(dir):
#            return
#        os.makedirs(dir)
#
#    if True:
#        tmp_dir = '.pyccel'
#        mkdir_p(tmp_dir)
#        logfile = '{0}.log'.format(binary)
#        logfile = os.path.join(tmp_dir, logfile)
#        f = open(logfile, 'w')
#        f.write(output)
#        f.close()

    return output, cmd<|MERGE_RESOLUTION|>--- conflicted
+++ resolved
@@ -135,12 +135,8 @@
     output = subprocess.check_output(cmd, stderr=subprocess.STDOUT, shell=True)
 
     if output:
-<<<<<<< HEAD
-        warnings.warn(UserWarning(output.decode("utf-8")))
-=======
         output = output.decode("utf-8")
         warnings.warn(UserWarning(output))
->>>>>>> 42f2c266
 
     # TODO shall we uncomment this?
 #    # write and save a log file in .pyccel/'filename'.log
