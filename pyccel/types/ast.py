# coding: utf-8

from __future__ import print_function, division

from numpy import ndarray

from sympy.core.expr import Expr
from sympy.core import Symbol, Tuple
from sympy.core.relational import Equality, Relational,Ne,Eq
from sympy.logic.boolalg import And, Boolean, Not, Or, true, false
from sympy.core.singleton import Singleton
from sympy.core.basic import Basic
from sympy.core.function import Function
from sympy import sympify
<<<<<<< HEAD
=======
from sympy import Symbol, Integer, Add, Mul,Pow
from sympy import Float as Sympy_Float
#from sympy.core.sympify import _sympify
>>>>>>> 38f12355
from sympy.core.compatibility import with_metaclass
from sympy.core.compatibility import is_sequence
from sympy.sets.fancysets import Range
from sympy.tensor import Idx, Indexed, IndexedBase
from sympy.matrices import ImmutableDenseMatrix
from sympy.matrices.expressions.matexpr import MatrixSymbol, MatrixElement
from sympy.utilities.iterables import iterable

from sympy.core.basic import Basic
from sympy.core.expr import Expr, AtomicExpr
from sympy.core.compatibility import string_types
from sympy.core.operations import LatticeOp
from sympy.core.function import Derivative
from sympy.core.function import _coeff_isneg
from sympy.core.singleton import S
from sympy.utilities.iterables import iterable
from sympy import Integral, Symbol
from sympy.simplify.radsimp import fraction
from sympy.logic.boolalg import BooleanFunction

import collections
from sympy.core.compatibility import is_sequence

# TODO: add examples: Break, Len, Shape,
#                     Min, Max, Dot, Sign, Array,
#                     Thread, ThreadID, ThreadNumber
# TODO: add EmptyStmt => empty lines
# TODO: clean Thread objects
# TODO: update code examples

# TODO add examples
# TODO treat Function case
# TODO treat Zeros, Ones, Array cases
# TODO treat AnnotatedComment case
# TODO treat Slice case
# TODO treat Thread cases
# TODO treat Stencil case
# TODO treat FunctionHeader case
def subs(expr, a_old, a_new):
    """
    Substitutes old for new in an expression after sympifying args.

    a_old: str, Symbol, Variable
        name of the symbol to replace
    a_new: str, Symbol, Variable
        name of the new symbol

    Examples
    """
    a_new = a_old.clone(str(a_new))

    if iterable(expr):
        return [subs(i, a_old, a_new) for i in expr]
    elif isinstance(expr, Variable):
        if expr.name == str(a_old):
            return a_new
        else:
            return expr
    elif isinstance(expr, IndexedVariable):
        if str(expr) == str(a_old):
            return IndexedVariable(str(a_new))
        else:
            return expr
    elif isinstance(expr, IndexedElement):
        base    = subs(expr.base   , a_old, a_new)
        indices = subs(expr.indices, a_old, a_new)
        return base[indices]
    elif isinstance(expr, Expr):
        return expr.subs({a_old: a_new})
    elif isinstance(expr, Zeros):
        e_lhs   = subs(expr.lhs, a_old, a_new)
        e_shape = subs(expr.shape, a_old, a_new)
        return Zeros(e_lhs, e_shape)
    elif isinstance(expr, Ones):
        e_lhs   = subs(expr.lhs, a_old, a_new)
        e_shape = subs(expr.shape, a_old, a_new)
        return Ones(e_lhs, e_shape)
    elif isinstance(expr, ZerosLike):
        e_rhs = subs(expr.rhs, a_old, a_new)
        e_lhs = subs(expr.lhs, a_old, a_new)
        return ZerosLike(e_lhs, e_rhs)
    elif isinstance(expr, Assign):
        e_rhs = subs(expr.rhs, a_old, a_new)
        e_lhs = subs(expr.lhs, a_old, a_new)
        return Assign(e_lhs, e_rhs, strict=False)
    elif isinstance(expr, MultiAssign):
        e_rhs   = subs(expr.rhs, a_old, a_new)
        e_lhs   = subs(expr.lhs, a_old, a_new)
        return MultiAssign(e_lhs, e_rhs)
    elif isinstance(expr, While):
        test = subs(expr.test, a_old, a_new)
        body = subs(expr.body, a_old, a_new)
        return While(test, body)
    elif isinstance(expr, For):
        # TODO treat iter correctly
#        target   = subs(expr.target, a_old, a_new)
#        it       = subs(expr.iterable, a_old, a_new)
        target   = expr.target
        it       = expr.iterable
        body     = subs(expr.body, a_old, a_new)
        return For(target, it, body)
    elif isinstance(expr, If):
        args = []
        for block in expr.args:
            test  = block[0]
            stmts = block[1]
            t = subs(test,  a_old, a_new)
            s = subs(stmts, a_old, a_new)
            args.append((t,s))
        return If(*args)
    elif isinstance(expr, FunctionDef):
        name        = subs(expr.name, a_old, a_new)
        arguments   = subs(expr.arguments, a_old, a_new)
        results     = subs(expr.results, a_old, a_new)
        body        = subs(expr.body, a_old, a_new)
        local_vars  = subs(expr.local_vars, a_old, a_new)
        global_vars = subs(expr.global_vars, a_old, a_new)
        return FunctionDef(name, arguments, results, \
                           body, local_vars, global_vars)
    elif isinstance(expr, Declare):
        dtype     = subs(expr.dtype, a_old, a_new)
        variables = subs(expr.variables, a_old, a_new)
        return Declare(dtype, variables)
    else:
        return expr

def allocatable_like(expr, verbose=False):
    """
    finds attributs of an expression

    expr: Expr
        a pyccel expression

    verbose: bool
        talk more
    """
#    print ('>>>>> expr = ', expr)
#    print ('>>>>> type = ', type(expr))

    if isinstance(expr, (Variable, IndexedVariable, IndexedElement)):
        return expr
    elif isinstance(expr, Expr):
        args = [expr]
        while args:
            a = args.pop()
#            print (">>>> ", a, type(a))

            # XXX: This is a hack to support non-Basic args
            if isinstance(a, string_types):
                continue

            if a.is_Mul:
                if _coeff_isneg(a):
                    if a.args[0] is S.NegativeOne:
                        a = a.as_two_terms()[1]
                    else:
                        a = -a
                n, d = fraction(a)
                if n.is_Integer:
                    args.append(d)
                    continue  # won't be -Mul but could be Add
                elif d is not S.One:
                    if not d.is_Integer:
                        args.append(d)
                    args.append(n)
                    continue  # could be -Mul
            elif a.is_Add:
                aargs = list(a.args)
                negs = 0
                for i, ai in enumerate(aargs):
                    if _coeff_isneg(ai):
                        negs += 1
                        args.append(-ai)
                    else:
                        args.append(ai)
                continue
            if a.is_Pow and a.exp is S.NegativeOne:
                args.append(a.base)  # won't be -Mul but could be Add
                continue
            if (a.is_Mul or
                a.is_Pow or
                a.is_Function or
                isinstance(a, Derivative) or
                    isinstance(a, Integral)):

                o = Symbol(a.func.__name__.upper())
            if     (not a.is_Symbol) \
               and (not isinstance(a, (IndexedElement, Function))):
                args.extend(a.args)
            if isinstance(a, Function):
                if verbose:
                    print ("Functions not yet available")
                return None
            elif isinstance(a, (Variable, IndexedVariable, IndexedElement)):
                return a
            elif a.is_Symbol:
                raise TypeError("Found an unknown symbol {0}".format(str(a)))
    else:
        raise TypeError("Unexpected type")

class DottedVariable(Basic):
    """
    Represents a dotted variable.

    Examples

    >>> from pyccel.types.ast import DottedVariable
    >>> DottedVariable('matrix', 'n_rows')
    matrix.n_rows
    >>> from pyccel.types.ast import DataTypeFactory
    >>> Matrix = DataTypeFactory('matrix', ("_name"))
    >>> matrix = Matrix()
    >>> DottedVariable(matrix, 'n_rows')
    Pyccelmatrix().n_rows
    """
    def __new__(cls, *args):
        return Basic.__new__(cls, *args)

    @property
    def name(self):
        return self._args

    def __str__(self):
        return '.'.join(print(n) for n in self.name)

    def _sympystr(self, printer):
        sstr = printer.doprint
        return '.'.join(sstr(n) for n in self.name)

class Assign(Basic):
    """Represents variable assignment for code generation.

    lhs : Expr
        Sympy object representing the lhs of the expression. These should be
        singular objects, such as one would use in writing code. Notable types
        include Symbol, MatrixSymbol, MatrixElement, and Indexed. Types that
        subclass these types are also supported.

    rhs : Expr
        Sympy object representing the rhs of the expression. This can be any
        type, provided its shape corresponds to that of the lhs. For example,
        a Matrix type can be assigned to MatrixSymbol, but not to Symbol, as
        the dimensions will not align.

    strict: bool
        if True, we do some verifications. In general, this can be more
        complicated and is treated in pyccel.syntax.

    status: None, str
        if lhs is not allocatable, then status is None.
        otherwise, status is {'allocated', 'unallocated'}

    like: None, Variable
        contains the name of the variable from which the lhs will be cloned.

    Examples

    >>> from sympy import symbols, MatrixSymbol, Matrix
    >>> from pyccel.types.ast import Assign
    >>> x, y, z = symbols('x, y, z')
    >>> Assign(x, y)
    x := y
    >>> Assign(x, 0)
    x := 0
    >>> A = MatrixSymbol('A', 1, 3)
    >>> mat = Matrix([x, y, z]).T
    >>> Assign(A, mat)
    A := Matrix([[x, y, z]])
    >>> Assign(A[0, 1], x)
    A[0, 1] := x

    """

    def __new__(cls, lhs, rhs, strict=False, status=None, like=None):
        if strict:
            lhs = sympify(lhs)
            rhs = sympify(rhs)
            # Tuple of things that can be on the lhs of an assignment
            assignable = (Symbol, MatrixSymbol, MatrixElement, Indexed, Idx)
            #if not isinstance(lhs, assignable):
            #    raise TypeError("Cannot assign to lhs of type %s." % type(lhs))
            # Indexed types implement shape, but don't define it until later. This
            # causes issues in assignment validation. For now, matrices are defined
            # as anything with a shape that is not an Indexed
            lhs_is_mat = hasattr(lhs, 'shape') and not isinstance(lhs, Indexed)
            rhs_is_mat = hasattr(rhs, 'shape') and not isinstance(rhs, Indexed)
            # If lhs and rhs have same structure, then this assignment is ok
            if lhs_is_mat:
                if not rhs_is_mat:
                    raise ValueError("Cannot assign a scalar to a matrix.")
                elif lhs.shape != rhs.shape:
                    raise ValueError("Dimensions of lhs and rhs don't align.")
            elif rhs_is_mat and not lhs_is_mat:
                raise ValueError("Cannot assign a matrix to a scalar.")
        return Basic.__new__(cls, lhs, rhs, status, like)

    def _sympystr(self, printer):
        sstr = printer.doprint
        return '{0} := {1}'.format(sstr(self.lhs), sstr(self.rhs))

    @property
    def lhs(self):
        return self._args[0]

    @property
    def rhs(self):
        return self._args[1]

    # TODO : remove
    @property
    def expr(self):
        return self.rhs

    @property
    def status(self):
        return self._args[2]

    @property
    def like(self):
        return self._args[3]


# The following are defined to be sympy approved nodes. If there is something
# smaller that could be used, that would be preferable. We only use them as
# tokens.


class NativeOp(with_metaclass(Singleton, Basic)):
    """Base type for native operands."""
    pass


class AddOp(NativeOp):
    _symbol = '+'


class SubOp(NativeOp):
    _symbol = '-'


class MulOp(NativeOp):
    _symbol = '*'


class DivOp(NativeOp):
    _symbol = '/'


class ModOp(NativeOp):
    _symbol = '%'


op_registry = {'+': AddOp(),
               '-': SubOp(),
               '*': MulOp(),
               '/': DivOp(),
               '%': ModOp()}


def operator(op):
    """Returns the operator singleton for the given operator"""

    if op.lower() not in op_registry:
        raise ValueError("Unrecognized operator " + op)
    return op_registry[op]


class AugAssign(Basic):
    """
    Represents augmented variable assignment for code generation.

    lhs : Expr
        Sympy object representing the lhs of the expression. These should be
        singular objects, such as one would use in writing code. Notable types
        include Symbol, MatrixSymbol, MatrixElement, and Indexed. Types that
        subclass these types are also supported.
    op : NativeOp
        Operator (+, -, /, \*, %).
    rhs : Expr
        Sympy object representing the rhs of the expression. This can be any
        type, provided its shape corresponds to that of the lhs. For example,
        a Matrix type can be assigned to MatrixSymbol, but not to Symbol, as
        the dimensions will not align.

    """

    def __new__(cls, lhs, op, rhs):
        lhs = sympify(lhs)
        rhs = sympify(rhs)
        # Tuple of things that can be on the lhs of an assignment
        assignable = (Symbol, MatrixSymbol, MatrixElement, Indexed)
        if not isinstance(lhs, assignable):
            raise TypeError("Cannot assign to lhs of type %s." % type(lhs))
        # Indexed types implement shape, but don't define it until later. This
        # causes issues in assignment validation. For now, matrices are defined
        # as anything with a shape that is not an Indexed
        lhs_is_mat = hasattr(lhs, 'shape') and not isinstance(lhs, Indexed)
        rhs_is_mat = hasattr(rhs, 'shape') and not isinstance(rhs, Indexed)
        # If lhs and rhs have same structure, then this assignment is ok
        if lhs_is_mat:
            if not rhs_is_mat:
                raise ValueError("Cannot assign a scalar to a matrix.")
            elif lhs.shape != rhs.shape:
                raise ValueError("Dimensions of lhs and rhs don't align.")
        elif rhs_is_mat and not lhs_is_mat:
            raise ValueError("Cannot assign a matrix to a scalar.")
        if isinstance(op, str):
            op = operator(op)
        elif op not in op_registry.values():
            raise TypeError("Unrecognized Operator")
        return Basic.__new__(cls, lhs, op, rhs)

    def _sympystr(self, printer):
        sstr = printer.doprint
        return '{0} {1}= {2}'.format(sstr(self.lhs), self.op._symbol,
                sstr(self.rhs))

    @property
    def lhs(self):
        return self._args[0]

    @property
    def op(self):
        return self._args[1]

    @property
    def rhs(self):
        return self._args[2]

class While(Basic):
    """Represents a 'while' statement in the code.

    Expressions are of the form:
        "while test:
            body..."

    test : expression
        test condition given as a sympy expression
    body : sympy expr
        list of statements representing the body of the While statement.

    Examples

    >>> from sympy import Symbol
    >>> from pyccel.types.ast import Assign, While
    >>> n = Symbol('n')
    >>> While((n>1), [Assign(n,n-1)])
    While(n > 1, (n := n - 1,))
    """
    def __new__(cls, test, body):
        test = sympify(test)

        if not iterable(body):
            raise TypeError("body must be an iterable")
        body = Tuple(*(sympify(i) for i in body))
        return Basic.__new__(cls, test, body)

    @property
    def test(self):
        return self._args[0]


    @property
    def body(self):
        return self._args[1]

class For(Basic):
    """Represents a 'for-loop' in the code.

    Expressions are of the form:
        "for target in iter:
            body..."

    target : symbol
        symbol representing the iterator
    iter : iterable
        iterable object. for the moment only Range is used
    body : sympy expr
        list of statements representing the body of the For statement.

    Examples

    >>> from sympy import symbols, MatrixSymbol
    >>> from pyccel.types.ast import Assign, For
    >>> i,b,e,s,x = symbols('i,b,e,s,x')
    >>> A = MatrixSymbol('A', 1, 3)
    >>> For(i, (b,e,s), [Assign(x,x-1), Assign(A[0, 1], x)])
    For(i, Range(b, e, s), (x := x - 1, A[0, 1] := x))
    """

    def __new__(cls, target, iter, body):
        target = sympify(target)
        if not iterable(iter):
            raise TypeError("iter must be an iterable")
        if type(iter) == tuple:
            # this is a hack, since Range does not accept non valued Integers.
#            r = Range(iter[0], 10000000, iter[2])
            r = Range(0, 10000000, 1)
            r._args = iter
            iter = r
        else:
            iter = sympify(iter)

        if not iterable(body):
            raise TypeError("body must be an iterable")
        body = Tuple(*(sympify(i) for i in body))
        return Basic.__new__(cls, target, iter, body)

    @property
    def target(self):
        return self._args[0]

    @property
    def iterable(self):
        return self._args[1]

    @property
    def body(self):
        return self._args[2]


# The following are defined to be sympy approved nodes. If there is something
# smaller that could be used, that would be preferable. We only use them as
# tokens.


class DataType(with_metaclass(Singleton, Basic)):
    """Base class representing native datatypes"""
    pass


class NativeBool(DataType):
    _name = 'Bool'
    pass

class NativeInteger(DataType):
    _name = 'Int'
    pass

class NativeFloat(DataType):
    _name = 'Float'
    pass

class NativeDouble(DataType):
    _name = 'Double'
    pass

class NativeComplex(DataType):
    _name = 'Complex'
    pass

class NativeVoid(DataType):
    _name = 'Void'
    pass


Bool = NativeBool()
Int = NativeInteger()
Float = NativeFloat()
Double = NativeDouble()
Complex = NativeComplex()
Void = NativeVoid()


dtype_registry = {'bool': Bool,
                  'int': Int,
                  'float': Float,
                  'double': Double,
                  'complex': Complex,
                  'void': Void}


def DataTypeFactory(name, argnames, BaseClass=DataType):
    def __init__(self, **kwargs):
        for key, value in kwargs.items():
            # here, the argnames variable is the one passed to the
            # DataTypeFactory call
            if key not in argnames:
                raise TypeError("Argument %s not valid for %s"
                    % (key, self.__class__.__name__))
            setattr(self, key, value)
        BaseClass.__init__(self, name[:-len("Class")])
    newclass = type('Pyccel'+name, (BaseClass,),{"__init__": __init__})
    return newclass

# TODO check the use of floats
def datatype(arg):
    """Returns the datatype singleton for the given dtype.

    arg : str or sympy expression
        If a str ('bool', 'int', 'float', 'double', or 'void'), return the
        singleton for the corresponding dtype. If a sympy expression, return
        the datatype that best fits the expression. This is determined from the
        assumption system. For more control, use the `DataType` class directly.

    Returns:
        DataType

    """
    def infer_dtype(arg):
        if arg.is_integer:
            return Int
        elif arg.is_Boolean:
            return Bool
        else:
            return Double

    if isinstance(arg, str):
        if arg.lower() not in dtype_registry:
            raise ValueError("Unrecognized datatype " + arg)
        return dtype_registry[arg]
    else:
        arg = sympify(arg)
        if isinstance(arg, ImmutableDenseMatrix):
            dts = [infer_dtype(i) for i in arg]
            if all([i is Bool for i in dts]):
                return Bool
            elif all([i is Int for i in dts]):
                return Int
            else:
                return Double
        else:
            return infer_dtype(arg)

class EqualityStmt(Relational):
    """Represents a relational equality expression in the code."""
    def __new__(cls,lhs,rhs):
        lhs = sympify(lhs)
        rhs = sympify(rhs)
        return Relational.__new__(cls,lhs,rhs)
    @property
    def canonical(self):
        return self

class NotequalStmt(Relational):
    """Represents a relational not equality expression in the code."""
    def __new__(cls,lhs,rhs):
        lhs = sympify(lhs)
        rhs = sympify(rhs)
        return Relational.__new__(cls,lhs,rhs)

class FunctionCall(Basic):
    """
    Base class for applied mathematical functions.

    It also serves as a constructor for undefined function classes.

    func: FunctionDef
        an instance of FunctionDef

    arguments: list, tuple, None
        a list of arguments.

    Examples

    """

    def __new__(cls, func, arguments):
        if not isinstance(func, FunctionDef):
            raise TypeError("Expecting func to be a FunctionDef")

        return Basic.__new__(cls, func, arguments)

    def _sympystr(self, printer):
        sstr = printer.doprint
        name = sstr(self.func.name)
        args = ''
        if not(self.arguments) is None:
            args = ', '.join(sstr(i) for i in self.arguments)
        return '{0}({1})'.format(name, args)

    @property
    def func(self):
        return self._args[0]

    @property
    def arguments(self):
        return self._args[1]

class Variable(Symbol):
    """Represents a typed variable.

    dtype : str, DataType
        The type of the variable. Can be either a DataType,
        or a str (bool, int, float, double).

    name : str, list
        The sympy object the variable represents. This can be either a string
        or a dotted name, when using a Class attribut.

    rank : int
        used for arrays. [Default value: 0]

    allocatable: False
        used for arrays, if we need to allocate memory [Default value: False]

    shape: int or list
        shape of the array. [Default value: None]

    cls_base: class
        class base if variable is an object or an object member

    Examples

    >>> from sympy import symbols
    >>> from pyccel.types.ast import Variable
    >>> x, n = symbols('x, n')
    >>> Variable('int', 'n')
    n
    >>> Variable('float', x, rank=2, shape=(n,2), allocatable=True)
    x
    >>> Variable('int', ('matrix', 'n_rows'))
    matrix.n_rows
    """
    def __new__(cls, dtype, name, \
                rank=0, allocatable=False, \
                shape=None, cls_base=None):

        if isinstance(dtype, str):
            dtype = datatype(dtype)
        elif not isinstance(dtype, DataType):
            raise TypeError("datatype must be an instance of DataType.")

        # if class attribut
        if isinstance(name, str):
            name = name.split('.')
            if len(name) == 1:
                name = name[0]
        if not isinstance(name, (str, list, tuple)):
            raise TypeError("Expecting a string or list/tuple of strings.")

        if not isinstance(rank, int):
            raise TypeError("rank must be an instance of int.")
#        if not shape==None:
#            if  (not isinstance(shape,int) and not isinstance(shape,tuple) and not all(isinstance(n, int) for n in shape)):
#                raise TypeError("shape must be an instance of int or tuple of int")

        return Basic.__new__(cls, dtype, name, rank, allocatable, shape, cls_base)

    @property
    def dtype(self):
        return self._args[0]

    @property
    def name(self):
        return self._args[1]

    @property
    def rank(self):
        return self._args[2]

    @property
    def allocatable(self):
        return self._args[3]

    @property
    def shape(self):
        return self._args[4]

    @property
    def cls_base(self):
        return self._args[5]

    def __str__(self):
        if isinstance(self.name, str):
            return self.name
        else:
            return '.'.join(print(n) for n in self.name)

    def _sympystr(self, printer):
        sstr = printer.doprint
        if isinstance(self.name, str):
            return '{}'.format(sstr(self.name))
        else:
            return '.'.join(sstr(n) for n in self.name)

    def clone(self, name):
        cls = eval(self.__class__.__name__)
        return cls(self.dtype, name, \
                   rank=self.rank, \
                   allocatable=self.allocatable, \
                   shape=self.shape)

class FunctionDef(Basic):
    """Represents a function definition.

    name : str
        The name of the function.

    arguments : iterable
        The arguments to the function.

    results : iterable
        The direct outputs of the function.

    body : iterable
        The body of the function.

    local_vars : list of Symbols
        These are used internally by the routine.

    global_vars : list of Symbols
        Variables which will not be passed into the function.

    cls_name: str
        Class name if the function is a method of cls_name

    hide: bool
        if True, the function definition will not be generated.

    kind: str
        'function' or 'procedure'. default value: 'function'

    >>> from sympy import symbols
    >>> from pyccel.types.ast import Assign, Variable, FunctionDef
    >>> n,x,y = symbols('n,x,y')
    >>> args        = [Variable('float', x), Variable('int', n)]
    >>> results     = [Variable('float', y)]
    >>> body        = [Assign(y,x+n)]
    >>> local_vars  = []
    >>> global_vars = []
    >>> FunctionDef('f', args, results, body, local_vars, global_vars)
    FunctionDef(f, (x, n), (y,), [y := n + x], [], [])
    """

    def __new__(cls, name, arguments, results, \
                body, local_vars, global_vars, \
                cls_name=None, hide=False, kind='function'):
        # name
        if isinstance(name, str):
            name = Symbol(name)
        elif not isinstance(name, Symbol):
            raise TypeError("Function name must be Symbol or string")
        # arguments
        if not iterable(arguments):
            raise TypeError("arguments must be an iterable")
        # TODO improve and uncomment
#        if not all(isinstance(a, Argument) for a in arguments):
#            raise TypeError("All arguments must be of type Argument")
        arguments = Tuple(*arguments)
        # body
        if not iterable(body):
            raise TypeError("body must be an iterable")
#        body = Tuple(*(i for i in body))
        # results
        if not iterable(results):
            raise TypeError("results must be an iterable")
        # TODO improve and uncomment
#        if not all(isinstance(i, Result) for i in results):
#            raise TypeError("All results must be of type Result")
        results = Tuple(*results)
        # if method
        if cls_name:
            if not(isinstance(cls_name, str)):
                raise TypeError("cls_name must be a string")

        if not isinstance(kind, str):
            raise TypeError("Expecting a string for kind.")

        if not (kind in ['function', 'procedure']):
            raise ValueError("kind must be one among {'function', 'procedure'}")

        return Basic.__new__(cls, name, \
                             arguments, results, \
                             body, \
                             local_vars, global_vars, \
                             cls_name, hide, kind)

    @property
    def name(self):
        return self._args[0]

    @property
    def arguments(self):
        return self._args[1]

    @property
    def results(self):
        return self._args[2]

    @property
    def body(self):
        return self._args[3]

    @property
    def local_vars(self):
        return self._args[4]

    @property
    def global_vars(self):
        return self._args[5]

    @property
    def cls_name(self):
        return self._args[6]

    @property
    def hide(self):
        return self._args[7]

    @property
    def kind(self):
        return self._args[8]

class ClassDef(Basic):
    """Represents a class definition.

    name : str
        The name of the class.
    attributs: iterable
        The attributs to the class.
    methods: iterable
        Class methods
    options: list, tuple
        list of options ('public', 'private', 'abstract')

    Examples

    >>> from pyccel.types.ast import Assign, Variable, FunctionDef, ClassDef
    >>> x = Variable('float', 'x')
    >>> y = Variable('float', 'y')
    >>> n = Variable('int', 'n')
    >>> args        = [x, n]
    >>> results     = [y]
    >>> body        = [Assign(y,x+n)]
    >>> f = FunctionDef('f', args, results, body, [], [])
    >>> n_rows = Variable('int', 'n_rows')
    >>> n_cols = Variable('int', 'n_cols')
    >>> attributs   = [n_rows, n_cols]
    >>> methods     = [f]
    >>> ClassDef('Matrix', attributs, methods)
    ClassDef(Matrix, (n_rows, n_cols), (FunctionDef(f, (x, n), (y,), [y := n + x], [], []),))
    """

    def __new__(cls, name, attributs, methods, options=['public']):
        # name
        if isinstance(name, str):
            name = Symbol(name)
        elif not isinstance(name, Symbol):
            raise TypeError("Function name must be Symbol or string")
        # attributs
        if not iterable(attributs):
            raise TypeError("attributs must be an iterable")
        attributs = Tuple(*attributs)
        # methods
        if not iterable(methods):
            raise TypeError("methods must be an iterable")
        methods = Tuple(*methods)
        # options
        if not iterable(options):
            raise TypeError("options must be an iterable")

        return Basic.__new__(cls, name, attributs, methods, options)

    @property
    def name(self):
        return self._args[0]

    @property
    def attributs(self):
        return self._args[1]

    @property
    def methods(self):
        return self._args[2]

    @property
    def options(self):
        return self._args[3]

class Ceil(Function):
    """
    Represents ceil expression in the code.

    rhs: symbol or number
        input for the ceil function

    >>> from sympy import symbols
    >>> from pyccel.types.ast import Ceil, Variable
    >>> n,x,y = symbols('n,x,y')
    >>> var = Variable('float', x)
    >>> Ceil(x)
    Ceil(x)
    >>> Ceil(var)
    Ceil(x)
    """
    def __new__(cls,rhs):
        return Basic.__new__(cls,rhs)

    @property
    def rhs(self):
        return self._args[0]

class Import(Basic):
    """Represents inclusion of dependencies in the code.

    fil : str
        The filepath of the module (i.e. header in C).
    funcs
        The name of the function (or an iterable of names) to be imported.

    Examples

    >>> from pyccel.types.ast import Import
    >>> Import('numpy', 'linspace')
    Import(numpy, (linspace,))
    """

    def __new__(cls, fil, funcs=None):
        fil = Symbol(fil)
        if not funcs:
            funcs = Tuple()
        elif iterable(funcs):
            funcs = Tuple(*[Symbol(f) for f in funcs])
        elif isinstance(funcs, str):
            funcs = Tuple(Symbol(funcs))
        else:
            raise TypeError("Unrecognized funcs type: ", funcs)
        return Basic.__new__(cls, fil, funcs)

    @property
    def fil(self):
        return self._args[0]

    @property
    def funcs(self):
        return self._args[1]
    
    
    
class Result(Basic):
    
    """Represents a list of return variables and there return value in a fcuntion in the code.
        
    result_variables: a list of tuples each tuple have the variable return
                    and it's return value if it's an expression
    Example:
    >>> from pyccel.types.ast import  Variable
    >>> Result([(Variable('int', 'n'),n*2]),(Variable('int', 'x'),None]))
        
    """
    def __new__(cls,result_variables):
        if isinstance(result_variables,list):
            for i in result_variables:
                if not isinstance(i[0],Variable):
                    raise TypeError("{0} must be of type Variable".format(i[0]))
                if not i[1]==None:
                    if not isinstance(i[1],(Integer,Sympy_Float,Add,Mul,Pow)):
                        raise TypeError("{0} must be a sympy Expression".format(i[1]))
        else:
            raise TypeError("result_variables must be a type list ")
                    
        return Basic.__new__(cls,result_variables)
    
    @property
    def result_variables(self):
        return self._args[0]
        
        

# TODO: Should Declare have an optional init value for each var?


class Declare(Basic):
    """Represents a variable declaration in the code.

    dtype : DataType
        The type for the declaration.
    variable(s)
        A single variable or an iterable of Variables. If iterable, all
        Variables must be of the same type.
    intent: None, str
        one among {'in', 'out', 'inout'}

    Examples

    >>> from pyccel.types.ast import Declare, Variable
    >>> Declare('int', Variable('int', 'n'))
    Declare(NativeInteger(), (n,), None)
    >>> Declare('double', Variable('double', 'x'), intent='out')
    Declare(NativeDouble(), (x,), out)
    """

    def __new__(cls, dtype, variables, intent=None):
        if isinstance(dtype, str):
            dtype = datatype(dtype)
        elif not isinstance(dtype, DataType):
            raise TypeError("datatype must be an instance of DataType.")
        if isinstance(variables, Variable):
            variables = [variables]
        for var in variables:
            if not isinstance(var, Variable):
                raise TypeError("var must be of type Variable")
            if var.dtype != dtype:
                raise ValueError("All variables must have the same dtype")
        variables = Tuple(*variables)
        if intent:
            if not(intent in ['in', 'out', 'inout']):
                raise ValueError("intent must be one among {'in', 'out', 'inout'}")
        return Basic.__new__(cls, dtype, variables, intent)

    @property
    def dtype(self):
        return self._args[0]

    @property
    def variables(self):
        return self._args[1]

    @property
    def intent(self):
        return self._args[2]

class Break(Basic):
    """Represents a function return in the code.

    expr : sympy expr
        The expression to return.

    """

    def __new__(cls):
        return Basic.__new__(cls)

# TODO: improve with __new__ from Function and add example
class Len(Function):
    """
    Represents a 'len' expression in the code.
    """
    # TODO : remove later
    def __str__(self):
        return "len"

    def __new__(cls, rhs):
        return Basic.__new__(cls, rhs)

    @property
    def rhs(self):
        return self._args[0]

# TODO add example
class Shape(Basic):
    """Represents a 'shape' call in the code.

    lhs : list Expr
        list of assignable objects

    Examples

    >>> from sympy import symbols
    >>> from pyccel.types.ast import Shape
    """
    def __new__(cls, lhs, rhs):
        return Basic.__new__(cls, lhs, rhs)

    @property
    def lhs(self):
        return self._args[0]

    @property
    def rhs(self):
        return self._args[1]

    def _sympystr(self, printer):
        sstr = printer.doprint
        outputs = ', '.join(sstr(i) for i in self.lhs)
        return '{1} := shape({0})'.format(self.rhs, outputs)

# TODO: add example
class Min(Function):
    """Represents a 'min' expression in the code."""
    def __new__(cls, *args):
        return Basic.__new__(cls, *args)

# TODO: add example
class Max(Function):
    """Represents a 'max' expression in the code."""
    def __new__(cls, *args):
        return Basic.__new__(cls, *args)

# TODO: improve with __new__ from Function and add example
class Dot(Function):
    """
    Represents a 'dot' expression in the code.

    expr_l: variable
        first variable
    expr_r: variable
        second variable
    """
    def __new__(cls, expr_l, expr_r):
        return Basic.__new__(cls, expr_l, expr_r)

    @property
    def expr_l(self):
        return self.args[0]

    @property
    def expr_r(self):
        return self.args[1]

# TODO: treat as a Function
# TODO: add example
class Sign(Basic):

    def __new__(cls,expr):
        return Basic.__new__(cls, expr)

    @property
    def rhs(self):
        return self.args[0]

class Zeros(Basic):
    """Represents variable assignment using numpy.zeros for code generation.

    lhs : Expr
        Sympy object representing the lhs of the expression. These should be
        singular objects, such as one would use in writing code. Notable types
        include Symbol, MatrixSymbol, MatrixElement, and Indexed. Types that
        subclass these types are also supported.

    shape : int or list of integers

    Examples

    >>> from sympy import symbols
    >>> from pyccel.types.ast import Zeros
    >>> n,m,x = symbols('n,m,x')
    >>> Zeros(x, (n,m))
    x := 0
    """
    # TODO improve in the spirit of assign
    def __new__(cls, lhs, shape):
        lhs   = sympify(lhs)
        if isinstance(shape, list):
            # this is a correction. otherwise it is not working on LRZ
            if isinstance(shape[0], list):
                shape = Tuple(*(sympify(i) for i in shape[0]))
            else:
                shape = Tuple(*(sympify(i) for i in shape))
        elif isinstance(shape, int):
            shape = Tuple(sympify(shape))
        elif isinstance(shape, Basic) and not isinstance(shape,Len):
            shape = str(shape)
        elif isinstance(shape,Len):
            shape=shape.str
        else:
            shape = shape

        # Tuple of things that can be on the lhs of an assignment
        assignable = (Symbol, MatrixSymbol, MatrixElement, Indexed, Idx)
        if not isinstance(lhs, assignable):
            raise TypeError("Cannot assign to lhs of type %s." % type(lhs))
        return Basic.__new__(cls, lhs, shape)

    def _sympystr(self, printer):
        sstr = printer.doprint
        return '{0} := 0'.format(sstr(self.lhs))

    @property
    def lhs(self):
        return self._args[0]

    @property
    def shape(self):
        return self._args[1]

class Ones(Basic):
    """
    Represents variable assignment using numpy.ones for code generation.

    lhs : Expr
        Sympy object representing the lhs of the expression. These should be
        singular objects, such as one would use in writing code. Notable types
        include Symbol, MatrixSymbol, MatrixElement, and Indexed. Types that
        subclass these types are also supported.

    shape : int or list of integers

    Examples

    >>> from sympy import symbols
    >>> from pyccel.types.ast import Ones
    >>> n,m,x = symbols('n,m,x')
    >>> Ones(x, (n,m))
    x := 1
    """
    # TODO improve in the spirit of assign
    def __new__(cls, lhs,shape):
        lhs   = sympify(lhs)
        if isinstance(shape, list):
            shape = Tuple(*(sympify(i) for i in shape))
        else:
            shape = shape

        # Tuple of things that can be on the lhs of an assignment
        assignable = (Symbol, MatrixSymbol, MatrixElement, Indexed, Idx)
        if not isinstance(lhs, assignable):
            raise TypeError("Cannot assign to lhs of type %s." % type(lhs))

        return Basic.__new__(cls, lhs, shape)

    def _sympystr(self, printer):
        sstr = printer.doprint
        return '{0} := 1'.format(sstr(self.lhs))

    @property
    def lhs(self):
        return self._args[0]

    @property
    def shape(self):
        return self._args[1]

# TODO: add example
class Array(Basic):
    """Represents variable assignment using numpy.array for code generation.

    lhs : Expr
        Sympy object representing the lhs of the expression. These should be
        singular objects, such as one would use in writing code. Notable types
        include Symbol, MatrixSymbol, MatrixElement, and Indexed. Types that
        subclass these types are also supported.

    rhs : Expr
        Sympy object representing the rhs of the expression. These should be
        singular objects, such as one would use in writing code. Notable types
        include Symbol, MatrixSymbol, MatrixElement, and Indexed. Types that
        subclass these types are also supported.

    shape : int or list of integers
    """
    def __new__(cls, lhs,rhs,shape):
        lhs   = sympify(lhs)


        # Tuple of things that can be on the lhs of an assignment
        assignable = (Symbol, MatrixSymbol, MatrixElement, Indexed, Idx)
        if not isinstance(lhs, assignable):
            raise TypeError("Cannot assign to lhs of type %s." % type(lhs))
        if not isinstance(rhs, (list, ndarray)):
            raise TypeError("cannot assign rhs of type %s." % type(rhs))
        if not isinstance(shape, tuple):
            raise TypeError("shape must be of type tuple")


        return Basic.__new__(cls, lhs, rhs,shape)

    def _sympystr(self, printer):
        sstr = printer.doprint
        return '{0} := 0'.format(sstr(self.lhs))

    @property
    def lhs(self):
        return self._args[0]

    @property
    def rhs(self):
        return self._args[1]

    @property
    def shape(self):
        return self._args[2]

# TODO add examples
class ZerosLike(Basic):
    """Represents variable assignment using numpy.zeros_like for code generation.

    lhs : Expr
        Sympy object representing the lhs of the expression. These should be
        singular objects, such as one would use in writing code. Notable types
        include Symbol, MatrixSymbol, MatrixElement, and Indexed. Types that
        subclass these types are also supported.

    rhs : Variable
        the input variable

    Examples

    >>> from sympy import symbols
    >>> from pyccel.types.ast import Zeros, ZerosLike
    >>> n,m,x = symbols('n,m,x')
    >>> y = Zeros(x, (n,m))
    >>> z = ZerosLike(y)
    """
    # TODO improve in the spirit of assign
    def __new__(cls, lhs, rhs):
        lhs   = sympify(lhs)

        # Tuple of things that can be on the lhs of an assignment
        assignable = (Symbol, MatrixSymbol, MatrixElement, Indexed, Idx)
        if not isinstance(lhs, assignable):
            raise TypeError("Cannot assign to lhs of type %s." % type(lhs))

        return Basic.__new__(cls, lhs, rhs)

    def _sympystr(self, printer):
        sstr = printer.doprint
        return '{0} := 0'.format(sstr(self.lhs))

    @property
    def lhs(self):
        return self._args[0]

    @property
    def rhs(self):
        return self._args[1]

# TODO: treat as a function
class Print(Basic):
    """Represents a print function in the code.

    expr : sympy expr
        The expression to return.

    Examples

    >>> from sympy import symbols
    >>> from pyccel.types.ast import Print
    >>> n,m = symbols('n,m')
    >>> Print(('results', n,m))
    Print((results, n, m))
    """

    def __new__(cls, expr):
        if not isinstance(expr, list):
            expr = sympify(expr)
        return Basic.__new__(cls, expr)

    @property
    def expr(self):
        return self._args[0]

class Del(Basic):
    """Represents a memory deallocation in the code.

    variables : list, tuple
        a list of pyccel variables

    Examples

    >>> from pyccel.types.ast import Del, Variable
    >>> x = Variable('float', 'x', rank=2, shape=(10,2), allocatable=True)
    >>> Del([x])
    Del([x])
    """

    def __new__(cls, expr):
        # TODO: check that the variable is allocatable
        return Basic.__new__(cls, expr)

    @property
    def variables(self):
        return self._args[0]

class Comment(Basic):
    """Represents a Comment in the code.

    text : str
       the comment line

    Examples

    >>> from pyccel.types.ast import Comment
    >>> Comment('this is a comment')
    Comment(this is a comment)
    """

    def __new__(cls, text):
        return Basic.__new__(cls, text)

    @property
    def text(self):
        return self._args[0]

class AnnotatedComment(Basic):
    """Represents a Annotated Comment in the code.

    accel : str
       accelerator id. One among {'omp', 'acc'}

    txt: str
        statement to print

    Examples

    >>> from pyccel.types.ast import AnnotatedComment
    >>> AnnotatedComment('omp', 'parallel')
    AnnotatedComment(omp, parallel)
    """
    def __new__(cls, accel, txt):
        return Basic.__new__(cls, accel, txt)

    @property
    def accel(self):
        return self._args[0]

    @property
    def txt(self):
        return self._args[1]

class IndexedVariable(IndexedBase):
    """
    Represents an indexed variable, like x in x[i], in the code.

    Examples

    >>> from sympy import symbols, Idx
    >>> from pyccel.types.ast import IndexedVariable
    >>> A = IndexedVariable('A'); A
    A
    >>> type(A)
    <class 'pyccel.types.ast.IndexedVariable'>

    When an IndexedVariable object receives indices, it returns an array with named
    axes, represented by an IndexedElement object:

    >>> i, j = symbols('i j', integer=True)
    >>> A[i, j, 2]
    A[i, j, 2]
    >>> type(A[i, j, 2])
    <class 'pyccel.types.ast.IndexedElement'>

    The IndexedVariable constructor takes an optional shape argument.  If given,
    it overrides any shape information in the indices. (But not the index
    ranges!)

    >>> m, n, o, p = symbols('m n o p', integer=True)
    >>> i = Idx('i', m)
    >>> j = Idx('j', n)
    >>> A[i, j].shape
    (m, n)
    >>> B = IndexedVariable('B', shape=(o, p))
    >>> B[i, j].shape
    (m, n)

    **todo:** fix bug. the last result must be : (o,p)
    """

    def __new__(cls, label, shape=None, dtype=None, **kw_args):
        obj = IndexedBase.__new__(cls, label, shape=shape, **kw_args)
        obj._dtype = dtype
        return obj

    def __getitem__(self, indices, **kw_args):
        if is_sequence(indices):
            # Special case needed because M[*my_tuple] is a syntax error.
            if self.shape and len(self.shape) != len(indices):
                raise IndexException("Rank mismatch.")
            return IndexedElement(self, *indices, **kw_args)
        else:
            if self.shape and len(self.shape) != 1:
                raise IndexException("Rank mismatch.")
            return IndexedElement(self, indices, **kw_args)

    @property
    def dtype(self):
        return self._dtype


class IndexedElement(Indexed):
    """
    Represents a mathematical object with indices.

    Examples

    >>> from sympy import symbols, Idx
    >>> from pyccel.types.ast import IndexedVariable
    >>> i, j = symbols('i j', cls=Idx)
    >>> IndexedElement('A', i, j)
    A[i, j]

    It is recommended that ``IndexedElement`` objects be created via ``IndexedVariable``:

    >>> from pyccel.types.ast import IndexedElement
    >>> A = IndexedVariable('A')
    >>> IndexedElement('A', i, j) == A[i, j]
    False

    **todo:** fix bug. the last result must be : True
    """
    def __new__(cls, base, *args, **kw_args):
        from sympy.utilities.misc import filldedent
        from sympy.tensor.array.ndim_array import NDimArray
        from sympy.matrices.matrices import MatrixBase

        if not args:
            raise IndexException("Indexed needs at least one index.")
        if isinstance(base, (string_types, Symbol)):
            base = IndexedBase(base)
        elif not hasattr(base, '__getitem__') and not isinstance(base, IndexedBase):
            raise TypeError(filldedent("""
                Indexed expects string, Symbol, or IndexedBase as base."""))
        args = list(map(sympify, args))
        if isinstance(base, (NDimArray, collections.Iterable, Tuple, MatrixBase)) and all([i.is_number for i in args]):
            if len(args) == 1:
                return base[args[0]]
            else:
                return base[args]

        return Expr.__new__(cls, base, *args, **kw_args)

    @property
    def rank(self):
        """
        Returns the rank of the ``IndexedElement`` object.

        Examples

        >>> from sympy import Indexed, Idx, symbols
        >>> i, j, k, l, m = symbols('i:m', cls=Idx)
        >>> Indexed('A', i, j).rank
        2
        >>> q = Indexed('A', i, j, k, l, m)
        >>> q.rank
        5
        >>> q.rank == len(q.indices)
        True

        """
        n = 0
        for a in self.args[1:]:
            if not(isinstance(a, Slice)):
                n += 1
        return n

    @property
    def dtype(self):
        return self.base.dtype

# TODO check that args are integers
class Slice(Basic):
    """Represents a slice in the code.

    start : Symbol or int
        starting index

    end : Symbol or int
        ending index

    Examples

    >>> from sympy import symbols
    >>> from pyccel.types.ast import Slice
    >>> m, n = symbols('m, n', integer=True)
    >>> Slice(m,n)
    m : n
    >>> Slice(None,n)
     : n
    >>> Slice(m,None)
    m :
    """
    # TODO add step

    def __new__(cls, start, end):
        return Basic.__new__(cls, start, end)

    @property
    def start(self):
        return self._args[0]

    @property
    def end(self):
        return self._args[1]

    def _sympystr(self, printer):
        sstr = printer.doprint
        if self.start is None:
            start = ''
        else:
            start = sstr(self.start)
        if self.end is None:
            end = ''
        else:
            end = sstr(self.end)
        return '{0} : {1}'.format(start, end)

class If(Basic):
    """Represents a if statement in the code.

    args :
        every argument is a tuple and
        is defined as (cond, expr) where expr is a valid ast element
        and cond is a boolean test.

    Examples

    >>> from sympy import Symbol
    >>> from pyccel.types.ast import Assign, If
    >>> n = Symbol('n')
    >>> If(((n>1), [Assign(n,n-1)]), (True, [Assign(n,n+1)]))
    If(((n>1), [Assign(n,n-1)]), (True, [Assign(n,n+1)]))
    """
    # TODO add step
    def __new__(cls, *args):
        # (Try to) sympify args first
        newargs = []
        for ce in args:
            cond = ce[0]
            if not isinstance(cond, (bool, Relational, Boolean)):
                raise TypeError(
                    "Cond %s is of type %s, but must be a Relational,"
                    " Boolean, or a built-in bool." % (cond, type(cond)))
            newargs.append(ce)

        return Basic.__new__(cls, *newargs)

class MultiAssign(Basic):
    """Represents a multiple assignment statement in the code.
    In Fortran, this will be interpreted as a subroutine call.

    lhs : list Expr
        list of assignable objects
    rhs : Function
        function call expression

    Examples

    >>> from sympy import symbols
    >>> from pyccel.types.ast import MultiAssign
    >>> from pyccel.types.ast import Assign, Variable, FunctionDef
    >>> x, y, z, t = symbols('x, y, z, t')
    >>> args        = [Variable('float', x), Variable('float', y)]
    >>> results     = [Variable('float', z), Variable('float', t)]
    >>> body        = [Assign(z,x+y), Assign(t,x*y)]
    >>> local_vars  = []
    >>> global_vars = []
    >>> f = FunctionDef('f', args, results, body, local_vars, global_vars)
    >>> MultiAssign((z,t), f)
    z, t := FunctionDef(f, (x, y), (z, t), [z := x + y, t := x*y], [], [])
    """
    def __new__(cls, lhs, rhs):
        return Basic.__new__(cls, lhs, rhs)

    @property
    def lhs(self):
        return self._args[0]

    @property
    def rhs(self):
        return self._args[1]

    def _sympystr(self, printer):
        sstr    = printer.doprint
        rhs     = sstr(self.rhs)
        outputs = ', '.join(sstr(i) for i in self.lhs)
        return '{0} := {1}'.format(outputs, rhs)

# TODO: to rewrite
class Thread(Basic):
    """Represents a thread function for code generation.

    lhs : Expr
        Sympy object representing the lhs of the expression. These should be
        singular objects, such as one would use in writing code. Notable types
        include Symbol, MatrixSymbol, MatrixElement, and Indexed. Types that
        subclass these types are also supported.

    Examples

    """

    def __new__(cls, lhs):
        lhs   = sympify(lhs)

        # Tuple of things that can be on the lhs of an assignment
        if not isinstance(lhs, Symbol):
            raise TypeError("Cannot assign to lhs of type %s." % type(lhs))
        return Basic.__new__(cls, lhs)

    @property
    def lhs(self):
        return self._args[0]

# TODO: to rewrite
class ThreadID(Thread):
    """Represents a get thread id for code generation.
    """
    pass

# TODO: to rewrite
class ThreadsNumber(Thread):
    """Represents a get threads number for code generation.
    """
    pass

# TODO: remove Len from here
class Stencil(Basic):
    """Represents variable assignment using a stencil for code generation.

    lhs : Expr
        Sympy object representing the lhs of the expression. These should be
        singular objects, such as one would use in writing code. Notable types
        include Symbol, MatrixSymbol, MatrixElement, and Indexed. Types that
        subclass these types are also supported.

    shape : int or list of integers

    step : int or list of integers

    Examples

    >>> from sympy import symbols
    >>> from pyccel.types.ast import Stencil
    >>> x, y, z = symbols('x, y, z')
    >>> m, n, p, q = symbols('m n p q', integer=True)
    >>> Stencil(x, n, p)
    Stencil(x, n, p)
    >>> Stencil(y, (n,m), (p,q))
    Stencil(y, (n, m), (p, q))
    """

    # TODO improve in the spirit of assign
    def __new__(cls, lhs, shape, step):
        # ...
        def format_entry(s_in):
            if isinstance(s_in, list):
                # this is a correction. otherwise it is not working on LRZ
                if isinstance(s_in[0], list):
                    s_out = Tuple(*(sympify(i) for i in s_in[0]))
                else:
                    s_out = Tuple(*(sympify(i) for i in s_in))
            elif isinstance(s_in, int):
                s_out = Tuple(sympify(s_in))
            elif isinstance(s_in, Basic) and not isinstance(s_in,Len):
                s_out = str(s_in)
            elif isinstance(s_in,Len):
                s_our = s_in.str
            else:
                s_out = s_in
            return s_out
        # ...

        # ...
        lhs   = sympify(lhs)
        shape = format_entry(shape)
        step  = format_entry(step)
        # ...

        # Tuple of things that can be on the lhs of an assignment
        assignable = (Symbol, MatrixSymbol, MatrixElement, Indexed, Idx)
        if not isinstance(lhs, assignable):
            raise TypeError("Cannot assign to lhs of type %s." % type(lhs))
        return Basic.__new__(cls, lhs, shape, step)

    @property
    def lhs(self):
        return self._args[0]

    @property
    def shape(self):
        return self._args[1]

    @property
    def step(self):
        return self._args[2]

class FunctionHeader(Basic):
    """Represents function/subroutine header in the code.

    func: str
        function/subroutine name

    dtypes: tuple/list
        a list of datatypes. an element of this list can be str/DataType of a
        tuple (str/DataType, attr)

    results: tuple/list
        a list of datatypes. an element of this list can be str/DataType of a
        tuple (str/DataType, attr)

    kind: str
        'function' or 'procedure'. default value: 'function'

    Examples

    >>> from pyccel.types.ast import FunctionHeader
    >>> FunctionHeader('f', ['double'])
    FunctionHeader(f, [(NativeDouble(), [])])
    """

    def __new__(cls, func, dtypes, results=None, kind='function'):
        if not(iterable(dtypes)):
            raise TypeError("Expecting dtypes to be iterable.")

        types = []
        for d in dtypes:
            if isinstance(d, str):
                types.append((datatype(d), []))
            elif isinstance(d, DataType):
                types.append((d, []))
            elif isinstance(d, (tuple, list)):
                if not(len(d) == 2):
                    raise ValueError("Expecting exactly two entries.")
                types.append(d)
            else:
                raise TypeError("Wrong element in dtypes.")

        r_types = []
        if results:
            if not(iterable(results)):
                raise TypeError("Expecting results to be iterable.")

            r_types = []
            for d in results:
                if isinstance(d, str):
                    r_types.append((datatype(d), []))
                elif isinstance(d, DataType):
                    r_types.append((d, []))
                elif isinstance(d, (tuple, list)):
                    if not(len(d) == 2):
                        raise ValueError("Expecting exactly two entries.")
                    r_types.append(d)
                else:
                    raise TypeError("Wrong element in r_types.")

        if not isinstance(kind, str):
            raise TypeError("Expecting a string for kind.")

        if not (kind in ['function', 'procedure']):
            raise ValueError("kind must be one among {'function', 'procedure'}")

        return Basic.__new__(cls, func, types, r_types, kind)

    @property
    def func(self):
        return self._args[0]

    @property
    def dtypes(self):
        return self._args[1]

    @property
    def results(self):
        return self._args[2]

    @property
    def kind(self):
        return self._args[3]

class MethodHeader(FunctionHeader):
    """Represents method header in the code.

    name: iterable
        method name as a list/tuple

    dtypes: tuple/list
        a list of datatypes. an element of this list can be str/DataType of a
        tuple (str/DataType, attr)

    results: tuple/list
        a list of datatypes. an element of this list can be str/DataType of a
        tuple (str/DataType, attr)

    Examples

    >>> from pyccel.types.ast import MethodHeader
    >>> m = MethodHeader(('point', 'rotate'), ['double'])
    >>> m
    MethodHeader((point, rotate), [(NativeDouble(), [])], [])
    >>> m.name
    'point.rotate'
    """

    def __new__(cls, name, dtypes, results=None):
        if not isinstance(name, (list, tuple)):
            raise TypeError("Expecting a list/tuple of strings.")

        if not(iterable(dtypes)):
            raise TypeError("Expecting dtypes to be iterable.")

        types = []
        for d in dtypes:
            if isinstance(d, str):
                types.append((datatype(d), []))
            elif isinstance(d, DataType):
                types.append((d, []))
            elif isinstance(d, (tuple, list)):
                if not(len(d) == 2):
                    raise ValueError("Expecting exactly two entries.")
                types.append(d)
            else:
                raise TypeError("Wrong element in dtypes.")

        r_types = []
        if results:
            if not(iterable(results)):
                raise TypeError("Expecting results to be iterable.")

            r_types = []
            for d in results:
                if isinstance(d, str):
                    r_types.append((datatype(d), []))
                elif isinstance(d, DataType):
                    r_types.append((d, []))
                elif isinstance(d, (tuple, list)):
                    if not(len(d) == 2):
                        raise ValueError("Expecting exactly two entries.")
                    r_types.append(d)
                else:
                    raise TypeError("Wrong element in r_types.")

        return Basic.__new__(cls, name, types, r_types)

    @property
    def name(self):
        _name = self._args[0]
        if isinstance(_name, str):
            return _name
        else:
            return '.'.join(str(n) for n in _name)

    @property
    def dtypes(self):
        return self._args[1]

    @property
    def results(self):
        return self._args[2]

class ClassHeader(Basic):
    """Represents class header in the code.

    name: str
        class name

    options: str, list, tuple
        a list of options

    Examples

    >>> from pyccel.types.ast import ClassHeader
    >>> ClassHeader('Matrix', ('abstract', 'public'))
    ClassHeader(Matrix, (abstract, public))
    """

    def __new__(cls, name, options):
        if not(iterable(options)):
            raise TypeError("Expecting options to be iterable.")

        return Basic.__new__(cls, name, options)

    @property
    def name(self):
        return self._args[0]

    @property
    def options(self):
        return self._args[1]<|MERGE_RESOLUTION|>--- conflicted
+++ resolved
@@ -12,12 +12,8 @@
 from sympy.core.basic import Basic
 from sympy.core.function import Function
 from sympy import sympify
-<<<<<<< HEAD
-=======
 from sympy import Symbol, Integer, Add, Mul,Pow
 from sympy import Float as Sympy_Float
-#from sympy.core.sympify import _sympify
->>>>>>> 38f12355
 from sympy.core.compatibility import with_metaclass
 from sympy.core.compatibility import is_sequence
 from sympy.sets.fancysets import Range
@@ -1045,19 +1041,19 @@
     @property
     def funcs(self):
         return self._args[1]
-    
-    
-    
+
+
+
 class Result(Basic):
-    
+
     """Represents a list of return variables and there return value in a fcuntion in the code.
-        
+
     result_variables: a list of tuples each tuple have the variable return
                     and it's return value if it's an expression
     Example:
     >>> from pyccel.types.ast import  Variable
     >>> Result([(Variable('int', 'n'),n*2]),(Variable('int', 'x'),None]))
-        
+
     """
     def __new__(cls,result_variables):
         if isinstance(result_variables,list):
@@ -1069,14 +1065,14 @@
                         raise TypeError("{0} must be a sympy Expression".format(i[1]))
         else:
             raise TypeError("result_variables must be a type list ")
-                    
+
         return Basic.__new__(cls,result_variables)
-    
+
     @property
     def result_variables(self):
         return self._args[0]
-        
-        
+
+
 
 # TODO: Should Declare have an optional init value for each var?
 
