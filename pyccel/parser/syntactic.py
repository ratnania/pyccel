# -*- coding: utf-8 -*-
#------------------------------------------------------------------------------------------#
# This file is part of Pyccel which is released under MIT License. See the LICENSE file or #
# go to https://github.com/pyccel/pyccel/blob/master/LICENSE for full license details.     #
#------------------------------------------------------------------------------------------#

# pylint: disable=R0201, missing-function-docstring

import os
import re

import ast

#==============================================================================

<<<<<<< HEAD
=======
from sympy import Dict
>>>>>>> 87e2ebb3
from sympy.core import cache

#==============================================================================

from pyccel.ast.basic import Basic, PyccelAstNode

from pyccel.ast.core import FunctionCall
from pyccel.ast.core import ParserResult
from pyccel.ast.core import Assign
from pyccel.ast.core import AugAssign
from pyccel.ast.core import Return
from pyccel.ast.core import Pass
from pyccel.ast.core import FunctionDef
from pyccel.ast.core import PythonFunction, SympyFunction
from pyccel.ast.core import ClassDef
from pyccel.ast.core import For, FunctionalFor
from pyccel.ast.core import If, IfSection
from pyccel.ast.core import While
from pyccel.ast.core import Del
from pyccel.ast.core import Assert
from pyccel.ast.core import Comment, EmptyNode
from pyccel.ast.core import Break, Continue
from pyccel.ast.core import Argument, ValuedArgument
from pyccel.ast.core import Import
from pyccel.ast.core import AsName
from pyccel.ast.core import CommentBlock
from pyccel.ast.core import With
from pyccel.ast.core import StarredArguments
from pyccel.ast.core import CodeBlock
from pyccel.ast.core import IndexedElement
from pyccel.ast.core import create_variable

from pyccel.ast.bitwise_operators import PyccelRShift, PyccelLShift, PyccelBitXor, PyccelBitOr, PyccelBitAnd, PyccelInvert
from pyccel.ast.operators import PyccelPow, PyccelAdd, PyccelMul, PyccelDiv, PyccelMod, PyccelFloorDiv
from pyccel.ast.operators import PyccelEq,  PyccelNe,  PyccelLt,  PyccelLe,  PyccelGt,  PyccelGe
from pyccel.ast.operators import PyccelAnd, PyccelOr,  PyccelNot, PyccelMinus
from pyccel.ast.operators import PyccelUnary, PyccelUnarySub
from pyccel.ast.operators import PyccelIs, PyccelIsNot
from pyccel.ast.operators import IfTernaryOperator

from pyccel.ast.builtins import PythonTuple, PythonList
from pyccel.ast.builtins import PythonPrint, Lambda
from pyccel.ast.headers  import Header, MetaVariable
from pyccel.ast.literals import LiteralInteger, LiteralFloat, LiteralComplex
from pyccel.ast.literals import LiteralFalse, LiteralTrue, LiteralString
from pyccel.ast.literals import Nil
from pyccel.ast.functionalexpr import FunctionalSum, FunctionalMax, FunctionalMin
from pyccel.ast.variable  import DottedName

<<<<<<< HEAD
from pyccel.ast.internals import Slice, Symbol
=======
from pyccel.ast.internals import Slice, PyccelSymbol
>>>>>>> 87e2ebb3

from pyccel.parser.extend_tree import extend_tree
from pyccel.parser.base import BasicParser
from pyccel.parser.utilities import read_file
from pyccel.parser.utilities import get_default_path

from pyccel.parser.syntax.headers import parse as hdr_parse
from pyccel.parser.syntax.openmp  import parse as omp_parse
from pyccel.parser.syntax.openacc import parse as acc_parse

from pyccel.errors.errors import Errors

# TODO - remove import * and only import what we need
#      - use OrderedDict whenever it is possible
from pyccel.errors.messages import *

def get_name(a):
    """ get the name of variable or an argument of the AST node."""
    if isinstance(a, ast.Name):
        return a.id
    elif isinstance(a, ast.arg):
        return a.arg
    else:
        raise NotImplementedError()

#==============================================================================
errors = Errors()
#==============================================================================

strip_ansi_escape = re.compile(r'(\x9B|\x1B\[)[0-?]*[ -\/]*[@-~]|[\n\t\r]')

# use this to delete ansi_escape characters from a string
# Useful for very coarse version differentiation.

#==============================================================================

class SyntaxParser(BasicParser):

    """ Class for a Syntax Parser.

        inputs: str
            filename or code to parse as a string
    """

    def __init__(self, inputs, **kwargs):
        BasicParser.__init__(self, **kwargs)

        # check if inputs is a file
        code = inputs
        if os.path.isfile(inputs):

            self._filename = inputs
            errors.set_target(self.filename, 'file')

            # we don't use is_valid_filename_py since it uses absolute path
            # file extension

            code = read_file(inputs)

        self._code  = code
        self._scope = []

        self.load()

        tree                = extend_tree(code)
        self._fst           = tree
        self._used_names    = set(get_name(a) for a in ast.walk(self._fst) if isinstance(a, (ast.Name, ast.arg)))
        self._dummy_counter = 1

        self.parse(verbose=True)
        self.dump()

    def parse(self, verbose=False):
        """converts python ast to sympy ast."""

        if self.syntax_done:
            return self.ast

        # TODO - add settings to Errors
        #      - filename
        errors.set_parser_stage('syntax')

        PyccelAstNode.stage = 'syntactic'
        ast       = self._visit(self.fst)
        self._ast = ast

        self._visit_done = True
        self._syntax_done = True

        return ast

    def _treat_iterable(self, stmt):
        return (self._visit(i) for i in stmt)

    def _visit(self, stmt):
        """Creates AST from FST."""

        # TODO - add settings to Errors
        #      - line and column
        #      - blocking errors

        cls = type(stmt)
        syntax_method = '_visit_' + cls.__name__
        if hasattr(self, syntax_method):
            self._scope.append(stmt)
            result = getattr(self, syntax_method)(stmt)
            if isinstance(result, Basic) and isinstance(stmt, ast.AST):
                result.set_fst(stmt)
            self._scope.pop()
            return result

        # Unknown object, we raise an error.
        errors.report(PYCCEL_RESTRICTION_UNSUPPORTED_SYNTAX, symbol=stmt,
                      severity='fatal')

    def _visit_Module(self, stmt):
        """ Visits the ast and splits the result into elements relevant for the module or the program"""
        prog          = []
        mod           = []
        start         = []
        current_file  = start
        targets       = []
        n_empty_lines = 0
        is_prog       = False
        body          = [self._visit(v) for v in stmt.body]

        # Define the names of the module and program
        # The module name allows it to be correctly referenced from an import command
        current_mod_name = os.path.splitext(os.path.basename(self._filename))[0]
        prog_name = 'prog_' + current_mod_name

        new_body      = []
        for i in body:
            if isinstance(i, CodeBlock):
                new_body += list(i.body)
            else:
                new_body.append(i)

        body = new_body
        for v in body:

            if n_empty_lines > 3:
                current_file = start
            if isinstance(v,(FunctionDef, ClassDef)):
                # Functions and classes are always defined in a module
                n_empty_lines = 0
                mod.append(v)
                targets.append(v.name)
                current_file = mod
                im = Import(source=current_mod_name, target = [v.name])
                prog.append(im)
            elif isinstance(v,(Header, Comment, CommentBlock)):
                # Headers and Comments are defined in the same block as the following object
                n_empty_lines = 0
                current_file = start
                current_file.append(v)
            elif isinstance(v, EmptyNode):
                # EmptyNodes are defined in the same block as the previous line
                current_file.append(v)
                n_empty_lines += 1
            elif isinstance(v, Import):
                # Imports are defined in both the module and the program
                n_empty_lines = 0
                mod.append(v)
                prog.append(v)
            else:
                # Everything else is defined in a module
                is_prog = True
                n_empty_lines = 0
                prog.append(v)
                current_file = prog

            # If the current file is now a program or a module. Add headers and comments before the line we just read
            if len(start)>0 and current_file is not start:
                current_file[-1:-1] = start
                start = []
        if len(start)>0:
            mod.extend(start)

        mod_code = CodeBlock(mod) if len(targets)>0 else None
        if is_prog:
            prog_code = CodeBlock(prog)
            prog_code.set_fst(stmt)
        else:
            prog_code = None
            # If the file only contains headers
            if mod_code is None:
                mod_code = CodeBlock(mod)
        assert( mod_code is not None or prog_code is not None)
        code = ParserResult(program   = prog_code,
                            module    = mod_code,
                            prog_name = prog_name,
                            mod_name  = current_mod_name)
        return code

    def _visit_Expr(self, stmt):
        return self._visit(stmt.value)

    def _visit_Tuple(self, stmt):
        return PythonTuple(*self._treat_iterable(stmt.elts))

    def _visit_List(self, stmt):
        return PythonList(*self._treat_iterable(stmt.elts))

    def _visit_tuple(self, stmt):
        return tuple(self._treat_iterable(stmt))

    def _visit_list(self, stmt):
        return list(self._treat_iterable(stmt))

    def _visit_alias(self, stmt):
        if not isinstance(stmt.name, str):
            raise TypeError('Expecting a string')

        old = self._visit(stmt.name)

        if stmt.asname:
            new = self._visit(stmt.asname)
            return AsName(old, new)
        else:
            return old

    def _visit_Dict(self, stmt):
        errors.report(PYCCEL_RESTRICTION_TODO,
                symbol=stmt, severity='fatal')

    def _visit_NoneType(self, stmt):
        return Nil()

    def _visit_str(self, stmt):

        return stmt

    def _visit_Str(self, stmt):
        val =  stmt.s
        if isinstance(self._scope[-2], ast.Expr):
            return CommentBlock(val)
        return LiteralString(val)

    def _visit_Num(self, stmt):
        val = stmt.n

        if isinstance(val, int):
            return LiteralInteger(val)
        elif isinstance(val, float):
            return LiteralFloat(val)
        elif isinstance(val, complex):
            return LiteralComplex(val.real, val.imag)
        else:
            raise NotImplementedError('Num type {} not recognised'.format(type(val)))

    def _visit_Assign(self, stmt):

        lhs = self._visit(stmt.targets)
        if len(lhs)==1:
            lhs = lhs[0]
        else:
            lhs = PythonTuple(*lhs)

        rhs = self._visit(stmt.value)
        expr = Assign(lhs, rhs)

        # we set the fst to keep track of needed information for errors

        return expr

    def _visit_AugAssign(self, stmt):

        lhs = self._visit(stmt.target)
        rhs = self._visit(stmt.value)
        if isinstance(stmt.op, ast.Add):
            expr = AugAssign(lhs, '+', rhs)
        elif isinstance(stmt.op, ast.Sub):
            expr = AugAssign(lhs, '-', rhs)
        elif isinstance(stmt.op, ast.Mult):
            expr = AugAssign(lhs, '*', rhs)
        elif isinstance(stmt.op, ast.Div):
            expr = AugAssign(lhs, '/', rhs)
        elif isinstance(stmt.op, ast.Mod):
            expr = AugAssign(lhs, '%', rhs)
        else:
            errors.report(PYCCEL_RESTRICTION_TODO, symbol = stmt,
                      severity='fatal')

        # we set the fst to keep track of needed information for errors

        return expr

    def _visit_arguments(self, stmt):

        if stmt.vararg or stmt.kwarg:
            errors.report(VARARGS, symbol = stmt,
                    severity='fatal')

        arguments       = []
        if stmt.args:
            n_expl = len(stmt.args)-len(stmt.defaults)
            positional_args        = [Argument(a.arg, annotation=self._visit(a.annotation)) for a in stmt.args[:n_expl]]
            valued_arguments       = [ValuedArgument(Argument(a.arg, annotation=self._visit(a.annotation)),\
                                      self._visit(d)) for a,d in zip(stmt.args[n_expl:],stmt.defaults)]
            arguments              = positional_args + valued_arguments

        if stmt.kwonlyargs:
            for a,d in zip(stmt.kwonlyargs,stmt.kw_defaults):
                annotation = self._visit(a.annotation)
                if d is not None:
                    arg = Argument(a.arg, annotation=annotation)
                    arg = ValuedArgument(arg, self._visit(d), kwonly=True)
                else:
                    arg = Argument(a.arg, kwonly=True, annotation=annotation)

                arguments.append(arg)

        return arguments

    def _visit_Constant(self, stmt):
        # New in python3.8 this class contains NameConstant, Num, and String types
        if stmt.value is None:
            return Nil()

        elif stmt.value is True:
            return LiteralTrue()

        elif stmt.value is False:
            return LiteralFalse()

        elif isinstance(stmt.value, int):
            return LiteralInteger(stmt.value)

        elif isinstance(stmt.value, float):
            return LiteralFloat(stmt.value)

        elif isinstance(stmt.value, complex):
            return LiteralComplex(stmt.value.real, stmt.value.imag)

        elif isinstance(stmt.value, str):
            return self._visit_Str(stmt)

        else:
            raise NotImplementedError('Constant type {} not recognised'.format(type(stmt.value)))

    def _visit_NameConstant(self, stmt):
        if stmt.value is None:
            return Nil()

        elif stmt.value is True:
            return LiteralTrue()

        elif stmt.value is False:
            return LiteralFalse()

        else:
            raise NotImplementedError("Unknown NameConstant : {}".format(stmt.value))


    def _visit_Name(self, stmt):
        return PyccelSymbol(stmt.id)

    def _treat_import_source(self, source, level):
        source = '.'*level + source
        if source.count('.') == 0:
            source = PyccelSymbol(source)
        else:
            source = DottedName(*source.split('.'))

        return get_default_path(source)

    def _visit_Import(self, stmt):
        expr = []
        for name in stmt.names:
            imp = self._visit(name)
            if isinstance(imp, AsName):
                source = AsName(self._treat_import_source(imp.name, 0), imp.target)
            else:
                source = self._treat_import_source(imp, 0)
            import_line = Import(source)
            import_line.set_fst(stmt)
            self.insert_import(import_line)
            expr.append(import_line)

        if len(expr)==1:
            return expr[0]
        else:
            expr = CodeBlock(expr)
            return expr

    def _visit_ImportFrom(self, stmt):

        source = self._treat_import_source(stmt.module, stmt.level)

        targets = []
        for i in stmt.names:
            s = self._visit(i)
            if s == '*':
                errors.report(PYCCEL_RESTRICTION_IMPORT_STAR,
                              bounding_box=(stmt.lineno, stmt.col_offset),
                              severity='error')

            targets.append(s)

        expr = Import(source, targets)
        self.insert_import(expr)
        return expr

    def _visit_Delete(self, stmt):
        arg = self._visit(stmt.targets)
        return Del(arg)

    def _visit_UnaryOp(self, stmt):

        target = self._visit(stmt.operand)

        if isinstance(stmt.op, ast.Not):
            Func = PyccelNot

        elif isinstance(stmt.op, ast.UAdd):
            Func = PyccelUnary

        elif isinstance(stmt.op, ast.USub):
            Func = PyccelUnarySub

        elif isinstance(stmt.op, ast.Invert):
            Func = PyccelInvert
        else:
            errors.report(PYCCEL_RESTRICTION_UNSUPPORTED_SYNTAX,
                          symbol = stmt,
                          severity='fatal')

        return Func(target)

    def _visit_BinOp(self, stmt):

        first  = self._visit(stmt.left)
        second = self._visit(stmt.right)

        if isinstance(stmt.op, ast.Add):
            return PyccelAdd(first, second)

        elif isinstance(stmt.op, ast.Mult):
            return PyccelMul(first, second)

        elif isinstance(stmt.op, ast.Sub):
            return PyccelMinus(first, second)

        elif isinstance(stmt.op, ast.Div):
            return PyccelDiv(first, second)

        elif isinstance(stmt.op, ast.Pow):
            return PyccelPow(first, second)

        elif isinstance(stmt.op, ast.FloorDiv):
            return PyccelFloorDiv(first, second)

        elif isinstance(stmt.op, ast.Mod):
            return PyccelMod(first, second)

        elif isinstance(stmt.op, ast.RShift):
            return PyccelRShift(first, second)

        elif isinstance(stmt.op, ast.LShift):
            return PyccelLShift(first, second)

        elif isinstance(stmt.op, ast.BitXor):
            return PyccelBitXor(first, second)

        elif isinstance(stmt.op, ast.BitOr):
            return PyccelBitOr(first, second)

        elif isinstance(stmt.op, ast.BitAnd):
            return PyccelBitAnd(first, second)

        else:
            errors.report(PYCCEL_RESTRICTION_UNSUPPORTED_SYNTAX,
                          symbol = stmt,
                          severity='fatal')

    def _visit_BoolOp(self, stmt):

        args = [self._visit(a) for a in stmt.values]

        if isinstance(stmt.op, ast.And):
            return PyccelAnd(*args)

        if isinstance(stmt.op, ast.Or):
            return PyccelOr(*args)

        errors.report(PYCCEL_RESTRICTION_UNSUPPORTED_SYNTAX,
                      symbol = stmt.op,
                      severity='fatal')

    def _visit_Compare(self, stmt):
        if len(stmt.ops)>1:
            errors.report(PYCCEL_RESTRICTION_MULTIPLE_COMPARISONS,
                      symbol = stmt,
                      severity='fatal')

        first = self._visit(stmt.left)
        second = self._visit(stmt.comparators[0])
        op = stmt.ops[0]

        if isinstance(op, ast.Eq):
            return PyccelEq(first, second)
        if isinstance(op, ast.NotEq):
            return PyccelNe(first, second)
        if isinstance(op, ast.Lt):
            return PyccelLt(first, second)
        if isinstance(op, ast.Gt):
            return PyccelGt(first, second)
        if isinstance(op, ast.LtE):
            return PyccelLe(first, second)
        if isinstance(op, ast.GtE):
            return PyccelGe(first, second)
        if isinstance(op, ast.Is):
            return PyccelIs(first, second)
        if isinstance(op, ast.IsNot):
            return PyccelIsNot(first, second)

        errors.report(PYCCEL_RESTRICTION_UNSUPPORTED_SYNTAX,
                      symbol = stmt,
                      severity='fatal')

    def _visit_Return(self, stmt):
        results = self._visit(stmt.value)
        if not isinstance(results, (list, PythonTuple, PythonList)):
            results = [results]
        expr = Return(results)
        return expr

    def _visit_Pass(self, stmt):
        return Pass()

    def _visit_FunctionDef(self, stmt):

        #  TODO check all inputs and which ones should be treated in stage 1 or 2

        name = self._visit(stmt.name)
        name = name.replace("'", '')

        arguments    = self._visit(stmt.args)

        local_vars   = []
        global_vars  = []
        headers      = []
        template    = {}
        is_pure      = False
        is_elemental = False
        is_private   = False
        imports      = []
        doc_string   = None

        def fill_types(ls):
            container = []
            for arg in ls:
                if isinstance(arg, PyccelSymbol):
                    container.append(arg)
                elif isinstance(arg, LiteralString):
                    arg = str(arg)
                    arg = arg.strip("'").strip('"')
                    container.append(arg)
                else:
                    msg = 'Invalid argument of type {} passed to types decorator'.format(type(arg))
                    errors.report(msg,
                                bounding_box = (stmt.lineno, stmt.col_offset),
                                severity='error')
            return container

        decorators = {}

        # add the decorator @types if the arguments are annotated
        annotated_args = []
        for a in arguments:
            if isinstance(a, Argument):
                annotated_args.append(a.annotation)
            elif isinstance(a, ValuedArgument):
                annotated_args.append(a.argument.annotation)

        if all(not isinstance(a, Nil) for a in annotated_args):
            if stmt.returns:
                returns = ValuedArgument(PyccelSymbol('results'),self._visit(stmt.returns))
                annotated_args.append(returns)
            decorators['types'] = [FunctionCall('types', annotated_args)]

        for d in self._visit(stmt.decorator_list):
            tmp_var = d if isinstance(d, PyccelSymbol) else d.funcdef
            if tmp_var in decorators:
                decorators[tmp_var] += [d]
            else:
                decorators[tmp_var] = [d]

        if 'bypass' in decorators:
            return EmptyNode()

        if 'stack_array' in decorators:
            decorators['stack_array'] = tuple(str(b) for a in decorators['stack_array']
                for b in a.args)

        if 'allow_negative_index' in decorators:
            decorators['allow_negative_index'] = tuple(str(b) for a in decorators['allow_negative_index'] for b in a.args)
        template['template_dict'] = {}
        # extract the templates
        if 'template' in decorators:
            for comb_types in decorators['template']:
                cache.clear_cache()
                types = []
                if len(comb_types.args) != 2:
                    msg = 'Number of Arguments provided to the template decorator is not valid'
                    errors.report(msg,
                                    symbol = comb_types,
                                    bounding_box = (stmt.lineno, stmt.col_offset),
                                    severity='error')

                for i in comb_types.args:
                    if isinstance(i, ValuedArgument) and not i.name in ('name',
                            'types'):
                        msg = 'Argument provided to the template decorator is not valid'
                        errors.report(msg,
                                        symbol = comb_types,
                                        bounding_box = (stmt.lineno, stmt.col_offset),
                                        severity='error')
                if all(isinstance(i, ValuedArgument) for i in comb_types.args):
                    tp_name, ls = (comb_types.args[0].value, comb_types.args[1].value) if\
                            comb_types.args[0].name == 'name' else\
                            (comb_types.args[1].value, comb_types.args[0].value)
                else:
                    tp_name = comb_types.args[0]
                    ls = comb_types.args[1]
                    ls = ls.value if isinstance(ls, ValuedArgument) else ls
                try:
                    tp_name = str(tp_name)
                    ls = ls if isinstance(ls, PythonTuple) else list(ls)
                except TypeError:
                    msg = 'Argument provided to the template decorator is not valid'
                    errors.report(msg,
                                    symbol = comb_types,
                                    bounding_box = (stmt.lineno, stmt.col_offset),
                                    severity='fatal')

                types = fill_types(ls)

                txt  = '#$ header template ' + tp_name
                txt += '(' + '|'.join(types) + ')'
                if tp_name in template['template_dict']:
                    msg = 'The template "{}" is duplicated'.format(tp_name)
                    errors.report(msg,
                                bounding_box = (stmt.lineno, stmt.col_offset),
                                severity='warning')
                # Make templates decorator dict accessible from decorators dict
                template['template_dict'][tp_name] = hdr_parse(stmts=txt)
            # Make template decorator list accessible from decorators dict
            template['decorator_list'] = decorators['template']
            decorators['template'] = template

        if not template['template_dict']:
            decorators['template'] = None
        # extract the types to construct a header
        if 'types' in decorators:
            for comb_types in decorators['types']:

                cache.clear_cache()
                results = []
                ls = comb_types.args

                if len(ls) > 0 and isinstance(ls[-1], ValuedArgument):
                    arg_name = ls[-1].name
                    if not arg_name == 'results':
                        msg = 'Argument "{}" provided to the types decorator is not valid'.format(arg_name)
                        errors.report(msg,
                                    symbol = comb_types,
                                    bounding_box = (stmt.lineno, stmt.col_offset),
                                    severity='error')
                    else:
                        container = ls[-1].value
                        container = container if isinstance(container, PythonTuple) else [container]
                        results = fill_types(container)
                    types = fill_types(ls[:-1])
                else:
                    types = fill_types(ls)

                txt  = '#$ header ' + name
                txt += '(' + ','.join(types) + ')'

                if results:
                    txt += ' results(' + ','.join(results) + ')'

                header = hdr_parse(stmts=txt)
                if name in self.namespace.static_functions:
                    header = header.to_static()
                headers += [header]

        body = stmt.body

        if 'sympy' in decorators.keys():
            # TODO maybe we should run pylint here
            stmt.decorators.pop()
            func = SympyFunction(name, arguments, [],
                    [stmt.__str__()])
            func.set_fst(stmt)
            self.insert_function(func)
            return EmptyNode()

        elif 'python' in decorators.keys():

            # TODO maybe we should run pylint here

            stmt.decorators.pop()
            func = PythonFunction(name, arguments, [],
                    [stmt.__str__()])
            func.set_fst(stmt)
            self.insert_function(func)
            return EmptyNode()

        else:
            body = self._visit(body)
        if len(body) > 0 and isinstance(body[0], CommentBlock):
            doc_string = body[0]
            doc_string.header = ''
            body = body[1:]

        if 'pure' in decorators.keys():
            is_pure = True

        if 'elemental' in decorators.keys():
            is_elemental = True
            if len(arguments) > 1:
                errors.report(FORTRAN_ELEMENTAL_SINGLE_ARGUMENT,
                              symbol=decorators['elemental'],
                              bounding_box=(stmt.lineno, stmt.col_offset),
                              severity='error')

        if 'private' in decorators.keys():
            is_private = True

        body = CodeBlock(body)

        returns = [i.expr for i in body.get_attribute_nodes(Return)]
        assert all(len(i) == len(returns[0]) for i in returns)
        results = []
        result_counter = 1

        for r in zip(*returns):
            r0 = r[0]

            pyccel_symbol  = isinstance(r0, PyccelSymbol)
            same_results   = all(r0 == ri for ri in r)
            name_available = all(r0 != a.name for a in arguments)

            if pyccel_symbol and same_results and name_available:
                result_name = r0
            else:
                result_name, result_counter = create_variable(self._used_names, \
                            prefix = 'Out', counter = result_counter)

            results.append(result_name)

        func = FunctionDef(
               name,
               arguments,
               results,
               body,
               local_vars=local_vars,
               global_vars=global_vars,
               is_pure=is_pure,
               is_elemental=is_elemental,
               is_private=is_private,
               imports=imports,
               decorators=decorators,
               headers=headers,
               doc_string=doc_string)

        return func

    def _visit_ClassDef(self, stmt):

        name = stmt.name
        methods = [self._visit(i) for i in stmt.body if isinstance(i, ast.FunctionDef)]
        for i in methods:
            i.cls_name = name
        attributes = methods[0].arguments
        parent = [self._visit(i) for i in stmt.bases]
        expr = ClassDef(name=name, attributes=attributes,
                        methods=methods, superclass=parent)

        # we set the fst to keep track of needed information for errors

        return expr

    def _visit_Subscript(self, stmt):

        ch = stmt
        args = []
        while isinstance(ch, ast.Subscript):
            val = self._visit(ch.slice)
            if isinstance(val, (PythonTuple, list)):
                args += val
            else:
                args.insert(0, val)
            ch = ch.value
        args = tuple(args)
        var = self._visit(ch)
        var = IndexedElement(var, *args)
        return var

    def _visit_ExtSlice(self, stmt):
        return self._visit(stmt.dims)

    def _visit_Slice(self, stmt):

        upper = self._visit(stmt.upper) if stmt.upper is not None else None
        lower = self._visit(stmt.lower) if stmt.lower is not None else None
        step = self._visit(stmt.step) if stmt.step is not None else None

        return Slice(lower, upper, step)

    def _visit_Index(self, stmt):
        return self._visit(stmt.value)

    def _visit_Attribute(self, stmt):
        val  = self._visit(stmt.value)
        attr = PyccelSymbol(stmt.attr)
        return DottedName(val, attr)


    def _visit_Call(self, stmt):

        args = []
        if stmt.args:
            args += self._visit(stmt.args)
        if stmt.keywords:
            args += self._visit(stmt.keywords)

        if len(args) == 0:
            args = ()

        func = self._visit(stmt.func)

<<<<<<< HEAD
        if isinstance(func, Symbol):
            if str(func) == "print":
=======
        if isinstance(func, PyccelSymbol):
            if func == "print":
>>>>>>> 87e2ebb3
                func = PythonPrint(PythonTuple(*args))
            else:
                func = FunctionCall(func, args)
        elif isinstance(func, DottedName):
            func_attr = FunctionCall(func.name[-1], args)
            func = DottedName(*func.name[:-1], func_attr)
        else:
            raise NotImplementedError(' Unknown function type {}'.format(str(type(func))))

        return func

    def _visit_keyword(self, stmt):

        target = stmt.arg
        val = self._visit(stmt.value)
        return ValuedArgument(target, val)

    def _visit_For(self, stmt):

        iterator = self._visit(stmt.target)
        iterable = self._visit(stmt.iter)
        body = self._visit(stmt.body)
        expr = For(iterator, iterable, body)
        return expr

    def _visit_comprehension(self, stmt):

        iterator = self._visit(stmt.target)
        iterable = self._visit(stmt.iter)
        expr = For(iterator, iterable, [])
        return expr

    def _visit_ListComp(self, stmt):

        result = self._visit(stmt.elt)
        generators = list(self._visit(stmt.generators))

        if not isinstance(self._scope[-2],ast.Assign):
            errors.report(PYCCEL_RESTRICTION_LIST_COMPREHENSION_ASSIGN,
                          symbol = stmt,
                          severity='error')
            lhs = self.get_new_variable()
        else:
            lhs = self._visit(self._scope[-2].targets)
            if len(lhs)==1:
                lhs = lhs[0]
            else:
                raise NotImplementedError("A list comprehension cannot be unpacked")

        index = self.get_new_variable()

        args = [index]
        target = IndexedElement(lhs, *args)
        target = Assign(target, result)
        assign1 = Assign(index, LiteralInteger(0))
        assign1.set_fst(stmt)
        target.set_fst(stmt)
        generators[-1].insert2body(target)
        assign2 = Assign(index, PyccelAdd(index, LiteralInteger(1)))
        assign2.set_fst(stmt)
        generators[-1].insert2body(assign2)

        indices = [generators[-1].target]
        while len(generators) > 1:
            F = generators.pop()
            generators[-1].insert2body(F)
            indices.append(generators[-1].target)
        indices = indices[::-1]
        return FunctionalFor([assign1, generators[-1]],target.rhs, target.lhs,
                             indices, index)

    def _visit_GeneratorExp(self, stmt):


        result = self._visit(stmt.elt)

        generators = self._visit(stmt.generators)
        parent = self._scope[-3]
        if not isinstance(parent, ast.Call):
            raise NotImplementedError("GeneratorExp is not the argument of a function call")

        name = str(self._visit(parent.func))

        grandparent = self._scope[-4]
        if isinstance(grandparent, ast.Assign):
            if len(grandparent.targets) != 1:
                raise NotImplementedError("Cannot unpack function with generator expression argument")
            lhs = self._visit(grandparent.targets[0])
        else:
            lhs = self.get_new_variable()

        body = result
        if name == 'sum':
            body = AugAssign(lhs, '+', body)
        else:
            body = FunctionCall(name, (lhs, body))
            body = Assign(lhs, body)

        body.set_fst(parent)
        indices = []
        generators = list(generators)
        while len(generators) > 0:
            indices.append(generators[-1].target)
            generators[-1].insert2body(body)
            body = generators.pop()
        indices = indices[::-1]
        body = [body]
        if name == 'sum':
            expr = FunctionalSum(body, result, lhs, indices, None)
        elif name == 'min':
            expr = FunctionalMin(body, result, lhs, indices, None)
        elif name == 'max':
            expr = FunctionalMax(body, result, lhs, indices, None)
        else:
            errors.report(PYCCEL_RESTRICTION_TODO,
                          symbol = name,
                          bounding_box=(stmt.lineno, stmt.col_offset),
                          severity='fatal')

        return expr

    def _visit_If(self, stmt):

        test = self._visit(stmt.test)
        body = self._visit(stmt.body)
        orelse = self._visit(stmt.orelse)
        if len(orelse)==1 and isinstance(orelse[0],If):
            orelse = orelse[0].blocks
            return If(IfSection(test, body), *orelse)
        else:
            orelse = IfSection(LiteralTrue(), orelse)
            return If(IfSection(test, body), orelse)

    def _visit_IfExp(self, stmt):

        test1 = self._visit(stmt.test)
        first = self._visit(stmt.body)
        second = self._visit(stmt.orelse)
        expr = IfTernaryOperator(test1, first, second)
        return expr

    def _visit_While(self, stmt):

        test = self._visit(stmt.test)
        body = self._visit(stmt.body)
        return While(test, body)

    def _visit_Assert(self, stmt):
        expr = self._visit(stmt.test)
        return Assert(expr)

    def _visit_CommentMultiLine(self, stmt):

        exprs = []
        # if annotated comment
        for com in stmt.s.split('\n'):
            if com.startswith('#$'):
                env = com[2:].lstrip()
                if env.startswith('omp'):
                    exprs.append(omp_parse(stmts=com))
                elif env.startswith('acc'):
                    exprs.append(acc_parse(stmts=com))
                elif env.startswith('header'):
                    expr = hdr_parse(stmts=com)
                    if isinstance(expr, MetaVariable):

                        # a metavar will not appear in the semantic stage.
                        # but can be used to modify the ast

                        self._metavars[str(expr.name)] = str(expr.value)
                        expr = EmptyNode()
                    else:
                        expr.set_fst(stmt)

                    exprs.append(expr)
                else:
                    errors.report(PYCCEL_INVALID_HEADER,
                                  symbol = stmt,
                                  severity='error')
            else:

                txt = com[1:].lstrip()
                exprs.append(Comment(txt))

        if len(exprs) == 1:
            return exprs[0]
        else:
            return CodeBlock(exprs)

    def _visit_CommentLine(self, stmt):

        # if annotated comment

        if stmt.s.startswith('#$'):
            env = stmt.s[2:].lstrip()
            if env.startswith('omp'):
                return omp_parse(stmts=stmt.s)
            elif env.startswith('acc'):
                return acc_parse(stmts=stmt.s)
            elif env.startswith('header'):
                expr = hdr_parse(stmts=stmt.s)
                if isinstance(expr, MetaVariable):

                    # a metavar will not appear in the semantic stage.
                    # but can be used to modify the ast

                    self._metavars[str(expr.name)] = str(expr.value)
                    expr = EmptyNode()

                return expr
            else:

                errors.report(PYCCEL_INVALID_HEADER,
                              symbol = stmt,
                              severity='error')

        else:
            txt = stmt.s[1:].lstrip()
            return Comment(txt)

    def _visit_Break(self, stmt):
        return Break()

    def _visit_Continue(self, stmt):
        return Continue()

    def _visit_Lambda(self, stmt):

        expr = self._visit(stmt.body)
        args = self._visit(stmt.args)

        return Lambda(tuple(args), expr)

    def _visit_withitem(self, stmt):
        # stmt.optional_vars
        context = self._visit(stmt.context_expr)
        if stmt.optional_vars:
            return AsName(context, stmt.optional_vars)
        else:
            return context

    def _visit_With(self, stmt):
        domain = self._visit(stmt.items)
        if len(domain) == 1:
            domain = domain[0]
        body = self._visit(stmt.body)
        return With(domain, body)

    def _visit_Try(self, stmt):
        # this is a blocking error, since we don't want to convert the try body
        errors.report(PYCCEL_RESTRICTION_TRY_EXCEPT_FINALLY,
                      bounding_box=(stmt.lineno, stmt.col_offset),
                      severity='error')

    def _visit_Raise(self, stmt):
        errors.report(PYCCEL_RESTRICTION_RAISE,
                      bounding_box=(stmt.lineno, stmt.col_offset),
                      severity='error')

    def _visit_Yield(self, stmt):
        errors.report(PYCCEL_RESTRICTION_YIELD,
                      bounding_box=(stmt.lineno, stmt.col_offset),
                      severity='error')

    def _visit_Starred(self, stmt):
        return StarredArguments(self._visit(stmt.value))

#==============================================================================


if __name__ == '__main__':
    import sys

    try:
        filename = sys.argv[1]
    except IndexError:
        raise ValueError('Expecting an argument for filename')

    parser = SyntaxParser(filename)
    print(parser.ast)
<|MERGE_RESOLUTION|>--- conflicted
+++ resolved
@@ -13,10 +13,6 @@
 
 #==============================================================================
 
-<<<<<<< HEAD
-=======
-from sympy import Dict
->>>>>>> 87e2ebb3
 from sympy.core import cache
 
 #==============================================================================
@@ -66,11 +62,7 @@
 from pyccel.ast.functionalexpr import FunctionalSum, FunctionalMax, FunctionalMin
 from pyccel.ast.variable  import DottedName
 
-<<<<<<< HEAD
-from pyccel.ast.internals import Slice, Symbol
-=======
 from pyccel.ast.internals import Slice, PyccelSymbol
->>>>>>> 87e2ebb3
 
 from pyccel.parser.extend_tree import extend_tree
 from pyccel.parser.base import BasicParser
@@ -906,13 +898,8 @@
 
         func = self._visit(stmt.func)
 
-<<<<<<< HEAD
-        if isinstance(func, Symbol):
-            if str(func) == "print":
-=======
         if isinstance(func, PyccelSymbol):
             if func == "print":
->>>>>>> 87e2ebb3
                 func = PythonPrint(PythonTuple(*args))
             else:
                 func = FunctionCall(func, args)
