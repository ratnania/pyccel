# -*- coding: utf-8 -*-
#------------------------------------------------------------------------------------------#
# This file is part of Pyccel which is released under MIT License. See the LICENSE file or #
# go to https://github.com/pyccel/pyccel/blob/master/LICENSE for full license details.     #
#------------------------------------------------------------------------------------------#

# pylint: disable=R0201, missing-function-docstring 

import os
import re

import ast

#==============================================================================

from sympy import Symbol
from sympy import IndexedBase
from sympy import Tuple
from sympy import Lambda
from sympy import Dict
from sympy.core import cache

#==============================================================================

from pyccel.ast.basic import PyccelAstNode

from pyccel.ast.core import FunctionCall
from pyccel.ast.core import ParserResult
from pyccel.ast.core import Nil
from pyccel.ast.core import DottedName
from pyccel.ast.core import Assign
from pyccel.ast.core import AugAssign
from pyccel.ast.core import Return
from pyccel.ast.core import Pass
from pyccel.ast.core import FunctionDef
from pyccel.ast.core import PythonFunction, SympyFunction
from pyccel.ast.core import ClassDef
from pyccel.ast.core import For, FunctionalFor
from pyccel.ast.core import If, IfTernaryOperator
from pyccel.ast.core import While
from pyccel.ast.core import Del
from pyccel.ast.core import Assert
from pyccel.ast.core import PythonTuple
from pyccel.ast.core import Comment, EmptyNode, NewLine
from pyccel.ast.core import Break, Continue
from pyccel.ast.core import Slice
from pyccel.ast.core import Argument, ValuedArgument
from pyccel.ast.core import Import
from pyccel.ast.core import AsName
from pyccel.ast.core import CommentBlock
from pyccel.ast.core import With
from pyccel.ast.core import PythonList
from pyccel.ast.core import StarredArguments
from pyccel.ast.core import CodeBlock
from pyccel.ast.core import _atomic
from pyccel.ast.core import create_variable

from pyccel.ast.operators import PyccelRShift, PyccelLShift, PyccelBitXor, PyccelBitOr, PyccelBitAnd, PyccelInvert
from pyccel.ast.operators import PyccelPow, PyccelAdd, PyccelMul, PyccelDiv, PyccelMod, PyccelFloorDiv
from pyccel.ast.operators import PyccelEq,  PyccelNe,  PyccelLt,  PyccelLe,  PyccelGt,  PyccelGe
from pyccel.ast.operators import PyccelAnd, PyccelOr,  PyccelNot, PyccelMinus
from pyccel.ast.operators import PyccelUnary, PyccelUnarySub
from pyccel.ast.operators import PyccelIs, PyccelIsNot

from pyccel.ast.builtins import PythonPrint
from pyccel.ast.headers  import Header, MetaVariable
from pyccel.ast.literals import LiteralInteger, LiteralFloat, LiteralComplex
from pyccel.ast.literals import LiteralFalse, LiteralTrue, LiteralString
from pyccel.ast.functionalexpr import FunctionalSum, FunctionalMax, FunctionalMin

from pyccel.parser.extend_tree import extend_tree
from pyccel.parser.base import BasicParser
from pyccel.parser.utilities import read_file
from pyccel.parser.utilities import get_default_path

from pyccel.parser.syntax.headers import parse as hdr_parse
from pyccel.parser.syntax.openmp  import parse as omp_parse
from pyccel.parser.syntax.openacc import parse as acc_parse

from pyccel.errors.errors import Errors

# TODO - remove import * and only import what we need
#      - use OrderedDict whenever it is possible
from pyccel.errors.messages import *

def get_name(a):
    """ get the name of variable or an argument of the AST node."""
    if isinstance(a, ast.Name):
        return a.id
    elif isinstance(a, ast.arg):
        return a.arg
    else:
        raise NotImplementedError()

#==============================================================================
errors = Errors()
#==============================================================================

strip_ansi_escape = re.compile(r'(\x9B|\x1B\[)[0-?]*[ -\/]*[@-~]|[\n\t\r]')

# use this to delete ansi_escape characters from a string
# Useful for very coarse version differentiation.

#==============================================================================

class SyntaxParser(BasicParser):

    """ Class for a Syntax Parser.

        inputs: str
            filename or code to parse as a string
    """

    def __init__(self, inputs, **kwargs):
        BasicParser.__init__(self, **kwargs)

        # check if inputs is a file
        code = inputs
        if os.path.isfile(inputs):

            self._filename = inputs
            errors.set_target(self.filename, 'file')

            # we don't use is_valid_filename_py since it uses absolute path
            # file extension

            code = read_file(inputs)

        self._code  = code
        self._scope = []

        self.load()

        tree                = extend_tree(code)
        self._fst           = tree
        self._used_names    = set(get_name(a) for a in ast.walk(self._fst) if isinstance(a, (ast.Name, ast.arg)))
        self._dummy_counter = 1

        self.parse(verbose=True)
        self.dump()

    def parse(self, verbose=False):
        """converts python ast to sympy ast."""

        if self.syntax_done:
            return self.ast

        # TODO - add settings to Errors
        #      - filename
        errors.set_parser_stage('syntax')

        PyccelAstNode.stage = 'syntactic'
        ast       = self._visit(self.fst)
        self._ast = ast

        self._visit_done = True
        self._syntax_done = True

        return ast

    def _treat_iterable(self, stmt):
        return [self._visit(i) for i in stmt]

    def _visit(self, stmt):
        """Creates AST from FST."""

        # TODO - add settings to Errors
        #      - line and column
        #      - blocking errors

        cls = type(stmt)
        syntax_method = '_visit_' + cls.__name__
        if hasattr(self, syntax_method):
            self._scope.append(stmt)
            result = getattr(self, syntax_method)(stmt)
            self._scope.pop()
            return result

        # Unknown object, we raise an error.
        errors.report(PYCCEL_RESTRICTION_UNSUPPORTED_SYNTAX, symbol=stmt,
                      severity='fatal')

    def _visit_Module(self, stmt):
        """ Visits the ast and splits the result into elements relevant for the module or the program"""
        prog          = []
        mod           = []
        start         = []
        current_file  = start
        targets       = []
        n_empty_lines = 0
        is_prog       = False
        body          = [self._visit(v) for v in stmt.body]

        # Define the names of the module and program
        # The module name allows it to be correctly referenced from an import command
        current_mod_name = os.path.splitext(os.path.basename(self._filename))[0]
        prog_name = 'prog_' + current_mod_name

        new_body      = []
        for i in body:
            if isinstance(i, CodeBlock):
                new_body += list(i.body)
            else:
                new_body.append(i)

        body = new_body
        for v in body:

            if n_empty_lines > 3:
                current_file = start
            if isinstance(v,(FunctionDef, ClassDef)):
                # Functions and classes are always defined in a module
                n_empty_lines = 0
                mod.append(v)
                targets.append(v.name)
                current_file = mod
                im = Import(source=current_mod_name, target = [v.name])
                prog.append(im)
            elif isinstance(v,(Header, Comment, CommentBlock)):
                # Headers and Comments are defined in the same block as the following object
                n_empty_lines = 0
                current_file = start
                current_file.append(v)
            elif isinstance(v, (NewLine, EmptyNode)):
                # EmptyNodes are defined in the same block as the previous line
                current_file.append(v)
                n_empty_lines += 1
            elif isinstance(v, Import):
                # Imports are defined in both the module and the program
                n_empty_lines = 0
                mod.append(v)
                prog.append(v)
            else:
                # Everything else is defined in a module
                is_prog = True
                n_empty_lines = 0
                prog.append(v)
                current_file = prog

            # If the current file is now a program or a module. Add headers and comments before the line we just read
            if len(start)>0 and current_file is not start:
                current_file[-1:-1] = start
                start = []
        if len(start)>0:
            mod.extend(start)

        mod_code = CodeBlock(mod) if len(targets)>0 else None
        if is_prog:
            prog_code = CodeBlock(prog)
            prog_code.set_fst(stmt)
        else:
            prog_code = None
            # If the file only contains headers
            if mod_code is None:
                mod_code = CodeBlock(mod)
        assert( mod_code is not None or prog_code is not None)
        code = ParserResult(program   = prog_code,
                            module    = mod_code,
                            prog_name = prog_name,
                            mod_name  = current_mod_name)
        code.set_fst(stmt)
        code._fst.lineno=1
        code._fst.col_offset=1
        return code

    def _visit_Expr(self, stmt):
        return self._visit(stmt.value)

    def _visit_Tuple(self, stmt):
        return PythonTuple(*self._treat_iterable(stmt.elts))

    def _visit_List(self, stmt):
        return PythonList(*self._treat_iterable(stmt.elts), sympify=False)

    def _visit_tuple(self, stmt):
        return Tuple(*self._treat_iterable(stmt), sympify=False)

    def _visit_list(self, stmt):
        return self._treat_iterable(stmt)

    def _visit_alias(self, stmt):
        if not isinstance(stmt.name, str):
            raise TypeError('Expecting a string')

        old = self._visit(stmt.name)

        if stmt.asname:
            new = self._visit(stmt.asname)
            return AsName(old, new)
        else:
            return old

    def _visit_Dict(self, stmt):

        d = {}
        for key, value in zip(stmt.keys, stmt.values):

            key = self._visit(key)
            value = self._visit(value)

            # sympy does not allow keys to be strings

            if isinstance(key, LiteralString):
                errors.report(SYMPY_RESTRICTION_DICT_KEYS,
                              severity='error')

            d[key] = value
        return Dict(d)

    def _visit_NoneType(self, stmt):
        return Nil()

    def _visit_str(self, stmt):

        return stmt

    def _visit_Str(self, stmt):
        val =  stmt.s
        if isinstance(self._scope[-2], ast.Expr):
            return CommentBlock(val)
        return LiteralString(val)

    def _visit_Num(self, stmt):
        val = stmt.n

        if isinstance(val, int):
            return LiteralInteger(val)
        elif isinstance(val, float):
            return LiteralFloat(val)
        elif isinstance(val, complex):
            return LiteralComplex(val.real, val.imag)
        else:
            raise NotImplementedError('Num type {} not recognised'.format(type(val)))

    def _visit_Assign(self, stmt):

        lhs = self._visit(stmt.targets)
        if len(lhs)==1:
            lhs = lhs[0]
        else:
            lhs = PythonTuple(*lhs)

        rhs = self._visit(stmt.value)
        expr = Assign(lhs, rhs)

        # we set the fst to keep track of needed information for errors

        expr.set_fst(stmt)
        return expr

    def _visit_AugAssign(self, stmt):

        lhs = self._visit(stmt.target)
        rhs = self._visit(stmt.value)
        if isinstance(stmt.op, ast.Add):
            expr = AugAssign(lhs, '+', rhs)
        elif isinstance(stmt.op, ast.Sub):
            expr = AugAssign(lhs, '-', rhs)
        elif isinstance(stmt.op, ast.Mult):
            expr = AugAssign(lhs, '*', rhs)
        elif isinstance(stmt.op, ast.Div):
            expr = AugAssign(lhs, '/', rhs)
        elif isinstance(stmt.op, ast.Mod):
            expr = AugAssign(lhs, '%', rhs)
        else:
            errors.report(PYCCEL_RESTRICTION_TODO, symbol = stmt,
                      severity='fatal')

        # we set the fst to keep track of needed information for errors

        expr.set_fst(stmt)
        return expr

    def _visit_arguments(self, stmt):

        if stmt.vararg or stmt.kwarg:
            errors.report(VARARGS, symbol = stmt,
                    severity='fatal')

        arguments       = []
        if stmt.args:
            n_expl = len(stmt.args)-len(stmt.defaults)
            positional_args        = [Argument(a.arg, annotation=self._visit(a.annotation)) for a in stmt.args[:n_expl]]
            valued_arguments       = [ValuedArgument(Argument(a.arg, annotation=self._visit(a.annotation)),\
                                      self._visit(d)) for a,d in zip(stmt.args[n_expl:],stmt.defaults)]
            arguments              = positional_args + valued_arguments

        if stmt.kwonlyargs:
            for a,d in zip(stmt.kwonlyargs,stmt.kw_defaults):
                annotation = self._visit(a.annotation)
                if d is not None:
                    arg = Argument(a.arg, annotation=annotation)
                    arg = ValuedArgument(arg, self._visit(d), kwonly=True)
                else:
                    arg = Argument(a.arg, kwonly=True, annotation=annotation)

                arguments.append(arg)

        return arguments

    def _visit_Constant(self, stmt):
        # New in python3.8 this class contains NameConstant, Num, and String types
        if stmt.value is None:
            return Nil()

        elif stmt.value is True:
            return LiteralTrue()

        elif stmt.value is False:
            return LiteralFalse()

        elif isinstance(stmt.value, int):
            return LiteralInteger(stmt.value)

        elif isinstance(stmt.value, float):
            return LiteralFloat(stmt.value)

        elif isinstance(stmt.value, complex):
            return LiteralComplex(stmt.value.real, stmt.value.imag)

        elif isinstance(stmt.value, str):
            return self._visit_Str(stmt)

        else:
            raise NotImplementedError('Constant type {} not recognised'.format(type(stmt.value)))

    def _visit_NameConstant(self, stmt):
        if stmt.value is None:
            return Nil()

        elif stmt.value is True:
            return LiteralTrue()

        elif stmt.value is False:
            return LiteralFalse()

        else:
            raise NotImplementedError("Unknown NameConstant : {}".format(stmt.value))


    def _visit_Name(self, stmt):
        return Symbol(stmt.id)

    def _treat_import_source(self, source, level):
        source = '.'*level + str(source)
        if source.count('.') == 0:
            source = Symbol(source)
        else:
            source = DottedName(*source.split('.'))

        return get_default_path(source)

    def _visit_Import(self, stmt):
        expr = []
        for name in stmt.names:
            imp = self._visit(name)
            if isinstance(imp, AsName):
                source = AsName(self._treat_import_source(imp.name, 0), imp.target)
            else:
                source = self._treat_import_source(imp, 0)
            import_line = Import(source)
            import_line.set_fst(stmt)
            self.insert_import(import_line)
            expr.append(import_line)

        if len(expr)==1:
            return expr[0]
        else:
            expr = CodeBlock(expr)
            expr.set_fst(stmt)
            return expr

    def _visit_ImportFrom(self, stmt):

        source = self._treat_import_source(stmt.module, stmt.level)

        targets = []
        for i in stmt.names:
            s = self._visit(i)
            if s == '*':
                errors.report(PYCCEL_RESTRICTION_IMPORT_STAR,
                              bounding_box=(stmt.lineno, stmt.col_offset),
                              severity='error')

            targets.append(s)

        expr = Import(source, targets)
        expr.set_fst(stmt)
        self.insert_import(expr)
        return expr

    def _visit_Delete(self, stmt):
        arg = self._visit(stmt.targets)
        return Del(arg)

    def _visit_UnaryOp(self, stmt):

        target = self._visit(stmt.operand)

        if isinstance(stmt.op, ast.Not):
            Func = PyccelNot

        elif isinstance(stmt.op, ast.UAdd):
            Func = PyccelUnary

        elif isinstance(stmt.op, ast.USub):
            Func = PyccelUnarySub

        elif isinstance(stmt.op, ast.Invert):
            Func = PyccelInvert
        else:
            errors.report(PYCCEL_RESTRICTION_UNSUPPORTED_SYNTAX,
                          symbol = stmt,
                          severity='fatal')

        return Func(target)

    def _visit_BinOp(self, stmt):

        first  = self._visit(stmt.left)
        second = self._visit(stmt.right)

        if isinstance(stmt.op, ast.Add):
            return PyccelAdd(first, second)

        elif isinstance(stmt.op, ast.Mult):
            return PyccelMul(first, second)

        elif isinstance(stmt.op, ast.Sub):
            return PyccelMinus(first, second)

        elif isinstance(stmt.op, ast.Div):
            return PyccelDiv(first, second)

        elif isinstance(stmt.op, ast.Pow):
            return PyccelPow(first, second)

        elif isinstance(stmt.op, ast.FloorDiv):
            return PyccelFloorDiv(first, second)

        elif isinstance(stmt.op, ast.Mod):
            return PyccelMod(first, second)

        elif isinstance(stmt.op, ast.RShift):
            return PyccelRShift(first, second)

        elif isinstance(stmt.op, ast.LShift):
            return PyccelLShift(first, second)

        elif isinstance(stmt.op, ast.BitXor):
            return PyccelBitXor(first, second)

        elif isinstance(stmt.op, ast.BitOr):
            return PyccelBitOr(first, second)

        elif isinstance(stmt.op, ast.BitAnd):
            return PyccelBitAnd(first, second)

        else:
            errors.report(PYCCEL_RESTRICTION_UNSUPPORTED_SYNTAX,
                          symbol = stmt,
                          severity='fatal')

    def _visit_BoolOp(self, stmt):

        args = [self._visit(a) for a in stmt.values]

        if isinstance(stmt.op, ast.And):
            return PyccelAnd(*args)

        if isinstance(stmt.op, ast.Or):
            return PyccelOr(*args)

        errors.report(PYCCEL_RESTRICTION_UNSUPPORTED_SYNTAX,
                      symbol = stmt.op,
                      severity='fatal')

    def _visit_Compare(self, stmt):
        if len(stmt.ops)>1:
            errors.report(PYCCEL_RESTRICTION_MULTIPLE_COMPARISONS,
                      symbol = stmt,
                      severity='fatal')

        first = self._visit(stmt.left)
        second = self._visit(stmt.comparators[0])
        op = stmt.ops[0]

        if isinstance(op, ast.Eq):
            return PyccelEq(first, second)
        if isinstance(op, ast.NotEq):
            return PyccelNe(first, second)
        if isinstance(op, ast.Lt):
            return PyccelLt(first, second)
        if isinstance(op, ast.Gt):
            return PyccelGt(first, second)
        if isinstance(op, ast.LtE):
            return PyccelLe(first, second)
        if isinstance(op, ast.GtE):
            return PyccelGe(first, second)
        if isinstance(op, ast.Is):
            return PyccelIs(first, second)
        if isinstance(op, ast.IsNot):
            return PyccelIsNot(first, second)

        errors.report(PYCCEL_RESTRICTION_UNSUPPORTED_SYNTAX,
                      symbol = stmt,
                      severity='fatal')

    def _visit_Return(self, stmt):
        results = self._visit(stmt.value)
        if not isinstance(results, (list, PythonTuple, PythonList)):
            results = [results]
        expr = Return(results)
        expr.set_fst(stmt)
        return expr

    def _visit_Pass(self, stmt):
        return Pass()

    def _visit_FunctionDef(self, stmt):

        #  TODO check all inputs and which ones should be treated in stage 1 or 2

        name = self._visit(stmt.name)
        name = name.replace("'", '')

        arguments    = self._visit(stmt.args)

        local_vars   = []
        global_vars  = []
        headers      = []
        templates    = {}
        is_pure      = False
        is_elemental = False
        is_private   = False
        imports      = []
        doc_string   = None

        def fill_types(ls):
            container = []
            for arg in ls:
                if isinstance(arg, Symbol):
                    arg = arg.name
                    container.append(arg)
                elif isinstance(arg, LiteralString):
                    arg = str(arg)
                    arg = arg.strip("'").strip('"')
                    container.append(arg)
                else:
                    msg = 'Invalid argument of type {} passed to types decorator'.format(type(arg))
                    errors.report(msg,
                                bounding_box = (stmt.lineno, stmt.col_offset),
                                severity='error')
            return container

        decorators = {}

        # add the decorator @types if the arguments are annotated
        annotated_args = []
        for a in arguments:
            if isinstance(a, Argument):
                annotated_args.append(a.annotation)
            elif isinstance(a, ValuedArgument):
                annotated_args.append(a.argument.annotation)

        if all(not isinstance(a, Nil) for a in annotated_args):
            if stmt.returns:
                returns = ValuedArgument(Symbol('results'),self._visit(stmt.returns))
                annotated_args.append(returns)
            decorators['types'] = [Function('types')(*annotated_args)]

        for d in self._visit(stmt.decorator_list):
            tmp_var = str(d) if isinstance(d, Symbol) else str(d.funcdef)
            if tmp_var in decorators:
                decorators[tmp_var] += [d]
            else:
                decorators[tmp_var] = [d]

        if 'bypass' in decorators:
            return EmptyNode()

        if 'stack_array' in decorators:
            decorators['stack_array'] = tuple(str(b) for a in decorators['stack_array']
                for b in a.args)

        if 'allow_negative_index' in decorators:
            decorators['allow_negative_index'] = tuple(str(b) for a in decorators['allow_negative_index'] for b in a.args)

        # extract the templates
        if 'template' in decorators:
            for comb_types in decorators['template']:
                cache.clear_cache()
                types = []
                if len(comb_types.args) != 2:
                    msg = 'Number of Arguments provided to the template decorator is not valid'
                    errors.report(msg,
                                    symbol = comb_types,
                                    bounding_box = (stmt.lineno, stmt.col_offset),
                                    severity='error')

                for i in comb_types.args:
                    if isinstance(i, ValuedArgument) and not i.name in ('name',
                            'types'):
                        msg = 'Argument provided to the template decorator is not valid'
                        errors.report(msg,
                                        symbol = comb_types,
                                        bounding_box = (stmt.lineno, stmt.col_offset),
                                        severity='error')
                if all(isinstance(i, ValuedArgument) for i in comb_types.args):
                    tp_name, ls = (comb_types.args[0].value, comb_types.args[1].value) if\
                            comb_types.args[0].name == 'name' else\
                            (comb_types.args[1].value, comb_types.args[0].value)
                else:
                    tp_name = comb_types.args[0]
                    ls = comb_types.args[1]
                    ls = ls.value if isinstance(ls, ValuedArgument) else ls
                try:
                    tp_name = str(tp_name)
                    ls = ls if isinstance(ls, PythonTuple) else list(ls)
                except TypeError:
                    msg = 'Argument provided to the template decorator is not valid'
                    errors.report(msg,
                                    symbol = comb_types,
                                    bounding_box = (stmt.lineno, stmt.col_offset),
                                    severity='fatal')

                types = fill_types(ls)

                txt  = '#$ header template ' + str(tp_name)
                txt += '(' + '|'.join(types) + ')'
                if tp_name in templates:
                    msg = 'The template "{}" is duplicated'.format(tp_name)
                    errors.report(msg,
                                bounding_box = (stmt.lineno, stmt.col_offset),
                                severity='warning')

                templates[tp_name] = hdr_parse(stmts=txt)

        # extract the types to construct a header
        if 'types' in decorators:
            for comb_types in decorators['types']:

                cache.clear_cache()
                results = []
                ls = comb_types.arguments

                if len(ls) > 0 and isinstance(ls[-1], ValuedArgument):
                    arg_name = ls[-1].name
                    if not arg_name == 'results':
                        msg = 'Argument "{}" provided to the types decorator is not valid'.format(arg_name)
                        errors.report(msg,
                                    symbol = comb_types,
                                    bounding_box = (stmt.lineno, stmt.col_offset),
                                    severity='error')
                    else:
                        container = ls[-1].value
                        container = container if isinstance(container, PythonTuple) else [container]
                        results = fill_types(container)
                    types = fill_types(ls[:-1])
                else:
                    types = fill_types(ls)

                txt  = '#$ header ' + name
                txt += '(' + ','.join(types) + ')'

                if results:
                    txt += ' results(' + ','.join(results) + ')'

                header = hdr_parse(stmts=txt)
                if name in self.namespace.static_functions:
                    header = header.to_static()
                headers += [header]

        body = stmt.body

        if 'sympy' in decorators.keys():
            # TODO maybe we should run pylint here
            stmt.decorators.pop()
            func = SympyFunction(name, arguments, [],
                    [stmt.__str__()])
            func.set_fst(stmt)
            self.insert_function(func)
            return EmptyNode()

        elif 'python' in decorators.keys():

            # TODO maybe we should run pylint here

            stmt.decorators.pop()
            func = PythonFunction(name, arguments, [],
                    [stmt.__str__()])
            func.set_fst(stmt)
            self.insert_function(func)
            return EmptyNode()

        else:
            body = self._visit(body)
        if len(body) > 0 and isinstance(body[0], CommentBlock):
            doc_string = body[0]
            doc_string.header = ''
            body = body[1:]

        if 'pure' in decorators.keys():
            is_pure = True

        if 'elemental' in decorators.keys():
            is_elemental = True
            if len(arguments) > 1:
                errors.report(FORTRAN_ELEMENTAL_SINGLE_ARGUMENT,
                              symbol=decorators['elemental'],
                              bounding_box=(stmt.lineno, stmt.col_offset),
                              severity='error')

        if 'private' in decorators.keys():
            is_private = True

        returns = [i.expr for i in _atomic(body, cls=Return)]
        assert all(len(i) == len(returns[0]) for i in returns)
        results = []
        result_counter = 1
        for i in zip(*returns):
            if not all(i[0]==j for j in i) or not isinstance(i[0], Symbol):
                result_name, result_counter = create_variable(self._used_names,
                                                              prefix = 'Out',
                                                              counter = result_counter)
                results.append(result_name)
            elif isinstance(i[0], Symbol) and any(i[0].name==x.name for x in arguments):
                result_name, result_counter = create_variable(self._used_names,
                                                              prefix = 'Out',
                                                              counter = result_counter)
                results.append(result_name)
            else:
                results.append(i[0])

        func = FunctionDef(
               name,
               arguments,
               results,
               body,
               local_vars=local_vars,
               global_vars=global_vars,
               is_pure=is_pure,
               is_elemental=is_elemental,
               is_private=is_private,
               imports=imports,
               decorators=decorators,
               headers=headers,
               templates=templates,
               doc_string=doc_string)

        func.set_fst(stmt)
        return func

    def _visit_ClassDef(self, stmt):

        name = stmt.name
        methods = [self._visit(i) for i in stmt.body if isinstance(i, ast.FunctionDef)]
        for i in methods:
            i.cls_name = name
        attributes = methods[0].arguments
        parent = [self._visit(i) for i in stmt.bases]
        expr = ClassDef(name=name, attributes=attributes,
                        methods=methods, parent=parent)

        # we set the fst to keep track of needed information for errors

        expr.set_fst(stmt)
        return expr

    def _visit_Subscript(self, stmt):

        ch = stmt
        args = []
        while isinstance(ch, ast.Subscript):
            val = self._visit(ch.slice)
            if isinstance(val, (Tuple, PythonTuple)):
                args += val
            else:
                args.insert(0, val)
            ch = ch.value
        args = tuple(args)
        var = self._visit(ch)
        var = IndexedBase(var)[args]
        return var

    def _visit_ExtSlice(self, stmt):
        return self._visit(tuple(stmt.dims))

    def _visit_Slice(self, stmt):

        upper = self._visit(stmt.upper) if stmt.upper is not None else None
        lower = self._visit(stmt.lower) if stmt.lower is not None else None
        step = self._visit(stmt.step) if stmt.step is not None else None

        return Slice(lower, upper, step)

    def _visit_Index(self, stmt):
        return self._visit(stmt.value)

    def _visit_Attribute(self, stmt):
        val  = self._visit(stmt.value)
        attr = Symbol(stmt.attr)
        return DottedName(val, attr)


    def _visit_Call(self, stmt):

        args = []
        if stmt.args:
            args += self._visit(stmt.args)
        if stmt.keywords:
            args += self._visit(stmt.keywords)

        if len(args) == 0:
            args = ()

        func = self._visit(stmt.func)

        if isinstance(func, Symbol):
            f_name = func.name
            if str(f_name) == "print":
                func = PythonPrint(PythonTuple(*args))
            else:
<<<<<<< HEAD
                func = FunctionCall(f_name, args)
        elif isinstance(func, DottedVariable):
            f_name = func.rhs.name
            func_attr = FunctionCall(f_name, args)
            func = DottedVariable(func.lhs, func_attr)
=======
                func = Function(f_name)(*args)
        elif isinstance(func, DottedName):
            f_name = func.name[-1]
            func_attr = Function(f_name)(*args)
            func = DottedName(*func.name[:-1], func_attr)
>>>>>>> fc9b49b4
        else:
            raise NotImplementedError(' Unknown function type {}'.format(str(type(func))))

        return func

    def _visit_keyword(self, stmt):

        target = stmt.arg
        val = self._visit(stmt.value)
        return ValuedArgument(target, val)

    def _visit_For(self, stmt):

        iterator = self._visit(stmt.target)
        iterable = self._visit(stmt.iter)
        body = self._visit(stmt.body)
        expr = For(iterator, iterable, body, strict=False)
        expr.set_fst(stmt)
        return expr

    def _visit_comprehension(self, stmt):

        iterator = self._visit(stmt.target)
        iterable = self._visit(stmt.iter)
        expr = For(iterator, iterable, [], strict=False)
        expr.set_fst(stmt)
        return expr

    def _visit_ListComp(self, stmt):

        result = self._visit(stmt.elt)
        generators = list(self._visit(stmt.generators))

        if not isinstance(self._scope[-2],ast.Assign):
            errors.report(PYCCEL_RESTRICTION_LIST_COMPREHENSION_ASSIGN,
                          symbol = stmt,
                          severity='error')
            lhs = self.get_new_variable()
        else:
            lhs = self._visit(self._scope[-2].targets)
            if len(lhs)==1:
                lhs = lhs[0]
            else:
                raise NotImplementedError("A list comprehension cannot be unpacked")

        index = self.get_new_variable()

        args = [index]
        target = IndexedBase(lhs)[args]
        target = Assign(target, result)
        assign1 = Assign(index, LiteralInteger(0))
        assign1.set_fst(stmt)
        target.set_fst(stmt)
        generators[-1].insert2body(target)
        assign2 = Assign(index, PyccelAdd(index, LiteralInteger(1)))
        assign2.set_fst(stmt)
        generators[-1].insert2body(assign2)

        indices = [generators[-1].target]
        while len(generators) > 1:
            F = generators.pop()
            generators[-1].insert2body(F)
            indices.append(generators[-1].target)
        indices = indices[::-1]
        return FunctionalFor([assign1, generators[-1]],target.rhs, target.lhs,
                             indices, index)

    def _visit_GeneratorExp(self, stmt):


        result = self._visit(stmt.elt)

        generators = self._visit(stmt.generators)
        parent = self._scope[-3]
        if not isinstance(parent, ast.Call):
            raise NotImplementedError("GeneratorExp is not the argument of a function call")

        name = str(self._visit(parent.func))

        grandparent = self._scope[-4]
        if isinstance(grandparent, ast.Assign):
            if len(grandparent.targets) != 1:
                raise NotImplementedError("Cannot unpack function with generator expression argument")
            lhs = self._visit(grandparent.targets[0])
        else:
            lhs = self.get_new_variable()

        body = result
        if name == 'sum':
            body = AugAssign(lhs, '+', body)
        else:
            body = FunctionCall(name, (lhs, body))
            body = Assign(lhs, body)

        body.set_fst(parent)
        indices = []
        generators = list(generators)
        while len(generators) > 0:
            indices.append(generators[-1].target)
            generators[-1].insert2body(body)
            body = generators.pop()
        indices = indices[::-1]
        body = [body]
        if name == 'sum':
            expr = FunctionalSum(body, result, lhs, indices, None)
        elif name == 'min':
            expr = FunctionalMin(body, result, lhs, indices, None)
        elif name == 'max':
            expr = FunctionalMax(body, result, lhs, indices, None)
        else:
            errors.report(PYCCEL_RESTRICTION_TODO,
                          symbol = name,
                          bounding_box=(stmt.lineno, stmt.col_offset),
                          severity='fatal')

        expr.set_fst(stmt)
        return expr

    def _visit_If(self, stmt):

        test = self._visit(stmt.test)
        body = self._visit(stmt.body)
        orelse = self._visit(stmt.orelse)
        if len(orelse)==1 and isinstance(orelse[0],If):
            orelse = orelse[0]._args
            return If(Tuple(test, body, sympify=False), *orelse)
        else:
            orelse = Tuple(LiteralTrue(), orelse, sympify=False)
            return If(Tuple(test, body, sympify=False), orelse)

    def _visit_IfExp(self, stmt):

        test1 = self._visit(stmt.test)
        first = self._visit(stmt.body)
        second = self._visit(stmt.orelse)
        expr = IfTernaryOperator(test1, first, second)
        expr.set_fst(stmt)
        return expr

    def _visit_While(self, stmt):

        test = self._visit(stmt.test)
        body = self._visit(stmt.body)
        return While(test, body)

    def _visit_Assert(self, stmt):
        expr = self._visit(stmt.test)
        return Assert(expr)

    def _visit_CommentMultiLine(self, stmt):

        exprs = []
        # if annotated comment
        for com in stmt.s.split('\n'):
            if com.startswith('#$'):
                env = com[2:].lstrip()
                if env.startswith('omp'):
                    exprs.append(omp_parse(stmts=com))
                elif env.startswith('acc'):
                    exprs.append(acc_parse(stmts=com))
                elif env.startswith('header'):
                    expr = hdr_parse(stmts=com)
                    if isinstance(expr, MetaVariable):

                        # a metavar will not appear in the semantic stage.
                        # but can be used to modify the ast

                        self._metavars[str(expr.name)] = str(expr.value)
                        expr = EmptyNode()
                    else:
                        expr.set_fst(stmt)

                    exprs.append(expr)
                else:
                    errors.report(PYCCEL_INVALID_HEADER,
                                  symbol = stmt,
                                  severity='error')
            else:

                txt = com[1:].lstrip()
                exprs.append(Comment(txt))

        if len(exprs) == 1:
            return exprs[0]
        else:
            return CodeBlock(exprs)

    def _visit_CommentLine(self, stmt):

        # if annotated comment

        if stmt.s.startswith('#$'):
            env = stmt.s[2:].lstrip()
            if env.startswith('omp'):
                return omp_parse(stmts=stmt.s)
            elif env.startswith('acc'):
                return acc_parse(stmts=stmt.s)
            elif env.startswith('header'):
                expr = hdr_parse(stmts=stmt.s)
                if isinstance(expr, MetaVariable):

                    # a metavar will not appear in the semantic stage.
                    # but can be used to modify the ast

                    self._metavars[str(expr.name)] = str(expr.value)
                    expr = EmptyNode()
                else:
                    expr.set_fst(stmt)

                return expr
            else:

                errors.report(PYCCEL_INVALID_HEADER,
                              symbol = stmt,
                              severity='error')

        else:
            txt = stmt.s[1:].lstrip()
            return Comment(txt)

    def _visit_Break(self, stmt):
        return Break()

    def _visit_Continue(self, stmt):
        return Continue()

    def _visit_Lambda(self, stmt):

        expr = self._visit(stmt.body)
        args = self._visit(stmt.args)

        return Lambda(tuple(args), expr)

    def _visit_withitem(self, stmt):
        # stmt.optional_vars
        context = self._visit(stmt.context_expr)
        if stmt.optional_vars:
            return AsName(context, stmt.optional_vars)
        else:
            return context

    def _visit_With(self, stmt):
        domain = self._visit(stmt.items)
        if len(domain) == 1:
            domain = domain[0]
        body = self._visit(stmt.body)
        settings = None
        return With(domain, body, settings)

    def _visit_Try(self, stmt):
        # this is a blocking error, since we don't want to convert the try body
        errors.report(PYCCEL_RESTRICTION_TRY_EXCEPT_FINALLY,
                      bounding_box=(stmt.lineno, stmt.col_offset),
                      severity='error')

    def _visit_Raise(self, stmt):
        errors.report(PYCCEL_RESTRICTION_RAISE,
                      bounding_box=(stmt.lineno, stmt.col_offset),
                      severity='error')

    def _visit_Yield(self, stmt):
        errors.report(PYCCEL_RESTRICTION_YIELD,
                      bounding_box=(stmt.lineno, stmt.col_offset),
                      severity='error')

    def _visit_Starred(self, stmt):
        return StarredArguments(self._visit(stmt.value))

#==============================================================================


if __name__ == '__main__':
    import sys

    try:
        filename = sys.argv[1]
    except IndexError:
        raise ValueError('Expecting an argument for filename')

    parser = SyntaxParser(filename)
    print(parser.ast)
<|MERGE_RESOLUTION|>--- conflicted
+++ resolved
@@ -921,19 +921,11 @@
             if str(f_name) == "print":
                 func = PythonPrint(PythonTuple(*args))
             else:
-<<<<<<< HEAD
-                func = FunctionCall(f_name, args)
-        elif isinstance(func, DottedVariable):
-            f_name = func.rhs.name
-            func_attr = FunctionCall(f_name, args)
-            func = DottedVariable(func.lhs, func_attr)
-=======
-                func = Function(f_name)(*args)
+                func = FunctionCall(f_name)(*args)
         elif isinstance(func, DottedName):
             f_name = func.name[-1]
-            func_attr = Function(f_name)(*args)
+            func_attr = FunctionCall(f_name)(*args)
             func = DottedName(*func.name[:-1], func_attr)
->>>>>>> fc9b49b4
         else:
             raise NotImplementedError(' Unknown function type {}'.format(str(type(func))))
 
