# -*- coding: utf-8 -*-
#------------------------------------------------------------------------------------------#
# This file is part of Pyccel which is released under MIT License. See the LICENSE file or #
# go to https://github.com/pyccel/pyccel/blob/master/LICENSE for full license details.     #
#------------------------------------------------------------------------------------------#

# pylint: disable=R0201, missing-function-docstring

from collections import OrderedDict
from itertools import chain

from sympy import Tuple
from sympy.utilities.iterables import iterable as sympy_iterable

from sympy import Sum as Summation
from sympy import Symbol
from sympy import Integer as sp_Integer
from sympy import ceiling
from sympy import oo  as INF
from sympy.core import cache

#==============================================================================

from pyccel.ast.basic import PyccelAstNode

from pyccel.ast.core import Allocate, Deallocate
from pyccel.ast.core import Assign, AliasAssign, SymbolicAssign
from pyccel.ast.core import AugAssign, CodeBlock
from pyccel.ast.core import Return, Argument
from pyccel.ast.core import ConstructorCall
from pyccel.ast.core import ValuedFunctionAddress
from pyccel.ast.core import FunctionDef, Interface, FunctionAddress, FunctionCall
from pyccel.ast.core import DottedFunctionCall
from pyccel.ast.core import ClassDef
from pyccel.ast.core import For, FunctionalFor, ForIterator
from pyccel.ast.core import While
from pyccel.ast.core import SymbolicPrint
from pyccel.ast.core import Del
from pyccel.ast.core import EmptyNode
from pyccel.ast.variable import Constant
from pyccel.ast.variable import Variable
from pyccel.ast.variable import TupleVariable
from pyccel.ast.variable import IndexedElement
from pyccel.ast.variable import DottedName, DottedVariable
from pyccel.ast.variable import ValuedVariable
from pyccel.ast.core import ValuedArgument
from pyccel.ast.core import Import
from pyccel.ast.core import AsName
from pyccel.ast.core import With, Block
from pyccel.ast.builtins import PythonList
from pyccel.ast.core import Dlist
from pyccel.ast.core import StarredArguments
from pyccel.ast.core import subs
from pyccel.ast.core import get_assigned_symbols
from pyccel.ast.core import _atomic
from pyccel.ast.operators import PyccelIs, PyccelIsNot, IfTernaryOperator
from pyccel.ast.itertoolsext import Product

from pyccel.ast.functionalexpr import FunctionalSum, FunctionalMax, FunctionalMin

from pyccel.ast.datatypes import NativeRange, str_dtype
from pyccel.ast.datatypes import NativeSymbol
from pyccel.ast.datatypes import DataTypeFactory
from pyccel.ast.datatypes import NativeInteger, NativeBool, NativeReal, NativeString, NativeGeneric, NativeComplex

from pyccel.ast.literals import LiteralTrue, LiteralFalse
from pyccel.ast.literals import LiteralInteger, LiteralFloat
from pyccel.ast.literals import Nil

from pyccel.ast.headers import FunctionHeader, ClassHeader, MethodHeader
from pyccel.ast.headers import MacroFunction, MacroVariable

from pyccel.ast.utilities import builtin_function as pyccel_builtin_function
from pyccel.ast.utilities import builtin_import as pyccel_builtin_import
from pyccel.ast.utilities import builtin_import_registery as pyccel_builtin_import_registery
from pyccel.ast.utilities import split_positional_keyword_arguments

from pyccel.ast.builtins import PythonPrint
from pyccel.ast.builtins import PythonInt, PythonBool, PythonFloat, PythonComplex
from pyccel.ast.builtins import python_builtin_datatype
from pyccel.ast.builtins import (PythonRange, PythonZip, PythonEnumerate,
                                 PythonMap, PythonTuple, Lambda)

from pyccel.ast.numpyext import NumpyZeros
from pyccel.ast.numpyext import NumpyInt, NumpyInt32, NumpyInt64
from pyccel.ast.numpyext import NumpyFloat, NumpyFloat32, NumpyFloat64
from pyccel.ast.numpyext import NumpyComplex, NumpyComplex64, NumpyComplex128
from pyccel.ast.numpyext import NumpyArrayClass, NumpyNewArray

from pyccel.ast.internals import Slice

from pyccel.ast.sympy_helper import sympy_to_pyccel, pyccel_to_sympy

from pyccel.errors.errors import Errors
from pyccel.errors.errors import PyccelSemanticError

# TODO - remove import * and only import what we need
#      - use OrderedDict whenever it is possible
# TODO move or delete extract_subexpressions when we introduce
#   Functional programming
from pyccel.errors.messages import *

from pyccel.parser.base      import BasicParser, Scope
from pyccel.parser.base      import get_filename_from_import
from pyccel.parser.syntactic import SyntaxParser

import pyccel.decorators as def_decorators
#==============================================================================

errors = Errors()

#==============================================================================

def _get_name(var):
    """."""

    if isinstance(var, (Symbol, DottedName)):
        return str(var)
    if isinstance(var, (IndexedElement)):
        return str(var.base)
    if isinstance(var, FunctionCall):
        return var.funcdef
    if isinstance(var, AsName):
        return var.target
    msg = 'Name of Object : {} cannot be determined'.format(type(var).__name__)
    errors.report(PYCCEL_RESTRICTION_TODO+'\n'+msg, symbol=var,
                severity='fatal')

#==============================================================================

class SemanticParser(BasicParser):

    """ Class for a Semantic Parser.
    It takes a syntactic parser as input for the moment"""

    def __init__(self, inputs, **kwargs):

        # a Parser can have parents, who are importing it.
        # imports are then its sons.
        self._parents = kwargs.pop('parents', [])
        self._d_parsers = kwargs.pop('d_parsers', OrderedDict())

        # ...
        if not isinstance(inputs, SyntaxParser):
            raise TypeError('> Expecting a syntactic parser as input')

        parser = inputs
        # ...

        # ...
        BasicParser.__init__(self, **kwargs)
        # ...

        # ...
        self._fst = parser._fst
        self._ast = parser._ast

        self._filename  = parser._filename
        self._metavars  = parser._metavars
        self._namespace = parser._namespace
        self._namespace.imports['imports'] = OrderedDict()
        self._used_names = parser.used_names
        self._dummy_counter = parser._dummy_counter

        # used to store the local variables of a code block needed for garbage collecting
        self._allocs = []

        # we use it to detect the current method or function

        #
        self._code = parser._code
        # ...

        # ... TOD add settings
        settings = {}
        self.annotate()
        # ...

    @property
    def parents(self):
        """Returns the parents parser."""
        return self._parents

    @property
    def d_parsers(self):
        """Returns the d_parsers parser."""

        return self._d_parsers

    def annotate(self, **settings):
        """."""

        if self.semantic_done:
            print ('> semantic analysis already done')
            return self.ast

        # TODO - add settings to Errors
        #      - filename

        errors = Errors()
        if self.filename:
            errors.set_target(self.filename, 'file')
        errors.set_parser_stage('semantic')

        # then we treat the current file

        ast = self.ast

        self._allocs.append([])
        # we add the try/except to allow the parser to find all possible errors
        PyccelAstNode.stage = 'semantic'
        ast = self._visit(ast, **settings)

        self._ast = ast

        # in the case of a header file, we need to convert all headers to
        # FunctionDef etc ...

        if self.is_header_file:
            target = []

            for parent in self.parents:
                for (key, item) in parent.imports.items():
                    if get_filename_from_import(key) == self.filename:
                        target += item

            target = set(target)
            target_headers = target.intersection(self.namespace.headers.keys())
            for name in list(target_headers):
                v = self.namespace.headers[name][0]
                if isinstance(v, FunctionHeader) and not isinstance(v,
                        MethodHeader):
                    F = self.get_function(name)
                    if F is None:
                        interfaces = v.create_definition()
                        for F in interfaces:
                            self.insert_function(F)
                    else:
                        errors.report(IMPORTING_EXISTING_IDENTIFIED,
                                symbol=name, blocker=True,
                                severity='fatal')

        self._semantic_done = True

        # Calling the Garbage collecting,
        # it will add the necessary Deallocate nodes
        # to the ast
        self._ast = ast = self.garbage_collector(ast)

        return ast

    def garbage_collector(self, expr):
        """
        Search in a CodeBlock if no trailing Return Node is present add the needed frees.

        Return the same CodeBlock if a trailing Return is found otherwise Return a new CodeBlock with additional Deallocate Nodes.
        """
        code = expr
        if not isinstance(expr.body[-1], Return):
            code = expr.body + tuple(Deallocate(i) for i in self._allocs[-1])
            code = CodeBlock(code)
        self._allocs.pop()
        return code

    def get_variable_from_scope(self, name):
        """
        Search for a Variable object with the given name inside the local Python scope.
        If not found, return None.
        """
        # Walk up nested loops (if any)
        container = self.namespace
        while container.is_loop:
            container = container.parent_scope

        var = self._get_variable_from_scope(name, container)

        return var

    def _get_variable_from_scope(self, name, container):
        """
        Search for a Variable object with the given name in the given Python scope.
        This is a recursive function because it searches inside nested loops, where
        OpenMP variables could be defined.
        """
        if name in container.variables:
            return container.variables[name]

        if name in container.imports['variables']:
            return container.imports['variables'][name]

        # Search downwards, walking down the tree of nested loop Scopes
        for container in container.loops:
            var = self._get_variable_from_scope(name, container)
            if var:
                return var

        return None

    def check_for_variable(self, name):
        """
        Search for a Variable object with the given name in the current namespace,
        defined by the local and global Python scopes. Return None if not found.
        """

        if self.current_class:
            for i in self._current_class.attributes:
                if str(i.name) == name:
                    var = i
                    return var

        # Walk up nested loops (if any)
        container = self.namespace
        while container.is_loop:
            container = container.parent_scope

        # Walk up the tree of Scope objects, until the root if needed
        while container:
            var = self._get_variable_from_scope(name, container)
            if var is not None:
                return var
            container = container.parent_scope

        return None

    def get_variable(self, name):
        """ Like 'check_for_variable', but raise Pyccel error if Variable is not found.
        """
        var = self.check_for_variable(name)
        if var is None:
            errors.report(UNDEFINED_VARIABLE, symbol=name,
            bounding_box=(self._current_fst_node.lineno, self._current_fst_node.col_offset),
            severity='fatal', blocker=True)
        else:
            return var

    def get_variables(self, container):
        # this only works if called on a function scope
        # TODO needs more tests when we have nested functions
        variables = []
        variables.extend(container.variables.values())
        for container in container.loops:
            variables.extend(self.get_variables(container))
        return variables


    def get_parent_functions(self):
        container = self.namespace
        funcs = container.functions.copy()
        container = container.parent_scope
        while container:
            for i in container.functions:
                if not i in funcs:
                    funcs[i] = container.functions[i]
            container = container.parent_scope
        return funcs


    def get_class(self, name):
        """."""

        container = self.namespace

        while container:
            if name in container.classes:
                return container.classes[name]
            elif name in container.imports['classes']:
                return container.imports['classes'][name]

            container = container.parent_scope
        return None

    def insert_variable(self, var, name=None):
        """."""

        # TODO add some checks before
        if not isinstance(var, Variable):
            raise TypeError('variable must be of type Variable')

        if name is None:
            name = str(var.name)

        self.namespace.variables[name] = var


    def insert_class(self, cls, parent=False):
        """."""

        if isinstance(cls, ClassDef):
            name = str(cls.name)
            container = self.namespace
            if parent:
                container = container.parent_scope
            container.classes[name] = cls
        else:
            raise TypeError('Expected A class definition ')

    def insert_template(self, expr):
        """append the scope's templates with the given template"""
        self.namespace.templates[expr.name] = expr

    def insert_header(self, expr):
        """."""
        if isinstance(expr, (FunctionHeader, MethodHeader)):
            if expr.name in self.namespace.headers:
                self.namespace.headers[expr.name].append(expr)
            else:
                self.namespace.headers[expr.name] = [expr]
        elif isinstance(expr, ClassHeader):
            self.namespace.headers[expr.name] = expr

            #  create a new Datatype for the current class

            iterable = 'iterable' in expr.options
            with_construct = 'with' in expr.options
            dtype = DataTypeFactory(str(expr.name), '_name',
                                    is_iterable=iterable,
                                    is_with_construct=with_construct)
            self.set_class_construct(str(expr.name), dtype)
        else:
            msg = 'header of type{0} is not supported'
            msg = msg.format(str(type(expr)))
            raise TypeError(msg)

    def get_function(self, name):
        """."""

        # TODO shall we keep the elif in _imports?

        func = None

        container = self.namespace
        while container:
            if name in container.functions:
                func = container.functions[name]
                break

            if name in container.imports['functions']:
                func =  container.imports['functions'][name]
                break
            container = container.parent_scope

        return func


    def get_import(self, name):
        """
        Search for an import with the given name in the current namespace.
        Return None if not found.
        """

        imp = None

        container = self.namespace
        while container:

            if name in container.imports['imports']:
                imp =  container.imports['imports'][name]
                break
            container = container.parent_scope


        return imp


    def get_symbolic_function(self, name):
        """."""

        # TODO shall we keep the elif in _imports?
        container = self.namespace
        while container:
            if name in container.symbolic_functions:
                return container.symbolic_functions[name]

            if name in container.imports['symbolic_functions']:
                return container.imports['symbolic_functions'][name]
            container = container.parent_scope

        return None

    def get_python_function(self, name):
        """."""

        # TODO shall we keep the elif in _imports?
        container = self.namespace
        while container:
            if name in container.python_functions:
                return container.python_functions[name]

            if name in container.imports['python_functions']:
                return container.imports['python_functions'][name]

            container = container.parent_scope

        return None

    def get_macro(self, name):
        """."""

        # TODO shall we keep the elif in _imports?

        container = self.namespace
        while container:
            if name in container.macros:
                return container.macros[name]
            container = container.parent_scope

        return None

    def insert_import(self, name, target):
        """
            Create and insert a new import in namespace if it's not defined
            otherwise append target to existing import.
        """
        imp = self.get_import(name)

        if imp is not None:
            imp.define_target(target)
        else:
            container = self.namespace.imports
            container['imports'][name] = Import(name, target, True)

    def insert_macro(self, macro):
        """."""

        container = self.namespace.macros

        if isinstance(macro, (MacroFunction, MacroVariable)):
            name = macro.name
            if isinstance(macro.name, DottedName):
                name = name.name[-1]
            container[str(name)] = macro
        else:
            raise TypeError('Expected a macro')

    def remove_variable(self, name):
        """."""

        container = self.namespace
        while container:
            if name in container.variables:
                container.pop(name)
                break
            container = container.parent_scope

    def get_header(self, name):
        """."""
        container = self.namespace
        headers = []
        while container:
            if name in container.headers:
                if isinstance(container.headers[name], list):
                    headers += container.headers[name]
                else:
                    headers.append(container.headers[name])
            container = container.parent_scope
        return headers

    def get_templates(self):
        """Returns templates of the current scope and all its parents scopes"""
        container = self.namespace
        templates = {}
        while container:
            templates.update({tmplt:container.templates[tmplt] for tmplt in container.templates\
                if tmplt not in templates})
            container = container.parent_scope
        return templates

    def find_class_construct(self, name):
        """Returns the class datatype for name if it exists.
        Returns None otherwise
        """
        container = self.namespace
        while container:
            if name in container.cls_constructs:
                return container.cls_constructs[name]
            container = container.parent_scope
        return None

    def get_class_construct(self, name):
        """Returns the class datatype for name if it exists.
        Raises an error otherwise
        """
        result = self.find_class_construct(name)

        if result:
            return result
        else:
            msg = 'class construct {} not found'.format(name)
            return errors.report(msg,
                bounding_box=(self._current_fst_node.lineno, self._current_fst_node.col_offset),
                severity='fatal', blocker=self.blocking)


    def set_class_construct(self, name, value):
        """Sets the class datatype for name."""

        self.namespace.cls_constructs[name] = value

    def create_new_function_scope(self, name, decorators):
        """
        Create a new Scope object for a Python function with the given name,
        and attach any decorators' information to the scope. The new scope is
        a child of the current one, and can be accessed from the dictionary of
        its children using the function name as key.

        Before returning control to the caller, the current scope (stored in
        self._namespace) is changed to the one just created, and the function's
        name is stored in self._current_function.

        Parameters
        ----------
        name : str
            Function's name, used as a key to retrieve the new scope.

        decorators : dict
            Decorators attached to FunctionDef object at syntactic stage.

        """
        child = self.namespace.new_child_scope(name, decorators=decorators)

        self._namespace = child
        if self._current_function:
            name = DottedName(self._current_function, name)
        self._current_function = name

    def exit_function_scope(self):

        self._namespace = self._namespace.parent_scope
        if isinstance(self._current_function, DottedName):

            name = self._current_function.name[:-1]
            if len(name)>1:
                name = DottedName(*name)
            else:
                name = name[0]
        else:
            name = None
        self._current_function = name

    def create_new_loop_scope(self):
        new_scope = Scope(decorators=self._namespace.decorators)
        new_scope._is_loop = True
        new_scope.parent_scope = self._namespace
        self._namespace._loops.append(new_scope)
        self._namespace = new_scope

    def exit_loop_scope(self):
        self._namespace = self._namespace.parent_scope

#==============================================================================

    def _infere_type(self, expr, **settings):
        """
        type inference for expressions
        """

        # TODO - add settings to Errors
        #      - line and column
        #      - blocking errors

        errors = Errors()

        verbose = settings.pop('verbose', False)
        if verbose:
            print ('*** type inference for : ', type(expr))

        d_var = {}
        # TODO improve => put settings as attribut of Parser

        if expr in (PythonInt, PythonFloat, PythonComplex, PythonBool, NumpyInt,
                      NumpyInt32, NumpyInt64, NumpyComplex, NumpyComplex64,
					  NumpyComplex128, NumpyFloat, NumpyFloat64, NumpyFloat32):

            d_var['datatype'   ] = '*'
            d_var['rank'       ] = 0
            d_var['precision'  ] = 0
            return d_var

        elif isinstance(expr, Variable):

            d_var['datatype'      ] = expr.dtype
            d_var['allocatable'   ] = expr.allocatable
            d_var['shape'         ] = expr.shape
            d_var['rank'          ] = expr.rank
            d_var['cls_base'      ] = expr.cls_base
            d_var['is_pointer'    ] = expr.is_pointer
            d_var['is_target'     ] = expr.is_target
            d_var['order'         ] = expr.order
            d_var['precision'     ] = expr.precision
            return d_var

        elif isinstance(expr, PythonTuple):
            d_var['datatype'      ] = expr.dtype
            d_var['precision']      = expr.precision
            d_var['is_stack_array'] = expr.is_homogeneous
            d_var['shape'         ] = expr.shape
            d_var['rank'          ] = expr.rank
            d_var['is_pointer']     = False

            return d_var

        elif isinstance(expr, Dlist):
            d = self._infere_type(expr.val, **settings)

            # TODO must check that it is consistent with pyccel's rules
            # TODO improve
            d_var['datatype'   ] = d['datatype']
            d_var['rank'       ] = expr.rank
            d_var['shape'      ] = expr.shape
            d_var['allocatable'] = False
            d_var['is_pointer' ] = True
            return d_var

        elif isinstance(expr, NumpyNewArray):
            d_var['datatype'   ] = expr.dtype
            d_var['allocatable'] = expr.rank>0
            d_var['shape'      ] = expr.shape
            d_var['rank'       ] = expr.rank
            d_var['order'      ] = expr.order
            d_var['precision'  ] = expr.precision
            d_var['cls_base'   ] = NumpyArrayClass
            return d_var

        elif isinstance(expr, PyccelAstNode):

            d_var['datatype'   ] = expr.dtype
            d_var['allocatable'] = expr.rank>0
            d_var['shape'      ] = expr.shape
            d_var['rank'       ] = expr.rank
            d_var['order'      ] = expr.order
            d_var['precision'  ] = expr.precision
            return d_var

        elif isinstance(expr, IfTernaryOperator):
            return self._infere_type(expr.args[0][1].body[0])

        elif isinstance(expr, PythonRange):

            d_var['datatype'   ] = NativeRange()
            d_var['allocatable'] = False
            d_var['shape'      ] = ()
            d_var['rank'       ] = 0
            d_var['cls_base'   ] = expr  # TODO: shall we keep it?
            return d_var

        elif isinstance(expr, Lambda):

            d_var['datatype'   ] = NativeSymbol()
            d_var['allocatable'] = False
            d_var['is_pointer' ] = False
            d_var['rank'       ] = 0
            return d_var

        elif isinstance(expr, ConstructorCall):
            cls_name = expr.func.cls_name
            cls = self.get_class(cls_name)

            dtype = self.get_class_construct(cls_name)()

            d_var['datatype'   ] = dtype
            d_var['allocatable'] = False
            d_var['shape'      ] = ()
            d_var['rank'       ] = 0
            d_var['is_target'  ] = False

            # set target  to True if we want the class objects to be pointers

            d_var['cls_base'      ] = cls
            return d_var

        else:
            msg = 'Type of Object : {} cannot be infered'.format(type(expr).__name__)
            errors.report(PYCCEL_RESTRICTION_TODO+'\n'+msg, symbol=expr,
                bounding_box=(self._current_fst_node.lineno, self._current_fst_node.col_offset),
                severity='fatal', blocker=self.blocking)


#==============================================================================
#==============================================================================
#==============================================================================


    def _visit(self, expr, **settings):
        """Annotates the AST.

        The annotation is done by finding the appropriate function _visit_X
        for the object expr. X is the type of the object expr. If this function
        does not exist then the method resolution order is used to search for
        other compatible _visit_X functions. If none are found then an error is
        raised
        """

        # TODO - add settings to Errors
        #      - line and column
        #      - blocking errors
        current_fst = self._current_fst_node

        if hasattr(expr,'fst') and expr.fst is not None:
            self._current_fst_node = expr.fst

        classes = type(expr).__mro__
        for cls in classes:
            annotation_method = '_visit_' + cls.__name__
            if hasattr(self, annotation_method):
                obj = getattr(self, annotation_method)(expr, **settings)
                self._current_fst_node = current_fst
                return obj

        # Unknown object, we raise an error.
        errors.report(PYCCEL_RESTRICTION_TODO, symbol=type(expr),
            bounding_box=(self._current_fst_node.lineno, self._current_fst_node.col_offset),
            severity='fatal', blocker=self.blocking)

    def _visit_tuple(self, expr, **settings):
        return tuple(self._visit(i, **settings) for i in expr)

    def _visit_PythonTuple(self, expr, **settings):
        ls = [self._visit(i, **settings) for i in expr]
        return PythonTuple(*ls)

    def _visit_PythonList(self, expr, **settings):
        ls = [self._visit(i, **settings) for i in expr]
        expr = PythonList(*ls)

        if not expr.is_homogeneous:
            errors.report(PYCCEL_RESTRICTION_INHOMOG_LIST, symbol=expr,
                bounding_box=(self._current_fst_node.lineno, self._current_fst_node.col_offset),
                severity='fatal')
        return expr

    def _visit_ValuedArgument(self, expr, **settings):
        value = self._visit(expr.value, **settings)
        d_var      = self._infere_type(value, **settings)
        dtype      = d_var.pop('datatype')
        return ValuedVariable(dtype, expr.name,
                               value=value, **d_var)

    def _visit_CodeBlock(self, expr, **settings):
        ls = [self._visit(i, **settings) for i in expr.body]
        return CodeBlock(ls)

    def _visit_Nil(self, expr, **settings):
        return expr
    def _visit_EmptyNode(self, expr, **settings):
        return expr
    def _visit_Break(self, expr, **settings):
        return expr
    def _visit_Continue(self, expr, **settings):
        return expr
    def _visit_Comment(self, expr, **settings):
        return expr
    def _visit_CommentBlock(self, expr, **settings):
        return expr
    def _visit_AnnotatedComment(self, expr, **settings):
        return expr
    def _visit_Literal(self, expr, **settings):
        return expr
    def _visit_Integer(self, expr, **settings):
        """Visit sympy.Integer"""
        return LiteralInteger(expr.p)
    def _visit_Float(self, expr, **settings):
        """Visit sympy.Integer"""
        return LiteralFloat(expr)
    def _visit_PythonComplex(self, expr, **settings):
        return expr
    def _visit_Pass(self, expr, **settings):
        return expr

    def _visit_NumberSymbol(self, expr, **settings):
        return expr.n()

    def _visit_Number(self, expr, **settings):
        return expr.n()

    def _visit_Variable(self, expr, **settings):
        name = expr.name
        return self.get_variable(name)

    def _visit_str(self, expr, **settings):
        return repr(expr)

    def _visit_Slice(self, expr, **settings):
        start = self._visit(expr.start) if expr.start is not None else None
        stop = self._visit(expr.stop) if expr.stop is not None else None
        step = self._visit(expr.step) if expr.step is not None else None

        return Slice(start, stop, step)

    def _extract_indexed_from_var(self, var, args, name):

        # case of Pyccel ast Variable
        # if not possible we use symbolic objects

        if not isinstance(var, Variable):
            assert(hasattr(var,'__getitem__'))
            if len(args)==1:
                return var[args[0]]
            else:
                return self._visit(var[args[0]][args[1:]])

        args = tuple(args)

        if isinstance(var, TupleVariable) and not var.is_homogeneous:

            arg = args[0]

            if isinstance(arg, Slice):
                if ((arg.start is not None and not isinstance(arg.start, LiteralInteger)) or
                        (arg.stop is not None and not isinstance(arg.stop, LiteralInteger))):
                    errors.report(INDEXED_TUPLE, symbol=var,
                        bounding_box=(self._current_fst_node.lineno, self._current_fst_node.col_offset),
                        severity='fatal', blocker=self.blocking)

                idx = slice(arg.start, arg.stop)
                selected_vars = var.get_var(idx)
                if len(selected_vars)==1:
                    if len(args) == 1:
                        return selected_vars[0]
                    else:
                        var = selected_vars[0]
                        return self._extract_indexed_from_var(var, args[1:], name)
                elif len(selected_vars)<1:
                    return None
                elif len(args)==1:
                    return PythonTuple(*selected_vars)
                else:
                    return PythonTuple(*[self._extract_indexed_from_var(var, args[1:], name) for var in selected_vars])

            elif isinstance(arg, LiteralInteger):

                if len(args)==1:
                    return var[arg]

                var = var[arg]
                return self._extract_indexed_from_var(var, args[1:], name)

            else:
                errors.report(INDEXED_TUPLE, symbol=var,
                    bounding_box=(self._current_fst_node.lineno, self._current_fst_node.col_offset),
                    severity='fatal', blocker=self.blocking)

        if isinstance(var, PythonTuple) and not var.is_homogeneous:
            errors.report(LIST_OF_TUPLES, symbol=var,
                bounding_box=(self._current_fst_node.lineno, self._current_fst_node.col_offset),
                severity='error', blocker=self.blocking)

        return var[args]

    def _visit_IndexedElement(self, expr, **settings):
        name = str(expr.base)
        var = self._visit(expr.base)

         # TODO check consistency of indices with shape/rank

        args = list(expr.indices)

        new_args = [self._visit(arg, **settings) for arg in args]

        if (len(new_args)==1 and isinstance(new_args[0],(TupleVariable, PythonTuple))):
            len_args = len(new_args[0])
            args = [new_args[0][i] for i in range(len_args)]
        elif any(isinstance(arg,(TupleVariable, PythonTuple)) for arg in new_args):
            n_exprs = None
            for a in new_args:
                if hasattr(a,'__len__'):
                    if n_exprs:
                        assert(n_exprs)==len(a)
                    else:
                        n_exprs = len(a)
            new_expr_args = []
            for i in range(n_exprs):
                ls = []
                for j,a in enumerate(new_args):
                    if hasattr(a,'__getitem__'):
                        ls.append(args[j][i])
                    else:
                        ls.append(args[j])
                new_expr_args.append(ls)

            return tuple(var[a] for a in new_expr_args)
        else:
            args = new_args
            len_args = len(args)

        return self._extract_indexed_from_var(var, args, name)

    def _visit_Symbol(self, expr, **settings):
        name = expr.name
        var = self.check_for_variable(name)

        if var is None:
            var = self.get_function(name)
        if var is None:
            var = self.get_symbolic_function(name)
        if var is None:
            var = python_builtin_datatype(name)

        if var is None:

            errors.report(UNDEFINED_VARIABLE, symbol=name,
            bounding_box=(self._current_fst_node.lineno, self._current_fst_node.col_offset),
            severity='fatal', blocker=True)
        return var


    def _visit_DottedName(self, expr, **settings):

        var = self.check_for_variable(_get_name(expr))
        if var:
            return var

        lhs = expr.name[0] if len(expr.name) == 2 \
                else DottedName(*expr.name[:-1])
        rhs = expr.name[-1]

        visited_lhs = self._visit(lhs)
        first = visited_lhs
        if isinstance(visited_lhs, FunctionCall):
            results = visited_lhs.funcdef.results
            if len(results) != 1:
                errors.report("Cannot get attribute of function call with multiple returns",
                        symbol=expr,
                        bounding_box=(self._current_fst_node.lineno, self._current_fst_node.col_offset),
                        severity='fatal', blocker=True)
            first = results[0]
        rhs_name = _get_name(rhs)
        attr_name = []

        # Handle case of imported module
        if isinstance(first, dict):

            if rhs_name in first:
                imp = self.get_import(_get_name(lhs))

                new_name = rhs_name
                # If pyccelized file
                if imp is not None:
                    new_name = imp.find_module_target(rhs_name)
                    if new_name is None:
                        new_name = self.get_new_name(rhs_name)

                        # Save the import target that has been used
                        if new_name == rhs_name:
                            imp.define_target(Symbol(rhs_name))
                        else:
                            imp.define_target(AsName(Symbol(rhs_name), Symbol(new_name)))

                if isinstance(rhs, FunctionCall):
                    # If object is a function
                    args  = self._handle_function_args(rhs.args, **settings)
                    func  = first[rhs_name]
                    if new_name != rhs_name:
                        if hasattr(func, 'clone'):
                            func  = func.clone(new_name)
                    return self._handle_function(func, args, **settings)
                elif isinstance(rhs, Constant):
                    var = first[rhs_name]
                    if new_name != rhs_name:
                        var.name = new_name
                    return var
                else:
                    # If object is something else (eg. dict)
                    var = first[rhs_name]
                    return var
            else:
                errors.report(UNDEFINED_IMPORT_OBJECT.format(rhs_name, str(lhs)),
                        symbol=expr,
                        bounding_box=(self._current_fst_node.lineno, self._current_fst_node.col_offset),
                        severity='fatal', blocker=True)

        if not hasattr(first, 'cls_base') or first.cls_base is None:
            errors.report('Attribute {} not found'.format(rhs_name),
                bounding_box=(self._current_fst_node.lineno, self._current_fst_node.col_offset),
                severity='fatal', blocker=True)

        if first.cls_base:
            attr_name = [i.name for i in first.cls_base.attributes]

        # look for a class method
        if isinstance(rhs, FunctionCall):
            methods = list(first.cls_base.methods) + list(first.cls_base.interfaces)
            for method in methods:
                if isinstance(method, Interface):
                    errors.report('Generic methods are not supported yet',
                        symbol=method.name,
                        bounding_box=(self._current_fst_node.lineno,
                            self._current_fst_node.col_offset),
                        severity='fatal')
            macro = self.get_macro(rhs_name)
            if macro is not None:
                master = macro.master
                name = macro.name
                args = rhs.args
                args = [lhs] + list(args)
                args = [self._visit(i, **settings) for i in args]
                args = macro.apply(args)
                return FunctionCall(master, args, self._current_function)

            args = [self._visit(arg, **settings) for arg in
                    rhs.args]
            for i in methods:
                if str(i.name) == rhs_name:
                    if 'numpy_wrapper' in i.decorators.keys():
                        func = i.decorators['numpy_wrapper']
                        return func(visited_lhs, *args)
                    else:
                        return DottedFunctionCall(i, args, prefix = visited_lhs,
                                    current_function = self._current_function)

        # look for a class attribute / property
        elif isinstance(rhs, Symbol) and first.cls_base:
            methods = list(first.cls_base.methods) + list(first.cls_base.interfaces)
            for method in methods:
                if isinstance(method, Interface):
                    errors.report('Generic methods are not supported yet',
                        symbol=method.name,
                        bounding_box=(self._current_fst_node.lineno,
                            self._current_fst_node.col_offset),
                        severity='fatal')
            # standard class attribute
            if rhs.name in attr_name:
                self._current_class = first.cls_base
                second = self._visit(rhs, **settings)
                self._current_class = None
                return second.clone(second.name, new_class = DottedVariable, lhs = visited_lhs)

            # class property?
            else:
                for i in methods:
                    if str(i.name) == rhs.name and \
                            'property' in i.decorators.keys():
                        if 'numpy_wrapper' in i.decorators.keys():
                            func = i.decorators['numpy_wrapper']
                            self.insert_import('numpy', rhs)
                            return func(visited_lhs)
                        else:
                            return DottedFunctionCall(i, [], prefix = visited_lhs,
                                    current_function = self._current_function)

        # look for a macro
        else:

            macro = self.get_macro(rhs_name)

            # Macro
            if isinstance(macro, MacroVariable):
                return macro.master
            elif isinstance(macro, MacroFunction):
                args = macro.apply([visited_lhs])
                return FunctionCall(macro.master, args, self._current_function)

        # did something go wrong?
        return errors.report('Attribute {} not found'.format(rhs_name),
            bounding_box=(self._current_fst_node.lineno, self._current_fst_node.col_offset),
            severity='fatal', blocker=True)

    def _visit_PyccelOperator(self, expr, **settings):
        #stmts, expr = extract_subexpressions(expr)
        #stmts = []
        #if stmts:
        #    stmts = [self._visit(i, **settings) for i in stmts]
        args     = [self._visit(a, **settings) for a in expr.args]
        try:
            expr_new = expr.func(*args)
        except PyccelSemanticError as err:
            msg = str(err)
            errors.report(msg, symbol=expr,
                bounding_box=(self._current_fst_node.lineno, self._current_fst_node.col_offset),
                severity='fatal', blocker=True)
        #if stmts:
        #    expr_new = CodeBlock(stmts + [expr_new])
        return expr_new

    def _visit_PyccelAdd(self, expr, **settings):
        args = [self._visit(a, **settings) for a in expr.args]
        if isinstance(args[0], (TupleVariable, PythonTuple, PythonList)):
            get_vars = lambda a: a.get_vars() if isinstance(a, TupleVariable) else a.args
            tuple_args = [ai for a in args for ai in get_vars(a)]
            expr_new = PythonTuple(*tuple_args)
        else:
            expr_new = self._visit_PyccelOperator(expr, **settings)
        return expr_new

    def _visit_PyccelMul(self, expr, **settings):
        args = [self._visit(a, **settings) for a in expr.args]
        if isinstance(args[0], (TupleVariable, PythonTuple, PythonList)):
            expr_new = self._visit(Dlist(args[0], args[1]))
        elif isinstance(args[1], (TupleVariable, PythonTuple, PythonList)):
            expr_new = self._visit(Dlist(args[1], args[0]))
        else:
            expr_new = self._visit_PyccelOperator(expr, **settings)
        return expr_new

    def _visit_Lambda(self, expr, **settings):


        expr_names = set(map(str, expr.expr.atoms(Symbol, Argument)))
        var_names = map(str, expr.variables)
        missing_vars = expr_names.difference(var_names)
        if len(missing_vars) > 0:
            errors.report(UNDEFINED_LAMBDA_VARIABLE, symbol = missing_vars,
                bounding_box=(self._current_fst_node.lineno, self._current_fst_node.col_offset),
                severity='fatal', blocker=True)
        funcs = expr.expr.atoms(FunctionCall)
        for func in funcs:
            name = _get_name(func)
            f = self.get_symbolic_function(name)
            if f is None:
                errors.report(UNDEFINED_LAMBDA_FUNCTION, symbol=name,
                    bounding_box=(self._current_fst_node.lineno, self._current_fst_node.col_offset),
                    severity='fatal', blocker=True)
            else:

                f = f(*func.args)
                expr_new = expr.expr.subs(func, f)
                expr = Lambda(tuple(expr.variables), expr_new)
        return expr

    def _handle_function_args(self, arguments, **settings):
        args  = []
        for arg in arguments:
            a = self._visit(arg, **settings)
            if isinstance(a, StarredArguments):
                args.extend(a.args_var)
            else:
                args.append(a)
        return args

    def _handle_function(self, func, args, **settings):
        if not isinstance(func, (FunctionDef, Interface)):
            args, kwargs = split_positional_keyword_arguments(*args)
            for a in args:
                if getattr(a,'dtype',None) == 'tuple':
                    self._infere_type(a, **settings)
            for a in kwargs.values():
                if getattr(a,'dtype',None) == 'tuple':
                    self._infere_type(a, **settings)
            expr = func(*args, **kwargs)

            return expr
        else:
            expr = FunctionCall(func, args, self._current_function)
            return expr

    def _visit_FunctionCall(self, expr, **settings):
        name     = expr.funcdef

        # Check for specialised method
        annotation_method = '_visit_' + name
        if hasattr(self, annotation_method):
            return getattr(self, annotation_method)(expr, **settings)

        func     = self.get_function(name)

        args = self._handle_function_args(expr.args, **settings)

        if name == 'lambdify':
            args = self.get_symbolic_function(str(expr.args[0]))
        F = pyccel_builtin_function(expr, args)

        if F is not None:
            return F

        elif self.find_class_construct(name):

            # TODO improve the test
            # we must not invoke the namespace like this

            cls = self.get_class(name)
            d_methods = cls.methods_as_dict
            method = d_methods.pop('__init__', None)

            if method is None:

                # TODO improve case of class with the no __init__

                errors.report(UNDEFINED_INIT_METHOD, symbol=name,
                bounding_box=(self._current_fst_node.lineno, self._current_fst_node.col_offset),
                severity='error', blocker=True)
            args = expr.args

            # TODO check compatibility
            # TODO treat parametrized arguments.

            expr = ConstructorCall(method, args, cls_variable=None)
            #if len(stmts) > 0:
            #    stmts.append(expr)
            #    return CodeBlock(stmts)
            return expr
        else:

            # first we check if it is a macro, in this case, we will create
            # an appropriate FunctionCall

            macro = self.get_macro(name)
            if macro is not None:
                func = macro.master
                name = _get_name(func.name)
                args = macro.apply(args)
            else:
                func = self.get_function(name)
            if func is None:
                return errors.report(UNDEFINED_FUNCTION, symbol=name,
                        bounding_box=(self._current_fst_node.lineno, self._current_fst_node.col_offset),
                        severity='fatal', blocker=self.blocking)
            else:
                return self._handle_function(func, args, **settings)

    def _visit_Expr(self, expr, **settings):
        errors.report(PYCCEL_RESTRICTION_TODO, symbol=expr,
            bounding_box=(self._current_fst_node.lineno, self._current_fst_node.col_offset),
            severity='fatal', blocker=self.blocking)

    def _create_variable(self, name, dtype, rhs, d_lhs):
        """
        Create a new variable. In most cases this is just a call to
        Variable.__init__
        but in the case of a tuple variable it is a recursive call to
        create all elements in the tuple.
        This is done separately to _assign_lhs_variable to ensure that
        elements of a tuple do not exist in the scope

        Parameters
        ----------
        name : str
            The name of the new variable

        dtype : DataType
            The data type of the new variable

        rhs : Variable
            The value assigned to the lhs. This is required to call
            self._infere_type recursively for tuples

        d_lhs : dict
            Dictionary of properties for the new Variable
        """

        if isinstance(rhs, (TupleVariable, PythonTuple, PythonList)):
            elem_vars = []
            for i,r in enumerate(rhs):
                elem_name = self.get_new_name( name + '_' + str(i) )
                elem_d_lhs = self._infere_type( r )

                self._ensure_target( r, elem_d_lhs )

                elem_dtype = elem_d_lhs.pop('datatype')

                var = self._create_variable(elem_name, elem_dtype, r, elem_d_lhs)
                elem_vars.append(var)

            d_lhs['is_pointer'] = any(v.is_pointer for v in elem_vars)
            lhs = TupleVariable(elem_vars, dtype, name, **d_lhs)

        else:
            lhs = Variable(dtype, name, **d_lhs)

        return lhs

    def _ensure_target(self, rhs, d_lhs):
        if isinstance(rhs, Variable) and rhs.allocatable:
            d_lhs['allocatable'] = False
            d_lhs['is_pointer' ] = True

            # TODO uncomment this line, to make rhs target for
            #      lists/tuples.
            rhs.is_target = True
        if isinstance(rhs, IndexedElement) and rhs.rank > 0 and (rhs.base.allocatable or rhs.base.is_pointer):
            d_lhs['allocatable'] = False
            d_lhs['is_pointer' ] = True

            # TODO uncomment this line, to make rhs target for
            #      lists/tuples.
            rhs.base.is_target = not rhs.base.is_pointer

    def _assign_lhs_variable(self, lhs, d_var, rhs, new_expressions, is_augassign, **settings):
        """
        Create a lhs based on the information in d_var
        If the lhs already exists then check that it has the expected properties.

        Parameters
        ----------
        lhs : Symbol (or DottedName of Symbols)
            The representation of the lhs provided by the SyntacticParser

        d_var : dict
            Dictionary of expected lhs properties

        rhs : Variable / expression
            The representation of the rhs provided by the SemanticParser.
            This is necessary in order to set the rhs 'is_target' property
            if necessary

        new_expression : list
            A list which allows collection of any additional expressions
            resulting from this operation (e.g. Allocation)

        is_augassign : bool
            Indicates whether this is an assign ( = ) or an augassign ( += / -= / etc )
            This is necessary as the restrictions on the dtype are less strict in this
            case

        settings : dictionary
            Provided to all _visit_ClassName functions
        """

        if isinstance(lhs, Symbol):

            name = lhs.name
            dtype = d_var.pop('datatype')

            d_lhs = d_var.copy()
            # ISSUES #177: lhs must be a pointer when rhs is allocatable array
            self._ensure_target(rhs, d_lhs)

            var = self.get_variable_from_scope(name)

            # Variable not yet declared (hence array not yet allocated)
            if var is None:

                # Update variable's dictionary with information from function decorators
                decorators = self._namespace.decorators
                if decorators:
                    if 'stack_array' in decorators:
                        if name in decorators['stack_array']:
                            d_lhs.update(is_stack_array=True,
                                    allocatable=False, is_pointer=False)
                    if 'allow_negative_index' in decorators:
                        if lhs.name in decorators['allow_negative_index']:
                            d_lhs.update(allows_negative_indexes=True)

                # Create new variable
                lhs = self._create_variable(name, dtype, rhs, d_lhs)

                # Add variable to scope
                self.insert_variable(lhs, name=lhs.name)

                # ...
                # Add memory allocation if needed
                if lhs.allocatable:
                    if self._namespace.is_loop:
                        # Array defined in a loop may need reallocation at every cycle
                        errors.report(ARRAY_DEFINITION_IN_LOOP, symbol=name,
                            severity='warning', blocker=False,
                            bounding_box=(self._current_fst_node.lineno,
                                self._current_fst_node.col_offset))
                        status='unknown'
                    else:
                        # Array defined outside of a loop will be allocated only once
                        status='unallocated'

                    # Create Allocate node
                    new_expressions.append(Allocate(lhs, shape=lhs.alloc_shape, order=lhs.order, status=status))
                # ...

                # ...
                # Add memory deallocation for array variables
                if lhs.is_ndarray and not lhs.is_stack_array:
                    # Create Deallocate node
                    self._allocs[-1].append(lhs)
                # ...

                # We cannot allow the definition of a stack array in a loop
                if lhs.is_stack_array and self._namespace.is_loop:
                    errors.report(STACK_ARRAY_DEFINITION_IN_LOOP, symbol=name,
                        severity='error', blocker=False,
                        bounding_box=(self._current_fst_node.lineno,
                            self._current_fst_node.col_offset))

                # Not yet supported for arrays: x=y+z, x=b[:]
                # Because we cannot infer shape of right-hand side yet
                know_lhs_shape = all(sh is not None for sh in lhs.alloc_shape) \
                    or (lhs.rank == 0)

                if not know_lhs_shape:
                    msg = "Cannot infer shape of right-hand side for expression {} = {}".format(lhs, rhs)
                    errors.report(PYCCEL_RESTRICTION_TODO+'\n'+msg,
                        bounding_box=(self._current_fst_node.lineno, self._current_fst_node.col_offset),
                        severity='fatal', blocker=self.blocking)

            # Variable already exists
            else:

                # TODO improve check type compatibility
                if not hasattr(var, 'dtype'):
                    errors.report(INCOMPATIBLE_TYPES_IN_ASSIGNMENT,
                            symbol = '|{name}| <module> -> {rhs}'.format(name=name, rhs=rhs),
                            bounding_box=(self._current_fst_node.lineno, self._current_fst_node.col_offset),
                            severity='fatal', blocker=False)

                elif not is_augassign and var.is_ndarray and isinstance(rhs, (Variable, IndexedElement)) and var.allocatable:
                    errors.report(ASSIGN_ARRAYS_ONE_ANOTHER,
                        bounding_box=(self._current_fst_node.lineno,
                            self._current_fst_node.col_offset),
                                severity='error', symbol=lhs.name)

                elif not is_augassign and var.is_ndarray and var.is_target:
                    errors.report(ARRAY_ALREADY_IN_USE,
                        bounding_box=(self._current_fst_node.lineno,
                            self._current_fst_node.col_offset),
                                severity='error', symbol=var.name)

                elif var.is_ndarray and var.is_pointer and isinstance(rhs, NumpyNewArray):
                    errors.report(INVALID_POINTER_REASSIGN,
                        bounding_box=(self._current_fst_node.lineno,
                            self._current_fst_node.col_offset),
                                severity='error', symbol=var.name)

                elif var.is_ndarray and var.is_pointer:
                    # we allow pointers to be reassigned multiple times
                    # pointers reassigning need to call free_pointer func
                    # to remove memory leaks
                    new_expressions.append(Deallocate(var))

                elif not is_augassign and str(dtype) != str(getattr(var, 'dtype', 'None')):
                    txt = '|{name}| {old} <-> {new}'
                    txt = txt.format(name=name, old=var.dtype, new=dtype)

                    errors.report(INCOMPATIBLE_TYPES_IN_ASSIGNMENT,
                    symbol=txt,bounding_box=(self._current_fst_node.lineno, self._current_fst_node.col_offset),
                    severity='error', blocker=False)

                elif not is_augassign:

                    rank  = getattr(var, 'rank' , 'None')
                    order = getattr(var, 'order', 'None')
                    shape = getattr(var, 'shape', 'None')

                    if (d_var['rank'] != rank) or (rank > 1 and d_var['order'] != order):

                        txt = '|{name}| {dtype}{old} <-> {dtype}{new}'
                        format_shape = lambda s: "" if len(s)==0 else s
                        txt = txt.format(name=name, dtype=dtype, old=format_shape(var.shape),
                            new=format_shape(d_var['shape']))
                        errors.report(INCOMPATIBLE_REDEFINITION, symbol=txt,
                            bounding_box=(self._current_fst_node.lineno, self._current_fst_node.col_offset),
                            severity='error', blocker=False)

                    elif d_var['shape'] != shape:

                        if var.is_stack_array:
                            errors.report(INCOMPATIBLE_REDEFINITION_STACK_ARRAY, symbol=name,
                                severity='error', blocker=False,
                                bounding_box=(self._current_fst_node.lineno,
                                    self._current_fst_node.col_offset))

                        else:
                            # TODO [YG, 04.11.2020] If we could be sure that the
                            # array was not created in an if-then-else block, we
                            # would use status='allocated' instead.
                            new_expressions.append(Allocate(var,
                                shape=d_var['shape'], order=d_var['order'],
                                status='unknown'))

                            errors.report(ARRAY_REALLOCATION, symbol=name,
                                severity='warning', blocker=False,
                                bounding_box=(self._current_fst_node.lineno,
                                    self._current_fst_node.col_offset))

                # in the case of elemental, lhs is not of the same dtype as
                # var.
                # TODO d_lhs must be consistent with var!
                # the following is a small fix, since lhs must be already
                # declared
                lhs = var

        elif isinstance(lhs, DottedName):

            dtype = d_var.pop('datatype')
            name = lhs.name[:-1]
            if self._current_function == '__init__':

                cls      = self.get_variable('self')
                cls_name = str(cls.cls_base.name)
                cls      = self.get_class(cls_name)

                attributes = cls.attributes
                parent     = cls.parent
                attributes = list(attributes)
                n_name     = str(lhs.name[-1])

                # update the self variable with the new attributes

                dt       = self.get_class_construct(cls_name)()
                cls_base = self.get_class(cls_name)
                var      = Variable(dt, 'self', cls_base=cls_base)
                d_lhs    = d_var.copy()
                self.insert_variable(var, 'self')


                # ISSUES #177: lhs must be a pointer when rhs is allocatable array
                self._ensure_target(rhs, d_lhs)

                member = self._create_variable(n_name, dtype, rhs, d_lhs)
                lhs    = member.clone(member.name, new_class = DottedVariable, lhs = var)

                # update the attributes of the class and push it to the namespace
                attributes += [member]
                new_cls = ClassDef(cls_name, attributes, [], superclass=parent)
                self.insert_class(new_cls, parent=True)
            else:
                lhs = self._visit(lhs, **settings)
        else:
            raise NotImplementedError("_assign_lhs_variable does not handle {}".format(str(type(lhs))))

        return lhs


    def _visit_Assign(self, expr, **settings):
        # TODO unset position at the end of this part
        new_expressions = []
        fst = expr.fst
        assert(fst)
        if fst:
            self._current_fst_node = fst

        rhs = expr.rhs
        lhs = expr.lhs

        if isinstance(rhs, FunctionCall):
            name = rhs.funcdef
            macro = self.get_macro(name)
            if macro is None:
                rhs = self._visit(rhs, **settings)
            else:

                # TODO check types from FunctionDef

                master = macro.master
                name = _get_name(master.name)

                # all terms in lhs must be already declared and available
                # the namespace
                # TODO improve

                if not sympy_iterable(lhs):
                    lhs = [lhs]

                results = []
                for a in lhs:
                    _name = _get_name(a)
                    var = self.get_variable(_name)
                    results.append(var)

                # ...

                args = [self._visit(i, **settings) for i in
                            rhs.args]
                args = macro.apply(args, results=results)
                if isinstance(master, FunctionDef):
                    return FunctionCall(master, args, self._current_function)
                else:
                    # TODO treate interface case
                    errors.report(PYCCEL_RESTRICTION_TODO,
                                  bounding_box=(self._current_fst_node.lineno, self._current_fst_node.col_offset),
                                  severity='fatal')

        elif isinstance(rhs, DottedVariable):
            var = rhs.rhs
            name = _get_name(var)
            macro = self.get_macro(name)
            if macro is None:
                rhs = self._visit(rhs, **settings)
            else:
                master = macro.master
                if isinstance(macro, MacroVariable):
                    rhs = master
                else:

                    # If macro is function, create left-hand side variable
                    if isinstance(master, FunctionDef) and master.results:
                        d_var = self._infere_type(master.results[0], **settings)
                        dtype = d_var.pop('datatype')
                        lhs = Variable(dtype, lhs.name, **d_var)
                        var = self.get_variable_from_scope(lhs.name)
                        if var is None:
                            self.insert_variable(lhs)

                    name = macro.name
                    if not sympy_iterable(lhs):
                        lhs = [lhs]
                    results = []
                    for a in lhs:
                        _name = _get_name(a)
                        var = self.get_variable(_name)
                        results.append(var)

                    args = rhs.rhs.args
                    args = [rhs.lhs] + list(args)
                    args = [self._visit(i, **settings) for i in args]

                    args = macro.apply(args, results=results)

                    # Distinguish between function
                    if master.results:
                        return Assign(lhs[0], FunctionCall(master, args, self._current_function))
                    else:
                        return FunctionCall(master, args, self._current_function)

        else:
            rhs = self._visit(rhs, **settings)

        if isinstance(rhs, FunctionDef):

            # case of lambdify

            rhs = rhs.rename(expr.lhs.name)
            for i in rhs.body:
                i.set_fst(fst)
            rhs = self._visit_FunctionDef(rhs, **settings)
            return rhs

        elif isinstance(rhs, Block):
            #case of inline
            results = _atomic(rhs.body,Return)
            sub = list(zip(results,[EmptyNode()]*len(results)))
            body = rhs.body
            body = subs(body,sub)
            results = [i.expr for i in results]
            lhs = expr.lhs
            if isinstance(lhs ,(list, tuple, PythonTuple)):
                sub = [list(zip(i,lhs)) for i in results]
            else:
                sub = [(i[0],lhs) for i in results]
            body = subs(body,sub)
            expr = Block(rhs.name, rhs.variables, body)
            return expr

        elif isinstance(rhs, CodeBlock):
            if len(rhs.body)>1 and isinstance(rhs.body[1], FunctionalFor):
                return rhs

            # case of complex stmt
            # that needs to be splitted
            # into a list of stmts
            stmts = rhs.body
            stmt  = stmts[-1]
            lhs   = expr.lhs
            if isinstance(lhs, Symbol):
                name = lhs.name
                if self.check_for_variable(name) is None:
                    d_var = self._infere_type(stmt, **settings)
                    dtype = d_var.pop('datatype')
                    lhs = Variable(dtype, name , **d_var)
                    self.insert_variable(lhs)

            if isinstance(expr, Assign):
                stmt = Assign(lhs, stmt)
            elif isinstance(expr, AugAssign):
                stmt = AugAssign(lhs, expr.op, stmt)
            stmt.set_fst(fst)
            stmts[-1] = stmt
            return CodeBlock(stmts)

        elif isinstance(rhs, FunctionCall):

            func = rhs.funcdef
            if isinstance(func, FunctionDef):
                results = func.results
                if results:
                    d_var = [self._infere_type(i, **settings)
                                 for i in results]
                else:
                    raise NotImplementedError("Cannot assign result of a function without a return")

                # case of elemental function
                # if the input and args of func do not have the same shape,
                # then the lhs must be already declared
                if func.is_elemental:
                    # we first compare the funcdef args with the func call
                    # args
#                   d_var = None
                    func_args = func.arguments
                    call_args = rhs.args
                    f_ranks = [x.rank for x in func_args]
                    c_ranks = [x.rank for x in call_args]
                    same_ranks = [x==y for (x,y) in zip(f_ranks, c_ranks)]
                    if not all(same_ranks):
                        assert(len(c_ranks) == 1)
                        for d in d_var:
                            d['shape'      ] = call_args[0].shape
                            d['rank'       ] = call_args[0].rank
                            d['allocatable'] = call_args[0].allocatable
                            d['order'      ] = call_args[0].order

            elif isinstance(func, Interface):
                d_var = [self._infere_type(i, **settings) for i in
                         func.functions[0].results]

                # TODO imporve this will not work for
                # the case of different results types
                d_var[0]['datatype'] = rhs.dtype

            else:
                d_var = self._infere_type(rhs, **settings)

        elif isinstance(rhs, PythonMap):

            name = str(rhs.args[0])
            func = self.get_function(name)

            if func is None:
                errors.report(UNDEFINED_FUNCTION, symbol=name,
                bounding_box=(self._current_fst_node.lineno, self._current_fst_node.col_offset),
                severity='error',blocker=self.blocking)

            dvar  = self._infere_type(rhs.args[1], **settings)
            d_var = [self._infere_type(result, **settings) for result in func.results]
            for d_var_i in d_var:
                d_var_i['shape'] = dvar['shape']
                d_var_i['rank' ]  = dvar['rank']

        else:
            d_var  = self._infere_type(rhs, **settings)
            d_list = d_var if isinstance(d_var, list) else [d_var]

            for d in d_list:
                name = d['datatype'].__class__.__name__

                if name.startswith('Pyccel'):
                    name = name[6:]
                    d['cls_base'] = self.get_class(name)
                    #TODO: Avoid writing the default variables here
                    d['is_pointer'] = d_var.get('is_target',False) or d_var.get('is_pointer',False)

                    # TODO if we want to use pointers then we set target to true
                    # in the ConsturcterCall

                if isinstance(rhs, Variable) and rhs.is_target:
                    # case of rhs is a target variable the lhs must be a pointer
                    d['is_target' ] = False
                    d['is_pointer'] = True

        lhs = expr.lhs
        if isinstance(lhs, (Symbol, DottedName)):
            if isinstance(d_var, list):
                if len(d_var) == 1:
                    d_var = d_var[0]
                else:
                    errors.report(WRONG_NUMBER_OUTPUT_ARGS, symbol=expr,
                        bounding_box=(self._current_fst_node.lineno, self._current_fst_node.col_offset),
                        severity='error', blocker=self.blocking)
                    return None

            lhs = self._assign_lhs_variable(lhs, d_var, rhs, new_expressions, isinstance(expr, AugAssign), **settings)
        elif isinstance(lhs, PythonTuple):
            n = len(lhs)
            if isinstance(rhs, PythonTuple):
                new_lhs = []
                for i,(l,r) in enumerate(zip(lhs,rhs)):
                    d = self._infere_type(r, **settings)
                    new_lhs.append( self._assign_lhs_variable(l, d, r, new_expressions, isinstance(expr, AugAssign), **settings) )
                lhs = PythonTuple(*new_lhs)

            elif isinstance(rhs, TupleVariable):
                new_lhs = []

                if rhs.is_homogeneous:
                    d_var = self._infere_type(rhs[0])
                    new_rhs = []
                    for i,l in enumerate(lhs):
                        new_lhs.append( self._assign_lhs_variable(l, d_var.copy(),
                            rhs[i], new_expressions, isinstance(expr, AugAssign), **settings) )
                        new_rhs.append(rhs[i])
                    rhs = PythonTuple(*new_rhs)
                    d_var = [d_var]
                else:
                    d_var = [self._infere_type(v) for v in rhs]
                    for i,(l,r) in enumerate(zip(lhs,rhs)):
                        new_lhs.append( self._assign_lhs_variable(l, d_var[i].copy(), r, new_expressions, isinstance(expr, AugAssign), **settings) )

                lhs = PythonTuple(*new_lhs)


            elif isinstance(d_var, list) and len(d_var)== n:
                new_lhs = []
                if hasattr(rhs,'__getitem__'):
                    for i,l in enumerate(lhs):
                        new_lhs.append( self._assign_lhs_variable(l, d_var[i].copy(), rhs[i], new_expressions, isinstance(expr, AugAssign), **settings) )
                else:
                    for i,l in enumerate(lhs):
                        new_lhs.append( self._assign_lhs_variable(l, d_var[i].copy(), rhs, new_expressions, isinstance(expr, AugAssign), **settings) )
                lhs = PythonTuple(*new_lhs)

            elif d_var['shape'][0]==n:
                new_lhs = []
                new_rhs = []

                for l, r in zip(lhs, rhs):
                    new_lhs.append( self._assign_lhs_variable(l, self._infere_type(r), r, new_expressions, isinstance(expr, AugAssign), **settings) )
                    new_rhs.append(r)

                lhs = PythonTuple(*new_lhs)
                rhs = new_rhs
            else:
                errors.report(WRONG_NUMBER_OUTPUT_ARGS, symbol=expr,
                    bounding_box=(self._current_fst_node.lineno, self._current_fst_node.col_offset),
                    severity='error', blocker=self.blocking)
                return None
        else:
            lhs = self._visit(lhs, **settings)

        if isinstance(rhs, (PythonMap, PythonZip)):
            func  = _get_name(rhs.args[0])
            alloc = Assign(lhs, NumpyZeros(lhs.shape, lhs.dtype))
            alloc.set_fst(fst)
            index_name = self.get_new_name(expr)
            index = Variable('int',index_name)
            range_ = FunctionCall('range', (FunctionCall('len', lhs,),))
            name  = _get_name(lhs)
            var   = IndexedElement(name, index)
            args  = rhs.args[1:]
            args  = [_get_name(arg) for arg in args]
            args  = [IndexedElement(arg, index) for arg in args]
            func  = FunctionCall(func, args)
            body  = [Assign(var, func)]
            body[0].set_fst(fst)
            body  = For(index, range_, body)
            body  = self._visit_For(body, **settings)
            body  = [alloc , body]
            return CodeBlock(body)

        elif not isinstance(lhs, (list, tuple)):
            lhs = [lhs]
            if isinstance(d_var,dict):
                d_var = [d_var]

        if len(lhs) == 1:
            lhs = lhs[0]

        if isinstance(lhs, Variable):
            is_pointer = lhs.is_pointer
        elif isinstance(lhs, IndexedElement):
            is_pointer = False
        elif isinstance(lhs, (PythonTuple, PythonList)):
            is_pointer = any(l.is_pointer for l in lhs)

        # TODO: does is_pointer refer to any/all or last variable in list (currently last)
        is_pointer = is_pointer and isinstance(rhs, (Variable, Dlist))
        is_pointer = is_pointer or isinstance(lhs, Variable) and lhs.is_pointer

        # ISSUES #177: lhs must be a pointer when rhs is allocatable array
        if not ((isinstance(lhs, PythonTuple) or (isinstance(lhs, TupleVariable) and not lhs.is_homogeneous)) \
                and isinstance(rhs,(PythonTuple, TupleVariable, list))):
            lhs = [lhs]
            rhs = [rhs]

        for l, r in zip(lhs,rhs):
            is_pointer_i = l.is_pointer if isinstance(l, Variable) else is_pointer

            new_expr = Assign(l, r)

            if is_pointer_i:
                new_expr = AliasAssign(l, r)

            elif isinstance(expr, AugAssign):
                new_expr = AugAssign(l, expr.op, r)


            elif new_expr.is_symbolic_alias:
                new_expr = SymbolicAssign(l, r)

                # in a symbolic assign, the rhs can be a lambda expression
                # it is then treated as a def node

                F = self.get_symbolic_function(l)
                if F is None:
                    self.insert_symbolic_function(new_expr)
                else:
                    errors.report(PYCCEL_RESTRICTION_TODO,
                                  bounding_box=(self._current_fst_node.lineno, self._current_fst_node.col_offset),
                                  severity='fatal')
            new_expressions.append(new_expr)
        if (len(new_expressions)==1):
            new_expressions = new_expressions[0]
            new_expressions.set_fst(fst)

            return new_expressions
        else:
            result = CodeBlock(new_expressions)
            result.set_fst(fst)
            return result

    def _visit_For(self, expr, **settings):

        self.create_new_loop_scope()

        # treatment of the index/indices
        iterable = self._visit(expr.iterable, **settings)
        body     = list(expr.body.body)
        iterator = expr.target

        PyccelAstNode.stage = 'syntactic'

        if isinstance(iterable, Variable):
            indx   = self.get_new_variable()
            assign = Assign(iterator, IndexedElement(iterable, indx))
            assign.set_fst(expr.fst)
            iterator = indx
            body     = [assign] + body

        elif isinstance(iterable, PythonMap):
            indx   = self.get_new_variable()
            func   = iterable.args[0]
            args   = [IndexedElement(arg, indx) for arg in iterable.args[1:]]
            assign = Assign(iterator, FunctionCall(func, args))
            assign.set_fst(expr.fst)
            iterator = indx
            body     = [assign] + body

        elif isinstance(iterable, PythonZip):
            args = iterable.args
            indx = self.get_new_variable()
            for i, arg in enumerate(args):
                assign = Assign(iterator[i], IndexedElement(arg, indx))
                assign.set_fst(expr.fst)
                body = [assign] + body
            iterator = indx

        elif isinstance(iterable, PythonEnumerate):
            indx   = iterator.args[0]
            var    = iterator.args[1]
            assign = Assign(var, IndexedElement(iterable.args[0], indx))
            assign.set_fst(expr.fst)
            iterator = indx
            body     = [assign] + body

        elif isinstance(iterable, Product):
            args     = iterable.elements
            iterator = list(iterator)
            for i,arg in enumerate(args):
                if not isinstance(arg, PythonRange):
                    indx   = self.get_new_variable()
                    assign = Assign(iterator[i], IndexedElement(arg, indx))

                    assign.set_fst(expr.fst)
                    body        = [assign] + body
                    iterator[i] = indx

        if isinstance(iterator, Symbol):
            name   = iterator.name
            var    = self.check_for_variable(name)
            target = var
            if var is None:
                target = Variable('int', name, rank=0)
                self.insert_variable(target)

        elif isinstance(iterator, list):
            target = []
            for i in iterator:
                name = str(i.name)
                var  = Variable('int', name, rank=0)
                self.insert_variable(var)
                target.append(var)
        else:

            # TODO ERROR not tested yet

            errors.report(INVALID_FOR_ITERABLE, symbol=expr.target,
                   bounding_box=(self._current_fst_node.lineno, self._current_fst_node.col_offset),
                   severity='error', blocker=self.blocking)
        PyccelAstNode.stage = 'semantic'

        body = [self._visit(i, **settings) for i in body]

        local_vars = list(self.namespace.variables.values())
        self.exit_loop_scope()

        if isinstance(iterable, Variable):
            return ForIterator(target, iterable, body)

        return For(target, iterable, body, local_vars=local_vars)


    def _visit_GeneratorComprehension(self, expr, **settings):
        msg = "Generator expressions as args are not currently correctly implemented\n"
        msg += "See issue #272 at https://github.com/pyccel/pyccel/issues"
        errors.report(msg, symbol = expr,
                  bounding_box=(self._current_fst_node.lineno, self._current_fst_node.col_offset),
                  severity='fatal')

        result   = expr.expr
        lhs_name = _get_name(expr.lhs)
        lhs  = self.check_for_variable(lhs_name)

        if lhs is None:
            tmp_lhs  = Variable('int', lhs_name)
            self.insert_variable(tmp_lhs)
        else:
            tmp_lhs = None

        loops  = [self._visit(i, **settings) for i in expr.loops]
        result = self._visit(result, **settings)
        if isinstance(result, CodeBlock):
            result = result.body[-1]


        d_var = self._infere_type(result, **settings)
        dtype = d_var.pop('datatype')

        if tmp_lhs is not None:
            self.remove_variable(tmp_lhs)
            lhs = Variable(dtype, lhs_name, **d_var)
            self.insert_variable(lhs)


        if isinstance(expr, FunctionalSum):
            val = LiteralInteger(0)
            if str_dtype(dtype) in ['real', 'complex']:
                val = LiteralFloat(0.0)
        elif isinstance(expr, FunctionalMin):
            val = INF
        elif isinstance(expr, FunctionalMax):
            val = -INF

        stmt = Assign(expr.lhs, val)
        stmt.set_fst(expr.fst)
        loops.insert(0, stmt)

        if isinstance(expr, FunctionalSum):
            expr_new = FunctionalSum(loops, lhs=lhs)
        elif isinstance(expr, FunctionalMin):
            expr_new = FunctionalMin(loops, lhs=lhs)
        elif isinstance(expr, FunctionalMax):
            expr_new = FunctionalMax(loops, lhs=lhs)
        expr_new.set_fst(expr.fst)
        return expr_new

    def _visit_FunctionalFor(self, expr, **settings):

        target  = expr.expr
        index   = expr.index
        indices = expr.indices
        dims    = []
        body    = expr.loops[1]

        idx_subs = dict()

        # The symbols created to represent unknown valued objects are temporary
        tmp_used_names = self.used_names.copy()
        while isinstance(body, For):

            stop  = None
            start = LiteralInteger(0)
            step  = LiteralInteger(1)
            var   = body.target
            a     = self._visit(body.iterable, **settings)
            if isinstance(a, PythonRange):
                var   = Variable('int', var.name)
                stop  = a.stop
                start = a.start
                step  = a.step
            elif isinstance(a, (PythonZip, PythonEnumerate)):
                dvar  = self._infere_type(a.element, **settings)
                dtype = dvar.pop('datatype')
                if dvar['rank'] > 0:
                    dvar['rank' ] -= 1
                    dvar['shape'] = (dvar['shape'])[1:]
                if dvar['rank'] == 0:
                    dvar['allocatable'] = dvar['is_pointer'] = False
                var  = Variable(dtype, var.name, **dvar)
                stop = a.element.shape[0]
            elif isinstance(a, Variable):
                dvar  = self._infere_type(a, **settings)
                dtype = dvar.pop('datatype')
                if dvar['rank'] > 0:
                    dvar['rank'] -= 1
                    dvar['shape'] = (dvar['shape'])[1:]
                if dvar['rank'] == 0:
                    dvar['allocatable'] = dvar['is_pointer'] = False

                var  = Variable(dtype, var.name, **dvar)
                stop = a.shape[0]
            else:
                errors.report(PYCCEL_RESTRICTION_TODO,
                              bounding_box=(self._current_fst_node.lineno, self._current_fst_node.col_offset),
                              severity='fatal')
            self.insert_variable(var)

            step  = pyccel_to_sympy(step , idx_subs, tmp_used_names)
            start = pyccel_to_sympy(start, idx_subs, tmp_used_names)
            stop  = pyccel_to_sympy(stop , idx_subs, tmp_used_names)
            size = (stop - start) / step
            if (step != 1):
                size = ceiling(size)

            body = body.body.body[0]
            dims.append((size, step, start, stop))

        # we now calculate the size of the array which will be allocated

        for idx in indices:
            var = self.get_variable(idx.name)
            idx_subs[idx] = var


        dim = sp_Integer(1)

        for i in reversed(range(len(dims))):
            size  = dims[i][0]
            step  = dims[i][1]
            start = dims[i][2]
            stop  = dims[i][3]

            # For complicated cases we must ensure that the upper bound is never smaller than the
            # lower bound as this leads to too little memory being allocated
            min_size = size
            # Collect all uses of other indices
            start_idx = [-1] + [indices.index(a) for a in start.atoms(Symbol) if a in indices]
            stop_idx  = [-1] + [indices.index(a) for a in  stop.atoms(Symbol) if a in indices]
            start_idx.sort()
            stop_idx.sort()

            # Find the minimum size
            while max(len(start_idx),len(stop_idx))>1:
                # Use the maximum value of the start
                if start_idx[-1] > stop_idx[-1]:
                    s = start_idx.pop()
                    min_size = min_size.subs(indices[s], dims[s][3])
                # and the minimum value of the stop
                else:
                    s = stop_idx.pop()
                    min_size = min_size.subs(indices[s], dims[s][2])

            # While the min_size is not a known integer, assume that the bounds are positive
            j = 0
            while not isinstance(min_size, sp_Integer) and j<=i:
                min_size = min_size.subs(dims[j][3]-dims[j][2], 1).simplify()
                j+=1
            # If the min_size is negative then the size will be wrong and an error is raised
            if isinstance(min_size, sp_Integer) and min_size < 0:
                errors.report(PYCCEL_RESTRICTION_LIST_COMPREHENSION_LIMITS.format(indices[i]),
                          bounding_box=(self._current_fst_node.lineno, self._current_fst_node.col_offset),
                          severity='error')

            # sympy is necessary to carry out the summation
            dim   = dim.subs(indices[i], start+step*indices[i])
            dim   = Summation(dim, (indices[i], 0, size-1))
            dim   = dim.doit()

        try:
            dim = sympy_to_pyccel(dim, idx_subs)
        except TypeError:
            errors.report(PYCCEL_RESTRICTION_LIST_COMPREHENSION_SIZE + '\n Deduced size : {}'.format(dim),
                          bounding_box=(self._current_fst_node.lineno, self._current_fst_node.col_offset),
                          severity='fatal')

        # TODO find a faster way to calculate dim
        # when step>1 and not isinstance(dim, Sum)
        # maybe use the c++ library of sympy

        # we annotate the target to infere the type of the list created

        target = self._visit(target, **settings)
        d_var = self._infere_type(target, **settings)

        dtype = d_var['datatype']

        if dtype is NativeGeneric():
            errors.report(LIST_OF_TUPLES,
                          bounding_box=(self._current_fst_node.lineno, self._current_fst_node.col_offset),
                          severity='fatal')

        d_var['rank'] += 1
        d_var['allocatable'] = True
        shape = list(d_var['shape'])
        shape.insert(0, dim)
        d_var['shape'] = shape
        d_var['is_stack_array'] = False # PythonTuples can be stack arrays

        # ...
        # TODO [YG, 30.10.2020]:
        #  - Check if we should allow the possibility that is_stack_array=True
        # ...
        lhs_symbol = expr.lhs.base
        ne = []
        lhs = self._assign_lhs_variable(lhs_symbol, d_var, rhs=expr, new_expressions=ne, is_augassign=False, **settings)
        lhs_alloc = ne[0]

        if isinstance(target, PythonTuple) and not target.is_homogeneous:
            errors.report(LIST_OF_TUPLES, symbol=expr,
                bounding_box=(self._current_fst_node.lineno, self._current_fst_node.col_offset),
                severity='error', blocker=self.blocking)

        loops = [self._visit(i, **settings) for i in expr.loops]
        index = self._visit(index, **settings)

        return CodeBlock([lhs_alloc, FunctionalFor(loops, lhs=lhs, indices=indices, index=index)])

    def _visit_While(self, expr, **settings):

        self.create_new_loop_scope()

        test = self._visit(expr.test, **settings)
        body = self._visit(expr.body, **settings)
        local_vars = list(self.namespace.variables.values())
        self.exit_loop_scope()

        return While(test, body, local_vars)

    def _visit_If(self, expr, **settings):
        args = [self._visit(i, **settings) for i in expr.blocks]
        return expr.func(*args)

    def _visit_IfTernaryOperator(self, expr, **settings):
        args = [self._visit(i, **settings) for i in expr.args]
        return expr.func(*args)

    def _visit_VariableHeader(self, expr, **settings):

        # TODO improve
        #      move it to the ast like create_definition for FunctionHeader?

        name  = expr.name
        d_var = expr.dtypes.copy()
        dtype = d_var.pop('datatype')
        d_var.pop('is_func')

        var = Variable(dtype, name, **d_var)
        self.insert_variable(var)
        return expr

    def _visit_FunctionHeader(self, expr, **settings):
        # TODO should we return it and keep it in the AST?
        self.insert_header(expr)
        return expr

    def _visit_Template(self, expr, **settings):
        self.insert_template(expr)
        return expr

    def _visit_ClassHeader(self, expr, **settings):
        # TODO should we return it and keep it in the AST?
        self.insert_header(expr)
        return expr

    def _visit_Return(self, expr, **settings):

        results     = expr.expr
        f_name      = self._current_function
        if isinstance(f_name, DottedName):
            f_name = f_name.name[-1]

        return_vars = self.get_function(f_name).results
        assigns     = []
        for v,r in zip(return_vars, results):
            if not (isinstance(r, Symbol) and r.name == v.name):
                assigns.append(Assign(v,r))
                assigns[-1].set_fst(expr.fst)

        assigns = [self._visit_Assign(e) for e in assigns]
        results = [self._visit_Symbol(i, **settings) for i in return_vars]

        #add the Deallocate node before the Return node
        code = assigns + [Deallocate(i) for i in self._allocs[-1]]
        if code:
            expr  = Return(results, CodeBlock(code))
        else:
            expr  = Return(results)
        return expr

    def _visit_FunctionDef(self, expr, **settings):

        name            = str(expr.name)
        name            = name.replace("'", '')
        cls_name        = expr.cls_name
        decorators      = expr.decorators
        funcs           = []
        sub_funcs       = []
        func_interfaces = []
        is_pure         = expr.is_pure
        is_elemental    = expr.is_elemental
        is_private      = expr.is_private
        doc_string      = self._visit(expr.doc_string) if expr.doc_string else expr.doc_string
        headers = []

        not_used = [d for d in decorators if d not in def_decorators.__all__]

        if len(not_used) >= 1:
            errors.report(UNDEFINED_DECORATORS, symbol=', '.join(not_used), severity='warning')

        args_number = len(expr.arguments)
        templates = self.get_templates()
        templates.update(expr.templates)

        tmp_headers = expr.headers
        if cls_name:
            tmp_headers += self.get_header(cls_name + '.' + name)
            args_number -= 1
        else:
            tmp_headers += self.get_header(name)
        for header in tmp_headers:
            if all(header.dtypes != hd.dtypes for hd in headers):
                headers.append(header)
            else:
                errors.report(DUPLICATED_SIGNATURE, symbol=header,
                        severity='warning')
        for hd in headers:
            if (args_number != len(hd.dtypes)):
                msg = 'The number of arguments in the function {} ({}) does not match the number\
                        of types in decorator/header ({}).'.format(name ,args_number, len(hd.dtypes))
                if (args_number < len(hd.dtypes)):
                    errors.report(msg, symbol=expr.arguments, severity='warning')
                else:
                    errors.report(msg, symbol=expr.arguments, severity='fatal')

        interfaces = []
        if len(headers) == 0:
            # check if a header is imported from a header file
            # TODO improve in the case of multiple headers ( interface )
            func       = self.get_function(name)
            if func and func.is_header:
                interfaces = [func]

        if expr.arguments and not headers and not interfaces:

            # TODO ERROR wrong position

            errors.report(FUNCTION_TYPE_EXPECTED, symbol=name,
                   bounding_box=(self._current_fst_node.lineno, self._current_fst_node.col_offset),
                   severity='error', blocker=self.blocking)

        # We construct a FunctionDef from each function header
        for hd in headers:
            interfaces += hd.create_definition(templates)

        if not interfaces:
            # this for the case of a function without arguments => no headers
            interfaces = [FunctionDef(name, [], [], [])]

#        TODO move this to codegen
#        vec_func = None
#        if 'vectorize' in decorators:
#            #TODO move to another place
#            vec_name  = 'vec_' + name
#            arg       = decorators['vectorize'][0]
#            arg       = str(arg.name)
#            args      = [str(i.name) for i in expr.arguments]
#            index_arg = args.index(arg)
#            arg       = Symbol(arg)
#            vec_arg   = arg
#            index     = self.get_new_variable()
#            range_    = Function('range')(Function('len')(arg))
#            args      = symbols(args)
#            args[index_arg] = vec_arg[index]
#            body_vec        = Assign(args[index_arg], Function(name)(*args))
#            body_vec.set_fst(expr.fst)
#            body_vec   = [For(index, range_, [body_vec])]
#            header_vec = header.vectorize(index_arg)
#            vec_func   = expr.vectorize(body_vec, header_vec)

        interface_name = name

        for i, m in enumerate(interfaces):
            args           = []
            results        = []
            local_vars     = []
            global_vars    = []
            imports        = []
            arg            = None
            arguments      = expr.arguments
            header_results = m.results

            if len(interfaces) > 1:
                name = interface_name + '_' + str(i).zfill(2)
            self.create_new_function_scope(name, decorators)

            if cls_name and str(arguments[0].name) == 'self':
                arg       = arguments[0]
                arguments = arguments[1:]
                dt        = self.get_class_construct(cls_name)()
                cls_base  = self.get_class(cls_name)
                var       = Variable(dt, 'self', cls_base=cls_base)
                self.insert_variable(var, 'self')

            if arguments:
                for (a, ah) in zip(arguments, m.arguments):
                    additional_args = []
                    if isinstance(ah, FunctionAddress):
                        d_var = {}
                        d_var['is_argument'] = True
                        d_var['is_pointer'] = True
                        d_var['is_kwonly'] = a.is_kwonly
                        if isinstance(a, ValuedArgument):

                            # optional argument only if the value is None
                            if isinstance(a.value, Nil):
                                d_var['is_optional'] = True

                            a_new = ValuedFunctionAddress(a.name, ah.arguments, ah.results, [],
                                        value=a.value, **d_var)
                        else:
                            a_new = FunctionAddress(a.name, ah.arguments, ah.results, [], **d_var)
                    else:
                        d_var = self._infere_type(ah, **settings)
                        d_var['shape'] = ah.alloc_shape
                        d_var['is_argument'] = True
                        d_var['is_kwonly'] = a.is_kwonly
                        d_var['is_const'] = ah.is_const
                        dtype = d_var.pop('datatype')
                        if d_var['rank']>0:
                            d_var['cls_base'] = NumpyArrayClass

                        if 'allow_negative_index' in self._namespace.decorators:
                            if a.name in decorators['allow_negative_index']:
                                d_var.update(allows_negative_indexes=True)
                        # this is needed for the static case
                        if isinstance(a, ValuedArgument):

                            # optional argument only if the value is None
                            if isinstance(a.value, Nil):
                                d_var['is_optional'] = True

                            a_new = ValuedVariable(dtype, str(a.name),
                                        value=a.value, **d_var)
                        else:
                            a_new = Variable(dtype, a.name, **d_var)

                    if additional_args:
                        args += additional_args

                    args.append(a_new)
                    if isinstance(a_new, FunctionAddress):
                        self.insert_function(a_new)
                    else:
                        self.insert_variable(a_new, name=str(a_new.name))
            results = expr.results
            if header_results:
                new_results = []

                for a, ah in zip(results, header_results):
                    d_var = self._infere_type(ah, **settings)
                    dtype = d_var.pop('datatype')
                    a_new = Variable(dtype, a.name, **d_var)
                    self.insert_variable(a_new, name=str(a_new.name))
                    new_results.append(a_new)

                results = new_results

            # insert the FunctionDef into the scope
            # to handle the case of a recursive function
            # TODO improve in the case of an interface
            func = FunctionDef(name, args, results, [])
            self.insert_function(func)

            # Create a new list that store local variables for each FunctionDef to handle nested functions
            self._allocs.append([])

            # we annotate the body
            body = self._visit(expr.body)

            # Calling the Garbage collecting,
            # it will add the necessary Deallocate nodes
            # to the body of the function
            body = self.garbage_collector(body)

            args    = [self.get_variable(a.name) if isinstance(a, Variable) else self.get_function(str(a.name)) for a in args]
            results = list(OrderedDict((a.name,self.get_variable(a.name)) for a in results).values())

            if arg and cls_name:
                dt       = self.get_class_construct(cls_name)()
                cls_base = self.get_class(cls_name)
                var      = Variable(dt, 'self', cls_base=cls_base)
                args     = [var] + args

            # Determine local and global variables
            local_vars  = [v for v in self.get_variables(self.namespace)              if v not in args + results]
            global_vars = [v for v in self.get_variables(self.namespace.parent_scope) if v not in args + results + local_vars]

            # get the imports
            imports   = self.namespace.imports['imports'].values()
            imports   = list(set(imports))

            # remove the FunctionDef from the function scope
            # TODO improve func_ is None in the case of an interface
            func_     = self.namespace.functions.pop(name, None)
            is_recursive = False
            # check if the function is recursive if it was called on the same scope
            if func_ and func_.is_recursive:
                is_recursive = True

            sub_funcs = [i for i in self.namespace.functions.values() if not i.is_header and not isinstance(i, FunctionAddress)]

            func_args = [i for i in self.namespace.functions.values() if isinstance(i, FunctionAddress)]
            if func_args:
                func_interfaces.append(Interface('', func_args, is_argument = True))

            self.exit_function_scope()

            # ... computing inout arguments
            args_inout = [False] * len(args)

            results_names = [str(i) for i in results]

            all_assigned = get_assigned_symbols(body)
            assigned     = [a for a in all_assigned if a.rank > 0]
            all_assigned = [str(i) for i in all_assigned]
            assigned     = [str(i) for i in assigned]

            apps = list(Tuple(*body.body).atoms(FunctionCall))
            apps = [i for i in apps if (i.__class__.__name__
                    in self.get_parent_functions())]

            d_apps = OrderedDict((a, []) for a in args)
            for f in apps:
                a_args = set(f.args) & set(args)
                for a in a_args:
                    d_apps[a].append(f)

            for i, a in enumerate(args):
                if str(a) in chain(results_names, assigned, ['self']):
                    args_inout[i] = True

                if d_apps[a] and not( args_inout[i] ):
                    intent = False
                    n_fa = len(d_apps[a])
                    i_fa = 0
                    while not(intent) and i_fa < n_fa:
                        fa = d_apps[a][i_fa]
                        f_name = fa.__class__.__name__
                        func = self.get_function(f_name)

                        j = list(fa.args).index(a)
                        intent = func.arguments_inout[j]
                        if intent:
                            args_inout[i] = True

                        i_fa += 1
                if isinstance(a, Variable):
                    if a.is_const and (args_inout[i] or (str(a) in all_assigned)):
                        msg = "Cannot modify 'const' argument ({})".format(a)
                        errors.report(msg, bounding_box=(self._current_fst_node.lineno,
                            self._current_fst_node.col_offset),
                            severity='fatal', blocker=self.blocking)
            # ...

            # Raise an error if one of the return arguments is either:
            #   a) a pointer
            #   b) array which is not among arguments, hence intent(out)
            for r in results:
                if r.is_pointer:
                    errors.report(UNSUPPORTED_ARRAY_RETURN_VALUE,
                    symbol=r,bounding_box=(self._current_fst_node.lineno, self._current_fst_node.col_offset),
                    severity='fatal')
                elif (r not in args) and r.rank > 0:
                    errors.report(UNSUPPORTED_ARRAY_RETURN_VALUE,
                    symbol=r,bounding_box=(self._current_fst_node.lineno, self._current_fst_node.col_offset),
                    severity='fatal')

            func = FunctionDef(name,
                    args,
                    results,
                    body,
                    local_vars=local_vars,
                    global_vars=global_vars,
                    cls_name=cls_name,
                    is_pure=is_pure,
                    is_elemental=is_elemental,
                    is_private=is_private,
                    imports=imports,
                    decorators=decorators,
                    is_recursive=is_recursive,
                    arguments_inout=args_inout,
                    functions = sub_funcs,
                    interfaces = func_interfaces,
                    doc_string = doc_string)

            if cls_name:
                cls = self.get_class(cls_name)
                methods = list(cls.methods) + [func]

                # update the class methods

                self.insert_class(ClassDef(cls_name, cls.attributes,
<<<<<<< HEAD
                methods, superclass=cls.parent))
=======
                        methods, superclass=cls.parent))
>>>>>>> 463e0ab1

            funcs += [func]

            #clear the sympy cache
            #TODO clear all variable except the global ones
            cache.clear_cache()
        if len(funcs) == 1:
            funcs = funcs[0]
            self.insert_function(funcs)

        else:
            for f in funcs:
                self.insert_function(f)

            funcs = Interface(interface_name, funcs)
            self.insert_function(funcs)
#        TODO move this to codegen
#        if vec_func:
#           self._visit_FunctionDef(vec_func, **settings)
#           vec_func = self.namespace.functions.pop(vec_name)
#           if isinstance(funcs, Interface):
#               funcs = list(funcs.funcs)+[vec_func]
#           else:
#               self.namespace.sons_scopes['sc_'+ name] = self.namespace.sons_scopes[name]
#               funcs = funcs.rename('sc_'+ name)
#               funcs = [funcs, vec_func]
#           funcs = Interface(name, funcs)
#           self.insert_function(funcs)
        return EmptyNode()

    def _visit_PythonPrint(self, expr, **settings):
        args = [self._visit(i, **settings) for i in expr.expr]
        if len(args) == 0:
            return PythonPrint(args)

        is_symbolic = lambda var: isinstance(var, Variable) \
            and isinstance(var.dtype, NativeSymbol)

        # TODO fix: not yet working because of mpi examples
#        if not test:
#            # TODO: Add description to parser/messages.py
#            errors.report('Either all arguments must be symbolic or none of them can be',
#                   bounding_box=(self._current_fst_node.lineno, self._current_fst_node.col_offset),
#                   severity='fatal', blocker=self.blocking)

        if is_symbolic(args[0]):
            _args = []
            for a in args:
                f = self.get_symbolic_function(a.name)
                if f is None:
                    _args.append(a)
                else:

                    # TODO improve: how can we print SymbolicAssign as  lhs = rhs

                    _args.append(f)
            return SymbolicPrint(_args)
        else:
            return PythonPrint(args)

    def _visit_ClassDef(self, expr, **settings):

        # TODO - improve the use and def of interfaces
        #      - wouldn't be better if it is done inside ClassDef?

        name = str(expr.name)
        name = name.replace("'", '')
        methods = list(expr.methods)
        parent = expr.parent
        interfaces = []

        # remove quotes for str representation
        cls = ClassDef(name, [], [], superclass=parent)
        self.insert_class(cls)
        const = None

        for (i, method) in enumerate(methods):
            m_name = str(method.name).replace("'", '')

            if m_name == '__init__':
                self._visit_FunctionDef(method, **settings)
                methods.pop(i)
                const = self.namespace.functions.pop(m_name)
                break



        if not const:
            errors.report(UNDEFINED_INIT_METHOD, symbol=name,
                   bounding_box=(self._current_fst_node.lineno, self._current_fst_node.col_offset),
                   severity='error', blocker=True)

        ms = []
        for i in methods:
            self._visit_FunctionDef(i, **settings)
            m_name = str(i.name).replace("'", '')
            m = self.namespace.functions.pop(m_name)
            ms.append(m)

        methods = [const] + ms
        header = self.get_header(name)

        if not header:
            errors.report(PYCCEL_MISSING_HEADER, symbol=name,
                   bounding_box=(self._current_fst_node.lineno, self._current_fst_node.col_offset),
                   severity='fatal', blocker=self.blocking)

        attributes = self.get_class(name).attributes

        for i in methods:
            if isinstance(i, Interface):
                methods.remove(i)
                interfaces += [i]

        cls = ClassDef(name, attributes, methods,
              interfaces=interfaces, superclass=parent)
        self.insert_class(cls)

        return EmptyNode()

    def _visit_Del(self, expr, **settings):

        ls = [self._visit(i, **settings) for i in expr.variables]
        return Del(ls)

    def _visit_PyccelIs(self, expr, **settings):
        # Handles PyccelIs and PyccelIsNot
        IsClass = type(expr)

        # TODO ERROR wrong position ??

        var1 = self._visit(expr.lhs)
        var2 = self._visit(expr.rhs)

        if (var1 is var2) or (isinstance(var2, Nil) and isinstance(var1, Nil)):
            if IsClass == PyccelIsNot:
                return LiteralFalse()
            elif IsClass == PyccelIs:
                return LiteralTrue()

        if isinstance(var1, Nil):
            var1, var2 = var2, var1

        if isinstance(var2, Nil):
            if not var1.is_optional:
                errors.report(PYCCEL_RESTRICTION_OPTIONAL_NONE,
                        bounding_box=(self._current_fst_node.lineno, self._current_fst_node.col_offset),
                        severity='error', blocker=self.blocking)
            return IsClass(var1, expr.rhs)

        if (var1.dtype != var2.dtype):
            if IsClass == PyccelIs:
                return LiteralFalse()
            elif IsClass == PyccelIsNot:
                return LiteralTrue()

        if (isinstance(var1.dtype, NativeBool) and
            isinstance(var2.dtype, NativeBool)):
            return IsClass(var1, var2)

        lst = [NativeString(), NativeComplex(), NativeReal(), NativeInteger()]
        if (var1.dtype in lst):
            errors.report(PYCCEL_RESTRICTION_PRIMITIVE_IMMUTABLE, symbol=expr,
            bounding_box=(self._current_fst_node.lineno, self._current_fst_node.col_offset),
            severity='error', blocker=self.blocking)
            return IsClass(var1, var2)

        errors.report(PYCCEL_RESTRICTION_IS_ISNOT,
            bounding_box=(self._current_fst_node.lineno, self._current_fst_node.col_offset),
            severity='error', blocker=self.blocking)
        return IsClass(var1, var2)

    def _visit_Import(self, expr, **settings):

        # TODO - must have a dict where to store things that have been
        #        imported
        #      - should not use namespace

        container = self.namespace.imports

        if isinstance(expr.source, AsName):
            source        = str(expr.source.name)
            source_target = str(expr.source.target)
        else:
            source        = str(expr.source)
            source_target = source

        if source in pyccel_builtin_import_registery:
            imports = pyccel_builtin_import(expr)

            def _insert_obj(location, target, obj):
                F = self.check_for_variable(target)

                if obj is F:
                    errors.report(FOUND_DUPLICATED_IMPORT,
                                symbol=target, severity='warning')
                elif F is None or isinstance(F, dict):
                    container[location][target] = obj
                else:
                    errors.report(IMPORTING_EXISTING_IDENTIFIED,
                                  bounding_box=(self._current_fst_node.lineno, self._current_fst_node.col_offset),
                                  severity='fatal')

            if expr.target:
                for (name, atom) in imports:
                    if not name is None:
                        if isinstance(atom, Constant):
                            _insert_obj('variables', name, atom)
                        else:
                            _insert_obj('functions', name, atom)
            else:
                _insert_obj('variables', source_target, imports)
            _insert_obj('imports', source_target, Import(source, expr.target, True))

        else:

            # in some cases (blas, lapack, openmp and openacc level-0)
            # the import should not appear in the final file
            # all metavars here, will have a prefix and suffix = __

            __ignore_at_import__ = False
            __module_name__      = None
            __import_all__       = False
            __print__            = False

            # we need to use str here since source has been defined
            # using repr.
            # TODO shall we improve it?

            p       = self.d_parsers[source_target]
            if expr.target:
                targets = [i.target if isinstance(i,AsName) else i.name for i in expr.target]
                names = [i.name for i in expr.target]
                for entry in ['variables', 'classes', 'functions']:
                    d_son = getattr(p.namespace, entry)
                    for t,n in zip(targets,names):
                        if n in d_son:
                            e = d_son[n]
                            if t == n:
                                container[entry][t] = e
                            else:
                                container[entry][t] = e.clone(t)
            else:
                imported_dict = []
                for entry in ['variables', 'classes', 'functions']:
                    d_son = getattr(p.namespace, entry)
                    imported_dict.extend(d_son.items())
                container['variables'][source_target] = dict(imported_dict)

            self.namespace.cls_constructs.update(p.namespace.cls_constructs)
            self.namespace.macros.update(p.namespace.macros)

            # ... meta variables

            if 'ignore_at_import' in list(p.metavars.keys()):
                __ignore_at_import__ = p.metavars['ignore_at_import']

            if 'import_all' in list(p.metavars.keys()):
                __import_all__ = p.metavars['import_all']

            if 'module_name' in list(p.metavars.keys()):
                __module_name__ = p.metavars['module_name']

            if 'print' in list(p.metavars.keys()):
                __print__ = True

            if len(expr.target) == 0 and isinstance(expr.source,AsName):
                expr = Import(expr.source.name)

            if source_target in container['imports']:
                targets = container['imports'][source_target].target + expr.target
            else:
                targets = expr.target

            expr = Import(expr.source, targets)

            if __import_all__:
                expr = Import(__module_name__)
                container['imports'][source_target] = expr

            elif __module_name__:
                expr = Import(__module_name__, expr.target)
                container['imports'][source_target] = expr

            # ...
            elif __print__ in p.metavars.keys():
                source = str(expr.source).split('.')[-1]
                source = 'mod_' + source
                expr   = Import(source, expr.target)
                container['imports'][source_target] = expr
            elif not __ignore_at_import__:

                container['imports'][source_target] = expr

        return EmptyNode()



    def _visit_With(self, expr, **settings):

        domaine = self._visit(expr.test, **settings)
        parent  = domaine.cls_base
        if not parent.is_with_construct:
            errors.report(UNDEFINED_WITH_ACCESS,
                   bounding_box=(self._current_fst_node.lineno, self._current_fst_node.col_offset),
                   severity='fatal', blocker=self.blocking)

        body = self._visit(expr.body, **settings)
        return With(domaine, body).block



    def _visit_MacroFunction(self, expr, **settings):
        # we change here the master name to its FunctionDef

        f_name = expr.master
        header = self.get_header(f_name)
        if not header:
            func = self.get_function(f_name)
            if func is None:
                errors.report(MACRO_MISSING_HEADER_OR_FUNC,
                symbol=f_name,severity='error', blocker=self.blocking,
                bounding_box=(self._current_fst_node.lineno, self._current_fst_node.col_offset))
        else:
            interfaces = []
            for hd in header:
                interfaces += hd.create_definition()

            # TODO -> Said: must handle interface

            func = interfaces[0]

        name = expr.name
        args = [self._visit(a, **settings) if isinstance(a, ValuedArgument)
                else a for a in expr.arguments]
        master_args = [self._visit(a, **settings) if isinstance(a, ValuedArgument)
                else a for a in expr.master_arguments]
        results = expr.results
        macro   = MacroFunction(name, args, func, master_args,
                                  results=results)
        self.insert_macro(macro)

        return macro

    def _visit_MacroShape(self, expr, **settings):
        return expr

    def _visit_MacroVariable(self, expr, **settings):

        master = expr.master
        if isinstance(master, DottedName):
            errors.report(PYCCEL_RESTRICTION_TODO,
                          bounding_box=(self._current_fst_node.lineno, self._current_fst_node.col_offset),
                          severity='fatal')
        header = self.get_header(master)
        if header is None:
            var = self.get_variable(master)
        else:
            var = Variable(header.dtype, header.name)

                # TODO -> Said: must handle interface

        expr = MacroVariable(expr.name, var)
        self.insert_macro(expr)
        return expr

    def _visit_Dlist(self, expr, **settings):
        # Arguments have been treated in PyccelMul

        val = expr.args[0]
        length = expr.args[1]
        if isinstance(val, (TupleVariable, PythonTuple)) and \
                not isinstance(val, PythonList):
            if isinstance(length, LiteralInteger):
                length = length.p
            if isinstance(val, TupleVariable):
                return PythonTuple(*(val.get_vars()*length))
            else:
                return PythonTuple(*(val.args*length))
        return Dlist(val, length)

    def _visit_StarredArguments(self, expr, **settings):
        var = self._visit(expr.args_var)
        assert(var.rank==1)
        size = var.shape[0]
        return StarredArguments([var[i] for i in range(size)])

#==============================================================================


if __name__ == '__main__':
    import sys

    try:
        filename = sys.argv[1]
    except IndexError:
        raise ValueError('Expecting an argument for filename')

    parser = SyntaxParser(filename)
#    print(parser.namespace)
    parser = SemanticParser(parser)
#    print(parser.ast)
#    parser.view_namespace('variables')<|MERGE_RESOLUTION|>--- conflicted
+++ resolved
@@ -2672,11 +2672,7 @@
                 # update the class methods
 
                 self.insert_class(ClassDef(cls_name, cls.attributes,
-<<<<<<< HEAD
-                methods, superclass=cls.parent))
-=======
                         methods, superclass=cls.parent))
->>>>>>> 463e0ab1
 
             funcs += [func]
 
