--- conflicted
+++ resolved
@@ -69,7 +69,6 @@
 from pyccel.ast import Zeros, Where, Linspace, Diag, Complex, EmptyLike
 from pyccel.ast import inline, subs, create_variable, extract_subexpressions
 from pyccel.ast.core import get_assigned_symbols
-from pyccel.ast.core import ValuedArgument
 
 from pyccel.ast.core      import local_sympify, int2float, Pow, _atomic
 from pyccel.ast.core      import AstFunctionResultError
@@ -873,10 +872,6 @@
 
                 d_var['is_target'] = True # ISSUE 177: TODO this should be done using update_variable
 
-<<<<<<< HEAD
-            elif name in ['Len', 'Sum', 'Rand', 'Min', 'Max']:
-                d_var['datatype'   ] = sp_dtype(expr)
-=======
             elif name == 'Len':
                 d_var['datatype'   ] = 'int'
                 d_var['rank'       ] = 0
@@ -885,7 +880,6 @@
 
             elif name in ['NumpySum', 'Rand', 'Min', 'Max']:
                 d_var['datatype'   ] = sp_dtype(expr.args[0])
->>>>>>> 16523cc2
                 d_var['rank'       ] = 0
                 d_var['allocatable'] = False
                 d_var['is_pointer' ] = False
@@ -1960,10 +1954,7 @@
             lhs = Variable(dtype, name, **d_lhs)
             var = self.get_variable_from_scope(name)
 
-<<<<<<< HEAD
-=======
             # Variable not yet declared (hence array not yet allocated)
->>>>>>> 16523cc2
             if var is None:
 
                 # Add variable to scope
