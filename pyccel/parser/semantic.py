--- conflicted
+++ resolved
@@ -759,7 +759,7 @@
             d_var['precision'  ] = expr.precision
             d_var['cls_base'   ] = NumbaArrayClass
             return d_var
-        
+
         elif isinstance(expr, NumpyNewArray):
             d_var['datatype'   ] = expr.dtype
             d_var['allocatable'] = expr.rank>0
@@ -830,137 +830,6 @@
         but is a separate function in order to be recursive
         """
 
-<<<<<<< HEAD
-        # TODO - add settings to Errors
-        #      - line and column
-        #      - blocking errors
-        current_fst = self._current_fst_node
-
-        if hasattr(expr,'fst') and expr.fst is not None:
-            self._current_fst_node = expr.fst
-
-        classes = type(expr).__mro__
-        for cls in classes:
-            annotation_method = '_visit_' + cls.__name__
-            # print("<<<<", annotation_method)
-            if hasattr(self, annotation_method):
-                obj = getattr(self, annotation_method)(expr, **settings)
-                if isinstance(obj, Basic) and self._current_fst_node:
-                    obj.set_fst(self._current_fst_node)
-                self._current_fst_node = current_fst
-                return obj
-
-        # Unknown object, we raise an error.
-        errors.report(PYCCEL_RESTRICTION_TODO, symbol=type(expr),
-            bounding_box=(self._current_fst_node.lineno, self._current_fst_node.col_offset),
-            severity='fatal', blocker=self.blocking)
-
-    def _visit_tuple(self, expr, **settings):
-        return tuple(self._visit(i, **settings) for i in expr)
-
-    def _visit_PythonTuple(self, expr, **settings):
-        ls = [self._visit(i, **settings) for i in expr]
-        return PythonTuple(*ls)
-
-    def _visit_PythonList(self, expr, **settings):
-        ls = [self._visit(i, **settings) for i in expr]
-        expr = PythonList(*ls)
-
-        if not expr.is_homogeneous:
-            errors.report(PYCCEL_RESTRICTION_INHOMOG_LIST, symbol=expr,
-                bounding_box=(self._current_fst_node.lineno, self._current_fst_node.col_offset),
-                severity='fatal')
-        return expr
-
-    def _visit_ValuedArgument(self, expr, **settings):
-        value = self._visit(expr.value, **settings)
-        d_var      = self._infere_type(value, **settings)
-        dtype      = d_var.pop('datatype')
-        return ValuedVariable(dtype, expr.name,
-                               value=value, **d_var)
-
-    def _visit_CodeBlock(self, expr, **settings):
-        ls = [self._visit(i, **settings) for i in expr.body]
-        ls = [line for l in ls for line in (l.body if isinstance(l, CodeBlock) else [l])]
-        return CodeBlock(ls)
-
-    def _visit_Nil(self, expr, **settings):
-        return expr
-    def _visit_EmptyNode(self, expr, **settings):
-        return expr
-    def _visit_Break(self, expr, **settings):
-        return expr
-    def _visit_Continue(self, expr, **settings):
-        return expr
-    def _visit_Comment(self, expr, **settings):
-        return expr
-    def _visit_CommentBlock(self, expr, **settings):
-        return expr
-    def _visit_AnnotatedComment(self, expr, **settings):
-        return expr
-
-    def _visit_OmpAnnotatedComment(self, expr, **settings):
-        code = expr._user_nodes
-        code = code[-1]
-        index = code.body.index(expr)
-        combined_loop = expr.combined and ('for' in expr.combined or 'distribute' in expr.combined or 'taskloop' in expr.combined)
-
-        if isinstance(expr, (OMP_Sections_Construct, OMP_Single_Construct)) \
-           and expr.has_nowait:
-            for node in code.body[index+1:]:
-                if isinstance(node, Omp_End_Clause):
-                    if node.txt.startswith(expr.name, 4):
-                        node.has_nowait = True
-
-        if isinstance(expr, (OMP_For_Loop, OMP_Simd_Construct,
-                    OMP_Distribute_Construct, OMP_TaskLoop_Construct)) or combined_loop:
-            msg = "Statement after {} must be a for loop.".format(type(expr).__name__)
-            if index == (len(code.body) - 1):
-                errors.report(msg, symbol=type(expr).__name__,
-                severity='fatal', blocker=self.blocking)
-
-            index += 1
-            while isinstance(code.body[index], (Comment, CommentBlock, Pass)) and index < len(code.body):
-                index += 1
-
-            if index < len(code.body) and isinstance(code.body[index], For):
-                if expr.has_nowait:
-                    nowait_expr = '!$omp end do'
-                    if expr.txt.startswith(' simd'):
-                        nowait_expr += ' simd'
-                    nowait_expr += ' nowait\n'
-                    code.body[index].nowait_expr = nowait_expr
-            else:
-                errors.report(msg, symbol=type(code.body[index]).__name__,
-                    severity='fatal', blocker=self.blocking)
-
-        return expr
-
-    def _visit_Literal(self, expr, **settings):
-        return expr
-    def _visit_PythonComplex(self, expr, **settings):
-        return expr
-    def _visit_Pass(self, expr, **settings):
-        return expr
-
-    def _visit_Variable(self, expr, **settings):
-        name = expr.name
-        return self.get_variable(name)
-
-    def _visit_str(self, expr, **settings):
-        return repr(expr)
-
-    def _visit_Slice(self, expr, **settings):
-        start = self._visit(expr.start) if expr.start is not None else None
-        stop = self._visit(expr.stop) if expr.stop is not None else None
-        step = self._visit(expr.step) if expr.step is not None else None
-
-        return Slice(start, stop, step)
-
-    def _extract_indexed_from_var(self, var, args, name):
-
-=======
->>>>>>> 7126d902
         # case of Pyccel ast Variable
         # if not possible we use symbolic objects
 
@@ -1142,24 +1011,6 @@
             Dictionary of properties for the new Variable
         """
 
-<<<<<<< HEAD
-        visited_lhs = self._visit(lhs)
-        first = visited_lhs
-        if isinstance(visited_lhs, FunctionCall):
-            results = visited_lhs.funcdef.results
-            if len(results) != 1:
-                errors.report("Cannot get attribute of function call with multiple returns",
-                        symbol=expr,
-                        bounding_box=(self._current_fst_node.lineno, self._current_fst_node.col_offset),
-                        severity='fatal', blocker=True)
-            first = results[0]
-        rhs_name = _get_name(rhs)
-        attr_name = []
-        # Handle case of imported module
-        if isinstance(first, dict):
-            if rhs_name in first:
-                imp = self.get_import(_get_name(lhs))
-=======
         if isinstance(rhs, (PythonTuple, InhomogeneousTupleVariable)):
             elem_vars = []
             is_homogeneous = True
@@ -1176,7 +1027,6 @@
                     is_homogeneous = False
 
                 elem_dtype = elem_d_lhs.pop('datatype')
->>>>>>> 7126d902
 
                 var = self._create_variable(elem_name, elem_dtype, r, elem_d_lhs)
                 elem_vars.append(var)
@@ -1188,31 +1038,10 @@
             else:
                 lhs = InhomogeneousTupleVariable(elem_vars, dtype, name, **d_lhs)
 
-<<<<<<< HEAD
-                if isinstance(rhs, FunctionCall):
-                    # If object is a function
-                    args  = self._handle_function_args(rhs.args, **settings)
-                    func  = first[rhs_name]
-                    if new_name != rhs_name:
-                        if hasattr(func, 'clone'):
-                            func  = func.clone(new_name)
-                    # print(func, args)
-                    return self._handle_function(func, args, **settings)
-                elif isinstance(rhs, Constant):
-                    var = first[rhs_name]
-                    if new_name != rhs_name:
-                        var.name = new_name
-                    return var
-                else:
-                    # If object is something else (eg. dict)
-                    var = first[rhs_name]
-                    return var
-=======
         else:
             new_type = HomogeneousTupleVariable if isinstance(rhs, HomogeneousTupleVariable) else Variable
             if isinstance(name, PyccelSymbol):
                 lhs = new_type(dtype, name, **d_lhs, is_temp=name.is_temp)
->>>>>>> 7126d902
             else:
                 lhs = new_type(dtype, name, **d_lhs)
 
@@ -1314,6 +1143,8 @@
                         status='unallocated'
 
                     # Create Allocate node
+                    if isinstance(rhs, (CudaNewArray, CupyNewArray, NumbaNewArray)):
+                        lhs.is_ondevice = True
                     new_expressions.append(Allocate(lhs, shape=lhs.alloc_shape, order=lhs.order, status=status))
                 # ...
 
@@ -1342,20 +1173,6 @@
                         bounding_box=(self._current_fst_node.lineno, self._current_fst_node.col_offset),
                         severity='fatal', blocker=self.blocking)
 
-<<<<<<< HEAD
-        if (first in (CudaThreadIdx, CudaBlockDim, CudaBlockIdx, CudaGridDim)):
-            dim = {'x':0, 'y':1, 'z':2}
-            return first(LiteralInteger(dim[rhs_name]))
-
-        if not hasattr(first, 'cls_base') or first.cls_base is None:
-            errors.report('Attribute {} not found'.format(rhs_name),
-                bounding_box=(self._current_fst_node.lineno, self._current_fst_node.col_offset),
-                severity='fatal', blocker=True)
-
-        print("o")
-        if first.cls_base:
-            attr_name = [i.name for i in first.cls_base.attributes]
-=======
             # Variable already exists
             else:
 
@@ -1365,7 +1182,6 @@
                             symbol = '|{name}| <module> -> {rhs}'.format(name=name, rhs=rhs),
                             bounding_box=(self._current_fst_node.lineno, self._current_fst_node.col_offset),
                             severity='fatal', blocker=False)
->>>>>>> 7126d902
 
                 elif not is_augassign and var.is_ndarray and isinstance(rhs, (Variable, IndexedElement)) and var.allocatable:
                     errors.report(ASSIGN_ARRAYS_ONE_ANOTHER,
@@ -1373,29 +1189,11 @@
                             self._current_fst_node.col_offset),
                                 severity='error', symbol=lhs)
 
-<<<<<<< HEAD
-            args = [self._visit(arg, **settings) for arg in
-                    rhs.args]
-            for i in methods:
-                if str(i.name) == rhs_name:
-                    if 'numpy_wrapper' in i.decorators.keys():
-                        self.insert_import('numpy', rhs_name)
-                        func = i.decorators['numpy_wrapper']
-                        return func(visited_lhs, *args)
-                    elif 'numba_wrapper' in i.decorators.keys():
-                        self.insert_import('numba', rhs_name)
-                        func = i.decorators['numba_wrapper']
-                        return func(visited_lhs, *args)
-                    else:
-                        return DottedFunctionCall(i, args, prefix = visited_lhs,
-                                    current_function = self._current_function)
-=======
                 elif not is_augassign and var.is_ndarray and var.is_target:
                     errors.report(ARRAY_ALREADY_IN_USE,
                         bounding_box=(self._current_fst_node.lineno,
                             self._current_fst_node.col_offset),
                                 severity='error', symbol=var.name)
->>>>>>> 7126d902
 
                 elif var.is_ndarray and var.is_pointer and isinstance(rhs, NumpyNewArray):
                     errors.report(INVALID_POINTER_REASSIGN,
@@ -1441,22 +1239,6 @@
                                 bounding_box=(self._current_fst_node.lineno,
                                     self._current_fst_node.col_offset))
 
-<<<<<<< HEAD
-            # class property?
-            else:
-                for i in methods:
-                    if i.name == rhs and \
-                            'property' in i.decorators.keys():
-                        if 'numpy_wrapper' in i.decorators.keys():
-                            func = i.decorators['numpy_wrapper']
-                            self.insert_import('numpy', rhs)
-                            return func(visited_lhs)
-                        elif 'numpy_wrapper' in i.decorators.keys():
-                            func = i.decorators['numpy_wrapper']
-                            self.insert_import('numpy', rhs)
-                            return func(visited_lhs)
-=======
->>>>>>> 7126d902
                         else:
                             previous_allocations = var.get_direct_user_nodes(lambda p: isinstance(p, Allocate))
                             if not previous_allocations:
@@ -1527,19 +1309,9 @@
         return lhs
 
 
-<<<<<<< HEAD
-    def _visit_KernelCall(self, expr, **settings):
-        # print(expr.func, type(expr.func))
-        func = self._visit(expr.func, **settings)
-        return KernelCall(func, expr.dims)
-
-    def _visit_FunctionCall(self, expr, **settings):
-        name     = expr.funcdef
-=======
     #====================================================
     #                 _visit functions
     #====================================================
->>>>>>> 7126d902
 
 
     def _visit(self, expr, **settings):
@@ -1776,18 +1548,12 @@
             if rhs_name in first:
                 imp = self.get_import(_get_name(lhs))
 
-<<<<<<< HEAD
-                # Create new variable
-                # print("rhs >>> ", rhs)
-                lhs = self._create_variable(name, dtype, rhs, d_lhs)
-=======
                 new_name = rhs_name
                 # If pyccelized file
                 if imp is not None:
                     new_name = imp.find_module_target(rhs_name)
                     if new_name is None:
                         new_name = self.get_new_name(rhs_name)
->>>>>>> 7126d902
 
                         # Save the import target that has been used
                         if new_name == rhs_name:
@@ -1818,18 +1584,14 @@
                         bounding_box=(self._current_fst_node.lineno, self._current_fst_node.col_offset),
                         severity='fatal', blocker=True)
 
-<<<<<<< HEAD
-                    # Create Allocate node
-                    if isinstance(rhs, (CudaNewArray, CupyNewArray, NumbaNewArray)):
-                        lhs.is_ondevice = True
-                    new_expressions.append(Allocate(lhs, shape=lhs.alloc_shape, order=lhs.order, status=status))
-                # ...
-=======
+        if (first in (CudaThreadIdx, CudaBlockDim, CudaBlockIdx, CudaGridDim)):
+            dim = {'x':0, 'y':1, 'z':2}
+            return first(LiteralInteger(dim[rhs_name]))
+
         if not hasattr(first, 'cls_base') or first.cls_base is None:
             errors.report('Attribute {} not found'.format(rhs_name),
                 bounding_box=(self._current_fst_node.lineno, self._current_fst_node.col_offset),
                 severity='fatal', blocker=True)
->>>>>>> 7126d902
 
         if first.cls_base:
             attr_name = [i.name for i in first.cls_base.attributes]
@@ -1862,9 +1624,13 @@
                         self.insert_import('numpy', rhs_name)
                         func = i.decorators['numpy_wrapper']
                         return func(visited_lhs, *args)
-                    else:
-                        return DottedFunctionCall(i, args, prefix = visited_lhs,
-                                    current_function = self._current_function)
+                elif 'numba_wrapper' in i.decorators.keys():
+                    self.insert_import('numba', rhs_name)
+                    func = i.decorators['numba_wrapper']
+                    return func(visited_lhs, *args)
+                else:
+                    return DottedFunctionCall(i, args, prefix = visited_lhs,
+                                current_function = self._current_function)
 
         # look for a class attribute / property
         elif isinstance(rhs, PyccelSymbol) and first.cls_base:
@@ -1978,6 +1744,11 @@
                 expr_new = expr.expr.subs(func, f)
                 expr = Lambda(tuple(expr.variables), expr_new)
         return expr
+
+    def _visit_KernelCall(self, expr, **settings):
+        # print(expr.func, type(expr.func))
+        func = self._visit(expr.func, **settings)
+        return KernelCall(func, expr.dims)
 
     def _visit_FunctionCall(self, expr, **settings):
         name     = expr.funcdef
