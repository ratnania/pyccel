# -*- coding: utf-8 -*-

from collections import OrderedDict
import traceback
import importlib
import pickle
import time
import os
import sys
import re

#==============================================================================

from pyccel.ast import NativeInteger, NativeReal
from pyccel.ast import NativeBool, NativeComplex
from pyccel.ast import NativeTuple
from pyccel.ast import NativeRange
from pyccel.ast import NativeIntegerList
from pyccel.ast import NativeRealList
from pyccel.ast import NativeComplexList
from pyccel.ast import NativeList
from pyccel.ast import NativeSymbol
from pyccel.ast import String
from pyccel.ast import DataTypeFactory
from pyccel.ast import Nil, Void
from pyccel.ast import Variable
from pyccel.ast import TupleVariable
from pyccel.ast import DottedName, DottedVariable
from pyccel.ast import Assign, AliasAssign, SymbolicAssign
from pyccel.ast import AugAssign, CodeBlock
from pyccel.ast import Return
from pyccel.ast import Pass
from pyccel.ast import ConstructorCall
from pyccel.ast import FunctionDef, Interface
from pyccel.ast import PythonFunction, SympyFunction
from pyccel.ast import ClassDef
from pyccel.ast import GetDefaultFunctionArg
from pyccel.ast import For, FunctionalFor, ForIterator
from pyccel.ast import GeneratorComprehension as GC
from pyccel.ast import FunctionalSum, FunctionalMax, FunctionalMin
from pyccel.ast import If, IfTernaryOperator
from pyccel.ast import While
from pyccel.ast import Print
from pyccel.ast import SymbolicPrint
from pyccel.ast import Del
from pyccel.ast import Assert
from pyccel.ast import Comment, EmptyLine, NewLine
from pyccel.ast import Break, Continue
from pyccel.ast import Slice, IndexedVariable, IndexedElement
from pyccel.ast import FunctionHeader, ClassHeader, MethodHeader
from pyccel.ast import VariableHeader, InterfaceHeader
from pyccel.ast import MetaVariable
from pyccel.ast import MacroFunction, MacroVariable
from pyccel.ast import Concatenate
from pyccel.ast import ValuedVariable
from pyccel.ast import Argument, ValuedArgument
from pyccel.ast import Is, IsNot
from pyccel.ast import Import, TupleImport
from pyccel.ast import AsName
from pyccel.ast import AnnotatedComment, CommentBlock
from pyccel.ast import With, Block
from pyccel.ast import List, Dlist, Len
from pyccel.ast import builtin_function as pyccel_builtin_function
from pyccel.ast import builtin_import as pyccel_builtin_import
from pyccel.ast import builtin_import_registery as pyccel_builtin_import_registery
from pyccel.ast import Macro
from pyccel.ast import MacroShape
from pyccel.ast import construct_macro
from pyccel.ast import SumFunction, Subroutine
from pyccel.ast import Zeros, Where, Linspace, Diag, Complex, EmptyLike
from pyccel.ast import StarredArguments
from pyccel.ast import inline, subs, create_variable, extract_subexpressions
from pyccel.ast.core import get_assigned_symbols

from pyccel.ast.core      import local_sympify, int2float, Pow, Add, Mul, And, Or, _atomic
from pyccel.ast.core      import Eq, Ne, Lt, Le, Gt, Ge
from pyccel.ast.core      import BooleanTrue, BooleanFalse
from pyccel.ast.core      import AstFunctionResultError
from pyccel.ast.core      import Product
from pyccel.ast.datatypes import sp_dtype, str_dtype, default_precision
from pyccel.ast.builtins  import python_builtin_datatype
from pyccel.ast.builtins  import Range, Zip, Enumerate, Map, PythonTuple
from pyccel.ast.utilities import split_positional_keyword_arguments


from pyccel.parser.utilities import omp_statement, acc_statement
from pyccel.parser.utilities import fst_move_directives
from pyccel.parser.utilities import reconstruct_pragma_multilines
from pyccel.parser.utilities import is_valid_filename_pyh, is_valid_filename_py
from pyccel.parser.utilities import read_file
from pyccel.parser.utilities import get_default_path

from pyccel.parser.syntax.headers import parse as hdr_parse
from pyccel.parser.syntax.openmp  import parse as omp_parse
from pyccel.parser.syntax.openacc import parse as acc_parse

from pyccel.parser.errors import Errors, PyccelSyntaxError
from pyccel.parser.errors import PyccelSemanticError

# TODO - remove import * and only import what we need
#      - use OrderedDict whenever it is possible

from pyccel.parser.messages import *

#==============================================================================

<<<<<<< HEAD
from sympy.core.function       import Application, UndefinedFunction
from sympy.core.numbers        import ImaginaryUnit
=======
from sympy.core.function       import Function, FunctionClass, Application
from sympy.core.numbers        import ImaginaryUnit, IntegerConstant
from sympy.logic.boolalg       import Boolean, BooleanTrue, BooleanFalse
>>>>>>> 0ed62979
from sympy.utilities.iterables import iterable as sympy_iterable
from sympy.core.assumptions    import StdFactKB

from sympy import Sum as Summation
from sympy import KroneckerDelta, Heaviside
from sympy import Symbol, sympify, symbols
from sympy import NumberSymbol, Number
from sympy import Indexed, IndexedBase
from sympy import ceiling, floor, Mod
from sympy import Min, Max

from sympy import oo  as INF
from sympy import Integer, Float
from sympy import true, false
from sympy import Tuple
from sympy import Lambda
from sympy import Atom
from sympy import Expr
from sympy import Dict
from sympy import Not
from sympy import cache

errors = Errors()

from pyccel.parser.base      import BasicParser, Scope
from pyccel.parser.base      import get_filename_from_import
from pyccel.parser.syntactic import SyntaxParser

#==============================================================================

def _get_name(var):
    """."""

    if isinstance(var, (Symbol, IndexedVariable, IndexedBase)):
        return str(var)
    if isinstance(var, (IndexedElement, Indexed)):
        return str(var.base)
    if isinstance(var, Application):
        return type(var).__name__
    if isinstance(var, AsName):
        return var.name
    msg = 'Uncovered type {dtype}'.format(dtype=type(var))
    raise NotImplementedError(msg)

#==============================================================================

class SemanticParser(BasicParser):

    """ Class for a Semantic Parser.
    It takes a syntactic parser as input for the moment"""

    def __init__(self, inputs, **kwargs):

        # a Parser can have parents, who are importing it.
        # imports are then its sons.
        self._parents = kwargs.pop('parents', [])
        self._d_parsers = kwargs.pop('d_parsers', OrderedDict())

        # ...
        if not isinstance(inputs, SyntaxParser):
            raise TypeError('> Expecting a syntactic parser as input')

        parser = inputs
        # ...

        # ...
        BasicParser.__init__(self, **kwargs)
        # ...

        # ...
        self._fst = parser._fst
        self._ast = parser._ast

        self._possible_names = set([str(a.name) for a in self._fst.find_all('name')])

        self._filename  = parser._filename
        self._metavars  = parser._metavars
        self._namespace = parser._namespace
        self._namespace.imports['imports'] = OrderedDict()

        # we use it to detect the current method or function

        #
        self._code = parser._code
        # ...

        # ... TOD add settings
        settings = {}
        self.annotate()
        # ...

    @property
    def parents(self):
        """Returns the parents parser."""
        return self._parents

    @property
    def d_parsers(self):
        """Returns the d_parsers parser."""

        return self._d_parsers

    def annotate(self, **settings):
        """."""

        if self.semantic_done:
            print ('> semantic analysis already done')
            return self.ast

        # TODO - add settings to Errors
        #      - filename

        errors = Errors()
        if self.filename:
            errors.set_target(self.filename, 'file')
        errors.set_parser_stage('semantic')

        # then we treat the current file

        ast = self.ast

        # we add the try/except to allow the parser to find all possible errors

        try:
            ast = self._visit(ast, **settings)
        except AstFunctionResultError:
            print("Array return arguments are currently not supported")
            raise
        except Exception as e:
            errors.check()
#            if self.show_traceback:
            if True:
                traceback.print_exc()
            raise SystemExit(0)

        self._ast = ast

        # in the case of a header file, we need to convert all headers to
        # FunctionDef etc ...

        if self.is_header_file:
            target = []

            for parent in self.parents:
                for (key, item) in parent.imports.items():
                    if get_filename_from_import(key) == self.filename:
                        target += item

            target = set(target)
            target_headers = target.intersection(self.namespace.headers.keys())

            for name in list(target_headers):
                v = self.namespace.headers[name]
                if isinstance(v, FunctionHeader) and not isinstance(v,
                        MethodHeader):
                    F = self.get_function(name)
                    if F is None:
                        interfaces = v.create_definition()
                        for F in interfaces:
                            self.insert_function(F)
                    else:

                        errors.report(IMPORTING_EXISTING_IDENTIFIED,
                                symbol=name, blocker=True,
                                severity='fatal')

        errors.check()
        self._semantic_done = True

        return ast

    def _get_new_variable(self, obj):
        var = create_variable(obj)
        name = var.name
        while name in self._possible_names:
            var = create_variable(obj)
            name = var.name
        self._possible_names.add(name)
        return var

    def _get_new_variable_name(self, obj, start_name = None):
        name = start_name if start_name is not None else create_variable(obj).name
        while name in self._possible_names:
            name = create_variable(obj).name
        self._possible_names.add(name)
        return name

    def get_variable_from_scope(self, name):
        """."""
        container = self.namespace
        while container.is_loop:
            container = container.parent_scope

        var = self._get_variable_from_scope(name, container)

        return var

    def _get_variable_from_scope(self, name, container):

        if name in container.variables:
            return container.variables[name]

        for container in container.loops:
            var = self._get_variable_from_scope(name, container)
            if var:
                return var

        return None

    def get_variable(self, name):
        """."""

        if self.current_class:
            for i in self._current_class.attributes:
                if str(i.name) == name:
                    var = i
                    return var

        container = self.namespace
        while container.is_loop:
            container = container.parent_scope


        imports   = container.imports
        while container:
            var = self._get_variable_from_scope(name, container)
            if var is not None:
                return var
            elif name in container.imports['variables']:
                return container.imports['variables'][name]
            container = container.parent_scope


        return None

    def replace_variable_from_scope(self, name, new_var):
        """."""
        container = self.namespace
        while container.is_loop:
            container = container.parent_scope

        return self._replace_variable_from_scope(name, container, new_var)

    def _replace_variable_from_scope(self, name, container, new_var):

        if name in container.variables:
            container.variables[name] = new_var
            return True

        for container in container.loops:
            res = self._replace_variable_from_scope(name, container,new_var)
            if res:
                return res

        return False

    def replace_variable(self, name, new_var):
        """."""

        if self.current_class:
            for i,v in enumerate(self._current_class.attributes):
                if str(v.name) == name:
                    self._current_class.attributes[i] = new_var
                    return True

        container = self.namespace
        while container.is_loop:
            container = container.parent_scope


        imports   = container.imports
        while container:
            res = self._replace_variable_from_scope(name, container, new_var)
            if res:
                return res
            elif name in container.imports['variables']:
                container.imports['variables'][name] = new_var
                return True
            container = container.parent_scope

    def get_variables(self, container):
        # this only works one called the function scope
        # TODO needs more tests when we have nested functions
        variables = []
        variables.extend(container.variables.values())
        for container in container.loops:
            variables.extend(self.get_variables(container))
        return variables


    def get_parent_functions(self):
        container = self.namespace
        funcs = container.functions.copy()
        container = container.parent_scope
        while container:
            for i in container.functions:
                if not i in funcs:
                    funcs[i] = container.functions[i]
        return funcs


    def get_class(self, name):
        """."""

        container = self.namespace

        while container:
            if name in container.classes:
                return container.classes[name]
            elif name in container.imports['classes']:
                return container.imports['classes'][name]

            container = container.parent_scope
        return None

    def insert_variable(self, var, name=None):
        """."""

        # TODO add some checks before
        if not isinstance(var, Variable):
            raise TypeError('variable must be of type Variable')

        if name is None:
            name = str(var.name)

        self.namespace.variables[name] = var


    def insert_class(self, cls, parent=False):
        """."""

        if isinstance(cls, ClassDef):
            name = str(cls.name)
            container = self.namespace
            if parent:
                container = container.parent_scope
            container.classes[name] = cls
        else:
            raise TypeError('Expected A class definition ')

    def insert_header(self, expr):
        """."""
        if isinstance(expr, MethodHeader):
            self.namespace.headers[expr.name] = expr
        elif isinstance(expr, FunctionHeader):
            self.namespace.headers[expr.func] = expr
        elif isinstance(expr, ClassHeader):
            self.namespace.headers[expr.name] = expr

            #  create a new Datatype for the current class

            iterable = 'iterable' in expr.options
            with_construct = 'with' in expr.options
            dtype = DataTypeFactory(str(expr.name), '_name',
                                    is_iterable=iterable,
                                    is_with_construct=with_construct)
            self.set_class_construct(str(expr.name), dtype)
        else:
            msg = 'header of type{0} is not supported'
            msg = msg.format(str(type(expr)))
            raise TypeError(msg)

    def get_function(self, name):
        """."""

        # TODO shall we keep the elif in _imports?

        func = None

        container = self.namespace
        while container:
            if name in container.functions:
                func = container.functions[name]
                break

            if name in container.imports['functions']:
                func =  container.imports['functions'][name]
                break
            container = container.parent_scope


        if func and self._current_function == name and not func.is_recursive:
            func = func.set_recursive()
            container.functions[name] = func

        return func



    def get_symbolic_function(self, name):
        """."""

        # TODO shall we keep the elif in _imports?
        container = self.namespace
        while container:
            if name in container.symbolic_functions:
                return container.symbolic_functions[name]

            if name in container.imports['symbolic_functions']:
                return container.imports['symbolic_functions'][name]
            container = container.parent_scope

        return None

    def get_python_function(self, name):
        """."""

        # TODO shall we keep the elif in _imports?
        container = self.namespace
        while container:
            if name in container.python_functions:
                return container.python_functions[name]

            if name in container.imports['python_functions']:
                return container.imports['python_functions'][name]

            container = container.parent_scope

        return None

    def get_macro(self, name):
        """."""

        # TODO shall we keep the elif in _imports?

        container = self.namespace
        while container:
            if name in container.macros:
                return container.macros[name]
            container = container.parent_scope

        return None

    def insert_macro(self, macro):
        """."""

        container = self.namespace.macros

        if isinstance(macro, (MacroFunction, MacroVariable)):
            name = macro.name
            if isinstance(macro.name, DottedName):
                name = name.name[-1]
            container[str(name)] = macro
        else:
            raise TypeError('Expected a macro')

    def remove_variable(self, name):
        """."""

        container = self.namespace
        while container:
            if name in container.variables:
                container.pop(name)
                break
            container = container.parent_scope

    def update_variable(self, var, **options):
        """."""

        name = _get_name(var).split(""".""")
        var = self.get_variable(name[0])
        if len(name) > 1:
            name_ = _get_name(var)
            for i in var.cls_base.attributes:
                if str(i.name) == name[1]:
                    var = i
            name = name_
        else:
            name = name[0]
        if var is None:
            msg = 'Undefined variable {name}'
            msg = msg.format(name=name)
            raise ValueError(msg)

        # TODO implement a method inside Variable

        d_var = self._infere_type(var)
        for (key, value) in options.items():
            d_var[key] = value
        dtype = d_var.pop('datatype')
        var = Variable(dtype, name, **d_var)
        # TODO improve to insert in the right namespace
        self.insert_variable(var, name)
        return var

    def get_header(self, name):
        """."""
        container = self.namespace
        while container:
            if name in container.headers:
                return container.headers[name]
            container = container.parent_scope
        return None

    def get_class_construct(self, name):
        """Returns the class datatype for name."""
        container = self.namespace
        while container:
            if name in container.cls_constructs:
                return container.cls_constructs[name]
            container = container.parent_scope

        raise PyccelSemanticError('class construct {} not found'.format(name))


    def set_class_construct(self, name, value):
        """Sets the class datatype for name."""

        self.namespace.cls_constructs[name] = value

    def create_new_function_scope(self, name):
        """."""

        self.namespace._sons_scopes[name] = Scope()
        self.namespace._sons_scopes[name].parent_scope = self.namespace
        self._namespace = self._namespace._sons_scopes[name]
        if self._current_function:
            name = DottedName(self._current_function, name)
        self._current_function = name

    def exit_function_scope(self):

        self._namespace = self._namespace.parent_scope
        if isinstance(self._current_function, DottedName):

            name = self._current_function.name[:-1]
            if len(name)>1:
                name = DottedName(*name)
            else:
                name = name[0]
        else:
            name = None
        self._current_function = name

    def create_new_loop_scope(self):
        new_scope = Scope()
        new_scope._is_loop = True
        new_scope.parent_scope = self._namespace
        self._namespace._loops.append(new_scope)
        self._namespace = new_scope

    def exit_loop_scope(self):
        self._namespace = self._namespace.parent_scope

    def _collect_returns_stmt(self, ast):
        if isinstance(ast,CodeBlock):
            return self._collect_returns_stmt(ast.body)
        vars_ = []
        for stmt in ast:
            if isinstance(stmt, (For, While)):
                vars_ += self._collect_returns_stmt(stmt.body)
            elif isinstance(stmt, If):
                vars_ += self._collect_returns_stmt(stmt.bodies)
            elif isinstance(stmt, Return):
                vars_ += [stmt]

        return vars_

######################################"

    def _infere_type(self, expr, **settings):
        """
        type inference for expressions
        """

        # TODO - add settings to Errors
        #      - line and column
        #      - blocking errors

        errors = Errors()

        verbose = settings.pop('verbose', False)
        if verbose:
            print ('*** type inference for : ', type(expr))

        d_var = {}

        d_var['datatype'      ] = NativeSymbol()
        d_var['precision'     ] = 0
        d_var['shape'         ] = ()
        d_var['rank'          ] = 0
        d_var['allocatable'   ] = None
        d_var['is_stack_array'] = None
        d_var['is_pointer'    ] = None
        d_var['is_target'     ] = None
        d_var['is_polymorphic'] = None
        d_var['is_optional'   ] = None
        d_var['cls_base'      ] = None
        d_var['cls_parameters'] = None



        # TODO improve => put settings as attribut of Parser

        DEFAULT_FLOAT = settings.pop('default_float', 'real')

        if isinstance(expr, type(None)):

            return d_var

        elif isinstance(expr, (Integer, int)):

            d_var['datatype'   ] = 'int'
            d_var['allocatable'] = False
            d_var['rank'       ] = 0
            d_var['precision'  ] = default_precision['int']
            return d_var

        elif isinstance(expr, (Float, float)):

            d_var['datatype'   ] = DEFAULT_FLOAT
            d_var['allocatable'] = False
            d_var['rank'       ] = 0
            d_var['precision'  ] = default_precision['float']
            return d_var

        elif isinstance(expr, String):

            d_var['datatype'   ] = 'str'
            d_var['allocatable'] = False
            d_var['rank'       ] = 0
            return d_var

        elif isinstance(expr, ImaginaryUnit):

            d_var['datatype'   ] = 'complex'
            d_var['allocatable'] = False
            d_var['rank'       ] = 0
            d_var['precision'  ] = default_precision['complex']
            return d_var

        elif isinstance(expr, Variable):

            d_var['datatype'      ] = expr.dtype
            d_var['allocatable'   ] = expr.allocatable
            d_var['shape'         ] = expr.shape
            d_var['rank'          ] = expr.rank
            d_var['cls_base'      ] = expr.cls_base
            d_var['is_pointer'    ] = expr.is_pointer
            d_var['is_polymorphic'] = expr.is_polymorphic
            d_var['is_optional'   ] = expr.is_optional
            d_var['is_target'     ] = expr.is_target
            d_var['order'         ] = expr.order
            d_var['precision'     ] = expr.precision
            return d_var

        elif isinstance(expr, (BooleanTrue, BooleanFalse)):

            d_var['datatype'   ] = NativeBool()
            d_var['allocatable'] = False
            d_var['is_pointer' ] = False
            d_var['rank'       ] = 0
            d_var['precision'  ] = default_precision['bool']
            return d_var

        elif isinstance(expr, PythonTuple):
            d_var['datatype'      ] = NativeTuple()
            d_var['allocatable'   ] = False
            d_var['shape'         ] = expr.shape

            arg_d_vars = []
            arg_dtypes = []
            for e in expr:
                arg_d_vars.append(self._infere_type(e, **settings))
                arg_dtypes.append(arg_d_vars[-1]['datatype'   ])
            expr.set_arg_types(arg_d_vars)

            d_var['rank'          ] = expr.rank

            return d_var

        elif isinstance(expr, IndexedElement):

            d_var['datatype'] = expr.dtype
            name = str(expr.base)
            var = self.get_variable(name)
            if var is None:
                raise ValueError('Undefined variable {name}'.format(name=name))

            d_var['datatype'] = str_dtype(var.dtype)

            if sympy_iterable(var.shape):
                shape = []
                for (s, i) in zip(var.shape, expr.indices):
                    if isinstance(i, Slice):
                        shape.append(i)
            else:
                shape = ()

            rank = max(0, var.rank - expr.rank)
            if rank > 0:
                d_var['allocatable'] = var.allocatable
                d_var['is_pointer' ] = var.is_pointer

            d_var['shape'    ] = shape
            d_var['rank'     ] = rank
            d_var['precision'] = var.precision
            return d_var

        elif isinstance(expr, IndexedVariable):

            name = str(expr)
            var = self.get_variable(name)
            if var is None:
                raise ValueError('Undefined variable {name}'.format(name=name))
            d_var['datatype'   ] = var.dtype
            d_var['allocatable'] = var.allocatable
            d_var['shape'      ] = var.shape
            d_var['rank'       ] = var.rank
            d_var['precision'  ] = var.precision
            return d_var

        elif isinstance(expr, Range):

            d_var['datatype'   ] = NativeRange()
            d_var['allocatable'] = False
            d_var['shape'      ] = ()
            d_var['rank'       ] = 0
            d_var['cls_base'   ] = expr  # TODO: shall we keep it?
            return d_var

        elif isinstance(expr, Is):

            d_var['datatype'   ] = NativeBool()
            d_var['allocatable'] = False
            d_var['is_pointer' ] = False
            d_var['rank'       ] = 0
            return d_var

        elif isinstance(expr, DottedVariable):

            if isinstance(expr.lhs, DottedVariable):
                self._current_class = expr.lhs.rhs.cls_base
            else:
                self._current_class = expr.lhs.cls_base
            d_var = self._infere_type(expr.rhs)
            self._current_class = None
            return d_var


        elif isinstance(expr, Lambda):

            d_var['datatype'   ] = NativeSymbol()
            d_var['allocatable'] = False
            d_var['is_pointer' ] = False
            d_var['rank'       ] = 0
            return d_var

        elif isinstance(expr, ConstructorCall):
            cls_name = expr.func.cls_name
            cls = self.get_class(cls_name)

            dtype = self.get_class_construct(cls_name)()

            d_var['datatype'   ] = dtype
            d_var['allocatable'] = False
            d_var['shape'      ] = ()
            d_var['rank'       ] = 0
            d_var['is_target'  ] = True

            # set target  to True if we want the class objects to be pointers

            d_var['is_polymorphic'] = False
            d_var['cls_base'      ] = cls
            d_var['is_pointer'    ] = False
            return d_var

        elif isinstance(expr, Application):

            name = type(expr).__name__
            func = self.get_function(name)
            if isinstance(func, FunctionDef):
                d_var = self._infere_type(func.results[0], **settings)

            elif name in ['Full', 'Empty', 'Zeros', 'Ones', 'Diag',
                          'Shape', 'Cross', 'Linspace', 'Where']:
                d_var['datatype'   ] = expr.dtype
                d_var['allocatable'] = True
                d_var['shape'      ] = expr.shape
                d_var['rank'       ] = expr.rank
                d_var['is_pointer' ] = False
                d_var['order'      ] = expr.order
                d_var['precision'  ] = expr.precision

            elif name in ['Array']:

                dvar = self._infere_type(expr.arg, **settings)

                if expr.dtype:
                    dvar['datatype' ] = expr.dtype
                    dvar['precision'] = expr.precision

                dvar['datatype'] = str_dtype(dvar['datatype'])


                d_var['allocatable'   ] = True
                d_var['shape'         ] = dvar['shape']
                d_var['rank'          ] = dvar['rank']
                d_var['is_pointer'    ] = False
                d_var['is_stack_array'] = False
                d_var['datatype'      ] = 'ndarray' + dvar['datatype']
                d_var['precision'     ] = dvar['precision']

                d_var['is_target'] = True # ISSUE 177: TODO this should be done using update_variable

            elif name in ['Len', 'Rand']:
                d_var['datatype'   ] = expr.dtype
                d_var['rank'       ] = 0
                d_var['allocatable'] = False
                d_var['is_pointer' ] = False

            elif name in ['NumpySum', 'Product', 'Min', 'Max']:
                d_var['datatype'   ] = sp_dtype(expr.args[0])
                d_var['rank'       ] = 0
                d_var['allocatable'] = False
                d_var['is_pointer' ] = False

            elif name in ['Matmul']:

                d_vars = [self._infere_type(arg,**settings) for arg in expr.args]

                var0_is_vector = d_vars[0]['rank'] < 2
                var1_is_vector = d_vars[1]['rank'] < 2

                if(d_vars[0]['shape'] is None or d_vars[1]['shape'] is None):
                    d_var['shape'] = None
                else:

                    m = 1 if var0_is_vector else d_vars[0]['shape'][0]
                    n = 1 if var1_is_vector else d_vars[1]['shape'][1]
                    d_var['shape'] = [m, n]

                d_var['datatype'   ] = d_vars[0]['datatype']
                if var0_is_vector or var1_is_vector:
                    d_var['rank'   ] = 1
                else:
                    d_var['rank'   ] = 2
                d_var['allocatable'] = False
                d_var['is_pointer' ] = False
                d_var['precision'  ] = max(d_vars[0]['precision'],
                                           d_vars[1]['precision'])

            elif name in ['Int','Int32','Int64',
                          'PythonFloat','NumpyFloat','Float32','Float64',
                          'Complex','Complex64','Complex128',
                          'Real','Imag','Bool']:

                d_var['datatype'   ] = sp_dtype(expr)
                d_var['rank'       ] = 0
                d_var['allocatable'] = False
                d_var['is_pointer' ] = False
                d_var['precision'  ] = expr.precision

            elif name in ['Mod']:

                # Determine output type/rank/shape
                # TODO [YG, 10.10.2018]: use Numpy broadcasting rules
                d_vars = [self._infere_type(arg,**settings) for arg in expr.args]
                i = 0 if (d_vars[0]['rank'] >= d_vars[1]['rank']) else 1

                d_var['datatype'   ] = d_vars[i]['datatype']
                d_var['rank'       ] = d_vars[i]['rank']
                d_var['shape'      ] = d_vars[i]['shape']
                d_var['allocatable'] = d_vars[i]['allocatable']
                d_var['is_pointer' ] = False
                d_var['precision'  ] = d_vars[i].pop('precision',4)

            elif name in ['Norm']:
                d_var = self._infere_type(expr.arg,**settings)

                d_var['shape'] = expr.shape(d_var['shape'])
                d_var['rank' ] = len(d_var['shape'])
                d_var['allocatable'] = d_var['rank']>0
                d_var['is_pointer' ] = False

            elif name in [
                    'Abs',
                    'sin',
                    'cos',
                    'exp',
                    'log',
                    'csc',
                    'cos',
                    'sec',
                    'tan',
                    'cot',
                    'asin',
                    'acsc',
                    'acos',
                    'asec',
                    'atan',
                    'acot',
                    'sinh',
                    'cosh',
                    'tanh',
                    'atan2',
                    ]:
                d_var = self._infere_type(expr.args[0], **settings)
                d_var['datatype'] = sp_dtype(expr)

            elif name in ['EmptyLike', 'ZerosLike', 'OnesLike', 'FullLike']:
                d_var = self._infere_type(expr.rhs, **settings)

            elif name in ['floor']:
                d_var = self._infere_type(expr.args[0], **settings)
                d_var['datatype'] = 'int'

                if expr.args[0].is_complex and not expr.args[0].is_integer:
                    d_var['precision'] = d_var['precision']//2
                else:
                    d_var['precision'] = default_precision['int']

            else:
                raise NotImplementedError('Type of Application : '+type(expr).__name__+' cannot be infered')

            return d_var

        elif isinstance(expr, GC):
            return self._infere_type(expr.lhs, **settings)
        elif isinstance(expr, Expr):

            cls = (Application, DottedVariable, Variable,
                   IndexedVariable,IndexedElement)
            atoms = _atomic(expr,cls)
            ds = [self._infere_type(i, **settings) for i in
                  atoms]
            #TODO we should also look for functions call
            #to collect info about precision and shapes later when we allow
            # vectorised operations
            # we only look for atomic expression of type Variable
            # because we don't allow functions that returns an array in an expression

            allocatables = [d['allocatable'] for d in ds]
            pointers = [d['is_pointer'] or d['is_target'] for d in ds]
            ranks = [d['rank'] for d in ds]
            shapes = [d['shape'] for d in ds]
            precisions = [d['precision'] for d in ds]


            if all(i.is_integer for i in atoms):
                if expr.is_complex and not expr.is_integer:
                    precisions.append(8)

            # TODO improve
            # ... only scalars and variables of rank 0 can be handled

            if any(ranks):
                r_min = min(ranks)
                r_max = max(ranks)
                if not r_min == r_max:
                    if not r_min == 0:
                        msg = 'cannot process arrays of different ranks.'
                        raise ValueError(msg)
                rank = r_max
            else:
                rank = 0

            shape = ()
            for s in shapes:
                if s:
                    shape = s

            # ...
            d_var['datatype'   ] = sp_dtype(expr)
            d_var['allocatable'] = any(allocatables)
            d_var['is_pointer' ] = any(pointers)
            d_var['shape'      ] = shape
            d_var['rank'       ] = rank
            if len(precisions)>0:
                d_var['precision'] = max(precisions)
            else:
                d_var['precision'] = default_precision[d_var['datatype']]
            return d_var
        elif isinstance(expr, (list, List)):

            import numpy
            d = self._infere_type(expr[0], **settings)

            # TODO must check that it is consistent with pyccel's rules

            d_var['datatype'] = d['datatype']
            d_var['rank'] = d['rank'] + 1
            d_var['shape'] = numpy.shape(expr)  # TODO improve
            d_var['allocatable'] = d['allocatable']
            if isinstance(expr, List):
                d_var['is_target'] = True
                dtype = str_dtype(d['datatype'])
                if dtype == 'integer':
                    d_var['datatype'] = NativeIntegerList()
                elif dtype == 'real':
                    d_var['datatype'] = NativeRealList()
                elif dtype == 'complex':
                    d_var['datatype'] = NativeComplexList()
                else:
                    raise NotImplementedError('TODO')
            return d_var
        elif isinstance(expr, Concatenate):
            import operator
            d_vars = [self._infere_type(a, **settings) for a in expr.args]
            ls = any(d['is_pointer'] or d['is_target'] for d in d_vars)

            if ls:
                shapes = [d['shape'] for d in d_vars if d['shape']]
                shapes = zip(*shapes)
                shape = tuple(sum(s) for s in shapes)
                if not shape:
                    shape = (sum(map(Len,expr.args)),)
                d_vars[0]['shape'     ] = shape
                d_vars[0]['rank'      ] = 1
                d_vars[0]['is_target' ] = True
                d_vars[0]['is_pointer'] = False

            else:
                d_vars[0]['datatype'] = 'str'
            return d_vars[0]


            if not (d_var_left['datatype'] == 'str'
                    or d_var_right['datatype'] == 'str'):
                d_var_left['shape'] = tuple(map(operator.add,
                        d_var_right['shape'], d_var_left['shape']))
            return d_var_left
        elif isinstance(expr, ValuedArgument):
            return self._infere_type(expr.value)

        elif isinstance(expr, IfTernaryOperator):
            return self._infere_type(expr.args[0][1].body[0])
        elif isinstance(expr, Dlist):

            import numpy
            d = self._infere_type(expr.val, **settings)

            # TODO must check that it is consistent with pyccel's rules
            # TODO improve
            d_var['datatype'   ] = d['datatype']
            d_var['rank'       ] = d['rank'] + 1
            d_var['shape'      ] = (expr.length, )
            d_var['allocatable'] = False
            d_var['is_pointer' ] = True
            return d_var

        else:
            msg = '{expr} not yet available'.format(expr=type(expr))
            raise NotImplementedError(msg)


#==============================================================================
#==============================================================================
#==============================================================================



    def _visit(self, expr, **settings):
        """Annotates the AST.

        IndexedVariable atoms are only used to manipulate expressions, we then,
        always have a Variable in the namespace."""

        # TODO - add settings to Errors
        #      - line and column
        #      - blocking errors

        classes = type(expr).__mro__
        for cls in classes:
            annotation_method = '_visit_' + cls.__name__
            if hasattr(self, annotation_method):
                return getattr(self, annotation_method)(expr, **settings)
        # Unknown object, we raise an error.

        raise PyccelSemanticError('{expr} not yet available'.format(expr=type(expr)))

    def _visit_list(self, expr, **settings):
        ls = [self._visit(i, **settings) for i in expr]
        return Tuple(*ls, sympify=False)

    def _visit_tuple(self, expr, **settings):
        ls = [self._visit(i, **settings) for i in expr]
        return PythonTuple(ls)

    def _visit_PythonTuple(self, expr, **settings):
        ls = [self._visit(i, **settings) for i in expr]
        return PythonTuple(ls)

    def _visit_Tuple(self, expr, **settings):
        ls = [self._visit(i, **settings) for i in expr]
        return Tuple(*ls, sympify=False)

    def _visit_List(self, expr, **settings):
        ls = [self._visit(i, **settings) for i in expr]
        return List(*ls, sympify=False)

    def _visit_ValuedArgument(self, expr, **settings):
        expr_value = self._visit(expr.value, **settings)
        return ValuedArgument(expr.name, expr_value)

    def _visit_CodeBlock(self, expr, **settings):
        ls = [self._visit(i, **settings) for i in expr.body]
        return CodeBlock(ls)

    def _visit_Nil(self, expr, **settings):
        return expr
    def _visit_EmptyLine(self, expr, **settings):
        return expr
    def _visit_NewLine(self, expr, **settings):
        return expr
    def _visit_Break(self, expr, **settings):
        return expr
    def _visit_Continue(self, expr, **settings):
        return expr
    def _visit_Comment(self, expr, **settings):
        return expr
    def _visit_CommentBlock(self, expr, **settings):
        return expr
    def _visit_AnnotatedComment(self, expr, **settings):
        return expr
    def _visit_Integer(self, expr, **settings):
        return expr
    def _visit_Float(self, expr, **settings):
        return expr
    def _visit_String(self, expr, **settings):
        return expr
    def _visit_ImaginaryUnit(self, expr, **settings):
        return expr
    def _visit_BooleanTrue(self, expr, **settings):
        return expr
    def _visit_BooleanFalse(self, expr, **settings):
        return expr
    def _visit_Pass(self, expr, **settings):
        return expr

    def _visit_NumberSymbol(self, expr, **settings):
        return expr.n()

    def _visit_Number(self, expr, **settings):
        return expr.n()

    def _visit_Variable(self, expr, **settings):
        name = expr.name
        var = self.get_variable(name)
        if var is None:
            #TODO error not yet tested
            errors.report(UNDEFINED_VARIABLE, symbol=name,
            bounding_box=self._current_fst_node.absolute_bounding_box,
            severity='error', blocker=self.blocking)
        return var


    def _visit_str(self, expr, **settings):
        return repr(expr)

    def _visit_Slice(self, expr, **settings):
        args = list(expr.args)
        if args[0] is not None:
            args[0] = self._visit(args[0], **settings)

        if args[1] is not None:
            args[1] = self._visit(args[1], **settings)
        return Slice(*args)


    def _visit_Indexed(self, expr, **settings):
        name = str(expr.base)
        var = self.get_variable(name)
        if var is None:
            errors.report(UNDEFINED_INDEXED_VARIABLE, symbol=name,
            bounding_box=self._current_fst_node.absolute_bounding_box,
            severity='error', blocker=self.blocking)

         # TODO check consistency of indices with shape/rank

        args = list(expr.indices)

        new_args = [self._visit(arg, **settings) for arg in args]

        if (len(new_args)==1 and isinstance(new_args[0],(TupleVariable, PythonTuple))):
            len_args = len(new_args[0])
            args = [a for a in new_args[0]]
        elif any(isinstance(arg,(TupleVariable, PythonTuple)) for arg in new_args):
            n_exprs = None
            for a in new_args:
                if hasattr(a,'__len__'):
                    if n_exprs:
                        assert(n_exprs)==len(a)
                    else:
                        n_exprs = len(a)
            new_expr_args = []
            for i in range(n_exprs):
                ls = []
                for j,a in enumerate(new_args):
                    if isinstance(a,TupleVariable):
                        ls.append(Indexed(args[j],i))
                    elif hasattr(a,'__getitem__'):
                        ls.append(args[j][i])
                    else:
                        ls.append(args[j])
                new_expr_args.append(ls)

            return Tuple(*[self._visit(Indexed(name,*a)) for a in new_expr_args])
        else:
            args = new_args
            len_args = len(args)

        if var.rank>len_args:
            # add missing dimensions

            args = args + [self._visit(Slice(None, None),**settings)]*(var.rank-len(args))

        if var.order == 'C':
            args.reverse()
        args = tuple(args)

        # case of Pyccel ast Variable, IndexedVariable
        # if not possible we use symbolic objects

        if isinstance(var, TupleVariable) and not var.rank>1:

            if (len(args)>1):
                errors.report(LIST_OF_TUPLES, symbol=expr,
                    bounding_box=self._current_fst_node.absolute_bounding_box,
                    severity='error', blocker=self.blocking)
                return None

            if (not (isinstance(args[0],Integer) and args[0].is_constant()) and 
                    not isinstance(args[0], Slice)):
                errors.report(INDEXED_TUPLE, symbol=expr,
                    bounding_box=self._current_fst_node.absolute_bounding_box,
                    severity='error', blocker=self.blocking)
                return None

            if isinstance(args[0], Slice):
                if ((args[0].start is not None and not isinstance(args[0].start,IntegerConstant)) or
                        (args[0].end is not None and not isinstance(args[0].end,IntegerConstant))):
                    errors.report(INDEXED_TUPLE, symbol=expr,
                        bounding_box=self._current_fst_node.absolute_bounding_box,
                        severity='error', blocker=self.blocking)
                    return None

                idx = slice(args[0].start,args[0].end)
                selected_vars = var.get_var(idx)
                if len(selected_vars)==1:
                    return selected_vars[0]
                elif len(selected_vars)<1:
                    return None
                else:
                    return TupleVariable(selected_vars, var.dtype, var.name)

            else:
                idx = args[0]
                return var.get_var(args[0])

        elif hasattr(var, 'dtype'):
            dtype = var.dtype
            shape = var.shape
            prec  = var.precision
            order = var.order
            rank  = var.rank

            while isinstance(dtype, NativeTuple):
                if not var.is_homogeneous:
                    errors.report(LIST_OF_TUPLES, symbol=expr,
                        bounding_box=self._current_fst_node.absolute_bounding_box,
                        severity='error', blocker=self.blocking)
                    dtype = 'int'
                else:
                    dtype = var[0].dtype

            return IndexedVariable(name, dtype=dtype,
                   shape=shape,prec=prec,order=order,rank=rank).__getitem__(*args)
        else:
            return IndexedBase(name).__getitem__(args)


    def _visit_Symbol(self, expr, **settings):
        name = expr.name

        var = self.get_variable(name)

        if var is None:
            var = self.get_function(name)
        if var is None:
            var = self.get_symbolic_function(name)
        if var is None:
            var = python_builtin_datatype(name)

        if var is None:

            errors.report(UNDEFINED_VARIABLE, symbol=name,
            bounding_box=self._current_fst_node.absolute_bounding_box,
            severity='error', blocker=self.blocking)
        return var


    def _visit_DottedVariable(self, expr, **settings):

        first = self._visit(expr.lhs)
        rhs_name = _get_name(expr.rhs)
        attr_name = []
        if first.cls_base:
            attr_name = [i.name for i in first.cls_base.attributes]
        name = None

        # look for a class method
        if isinstance(expr.rhs, Application):

            macro = self.get_macro(rhs_name)
            if macro is not None:
                master = macro.master
                name = macro.name
                args = expr.rhs.args
                args = [expr.lhs] + list(args)
                args = [self._visit(i, **settings) for i in args]
                args = macro.apply(args)
                if isinstance(master, FunctionDef):
                    if master.results:
                        return UndefinedFunction(str(master.name))(*args)
                    else:
                        return Subroutine(str(master.name))(*args)
                else:
                    msg = 'TODO case of interface'
                    raise NotImplementedError(msg)

            args = [self._visit(arg, **settings) for arg in
                    expr.rhs.args]
            methods = list(first.cls_base.methods) + list(first.cls_base.interfaces)
            for i in methods:
                if str(i.name) == rhs_name:
                    if isinstance(i, Interface):
                        results = i.functions[0].results
                        if len(results)>0:
                            raise NotImplementedError('TODO')
                    else:
                        results = i.results

                    if len(results) == 1:
                        d_var = self._infere_type(results[0], **settings)
                        dtype = d_var['datatype']
                        assumptions = {str_dtype(dtype): True}
                        second = UndefinedFunction(rhs_name, **assumptions)(*args)

                    elif len(results) == 0:
                        second = Subroutine(rhs_name)(*args)
                    elif len(results) > 1:
                        msg = 'TODO case multiple return variables'
                        raise NotImplementedError(msg)

                    return DottedVariable(first, second)

        # look for a class attribute
        else:

            macro = self.get_macro(rhs_name)

            # Macro
            if isinstance(macro, MacroVariable):
                return macro.master
            elif isinstance(macro, MacroFunction):
                args = macro.apply([first])
                return UndefinedFunction(str(macro.master.name))(*args)

            # Attribute / property
            if isinstance(expr.rhs, Symbol) and first.cls_base:

                # standard class attribute
                if expr.rhs.name in attr_name:
                    self._current_class = first.cls_base
                    second = self._visit(expr.rhs, **settings)
                    self._current_class = None
                    return DottedVariable(first, second)

                # class property?
                else:
                    methods = list(first.cls_base.methods) + list(first.cls_base.interfaces)
                    for i in methods:
                        if str(i.name) == expr.rhs.name and 'property' \
                            in i.decorators.keys():
                            if isinstance(i, Interface):
                                raise NotImplementedError('TODO')
                            d_var = self._infere_type(i.results[0], **settings)
                            dtype = d_var['datatype']
                            assumptions = {str_dtype(dtype): True}
                            second = UndefinedFunction(expr.rhs.name, **assumptions)(Nil())
                            return DottedVariable(first, second)

        # did something go wrong?
        raise ValueError('attribute {} not found'.format(rhs_name))


    def _visit_Add(self, expr, **settings):

        stmts, expr = extract_subexpressions(expr)
        if stmts:
            stmts = [self._visit(i, **settings) for i in stmts]

        atoms_str = _atomic(expr, String)
        atoms_ls  = _atomic(expr, List)

        cls       = (Symbol, Indexed, DottedVariable, List)

        atoms = _atomic(expr, cls, ignore=(UndefinedFunction))
        atoms = [self._visit(a, **settings) for a in atoms]
        atoms = [a.rhs if isinstance(a, DottedVariable) else a for a in atoms]

        atoms = [self._infere_type(a , **settings) for a in atoms]

        atoms = [a['is_pointer'] or a['is_target'] for a in atoms if a['rank']>0]
        args  = [self._visit(a, **settings) for a in expr.args]


        if any(atoms) or atoms_ls:
            return Concatenate(args, True)
        elif atoms_str:
            return Concatenate(args, False)


        expr_new = Add(*args, evaluate=False)
        if stmts:
            expr_new = CodeBlock(stmts + [expr_new])
        return expr_new


    def _visit_Mul(self, expr, **settings):
        stmts, expr = extract_subexpressions(expr)
        if stmts:
            stmts = [self._visit(i, **settings) for i in stmts]
        args = [self._visit(a, **settings) for a in expr.args]
        expr_new = Mul(*args, evaluate=False)
        if stmts:
            expr_new = CodeBlock(stmts + [expr_new])
        return expr_new


    def _visit_Pow(self, expr, **settings):

        stmts, expr = extract_subexpressions(expr)
        if stmts:
            stmts = [self._visit(i, **settings) for i in stmts]
        args = [self._visit(a, **settings) for a in expr.args]
        expr_new = Pow(*args, evaluate=False)
        if stmts:
            expr_new = CodeBlock(stmts + [expr_new])
        return expr_new

    def _visit_And(self, expr, **settings):

        args = [self._visit(a, **settings) for a in expr.args]
        expr_new = And(*args, evaluate=False)

        return expr_new

    def _visit_Or(self, expr, **settings):

        args = [self._visit(a, **settings) for a in expr.args]
        expr_new = Or(*args, evaluate=False)

        return expr_new

    def _visit_Equality(self, expr, **settings):

        args = [self._visit(a, **settings) for a in expr.args]
        expr_new = Eq(*args, evaluate=False)
        return expr_new

    def _visit_Unequality(self, expr, **settings):


        args = [self._visit(a, **settings) for a in expr.args]
        expr_new = Ne(*args, evaluate=False)

        return expr_new

    def _visit_StrictLessThan(self, expr, **settings):

        args = [self._visit(a, **settings) for a in expr.args]
        expr_new = Lt(*args, evaluate=False)

        return expr_new

    def _visit_GreaterThan(self, expr, **settings):

        args = [self._visit(a, **settings) for a in expr.args]
        expr_new = Ge(*args, evaluate=False)

        return expr_new

    def _visit_LessThan(self, expr, **settings):

        args = [self._visit(a, **settings) for a in expr.args]
        expr_new = Le(*args, evaluate=False)

        return expr_new

    def _visit_StrictGreaterThan(self, expr, **settings):

        args = [self._visit(a, **settings) for a in expr.args]
        expr_new = Gt(*args, evaluate=False)
        return expr_new



    def _visit_Lambda(self, expr, **settings):


        expr_names = set(map(str, expr.expr.atoms(Symbol)))
        var_names = map(str, expr.variables)
        if len(expr_names.difference(var_names)) > 0:
            msg = 'Unknown variables in lambda definition'
            raise ValueError(msg)
        funcs = expr.expr.atoms(Application)
        for func in funcs:
            name = _get_name(func)
            f = self.get_symbolic_function(name)
            if f is None:
                msg = 'Unknown function in lambda definition'
                raise ValueError(msg)
            else:

                f = f(*func.args)
                expr_new = expr.expr.subs(func, f)
                expr = Lambda(expr.variables, expr_new)
        return expr

    def _visit_Application(self, expr, **settings):
        name     = type(expr).__name__
        func     = self.get_function(name)

        stmts, new_args = extract_subexpressions(expr.args)

        stmts = [self._visit(stmt, **settings) for stmt in stmts]
        args  = []
        for arg in new_args:
            a = self._visit(arg, **settings)
            if isinstance(a,StarredArguments):
                args.extend(a.args_var)
            else:
                args.append(a)

        if name == 'lambdify':
            args = self.get_symbolic_function(str(expr.args[0]))
        F = pyccel_builtin_function(expr, args)

        if F is not None:
            if len(stmts) > 0:
                stmts.append(F)
                return CodeBlock(stmts)
            return F

        elif name in self._namespace.cls_constructs.keys():

            # TODO improve the test
            # we must not invoke the namespace like this

            cls = self.get_class(name)
            d_methods = cls.methods_as_dict
            method = d_methods.pop('__init__', None)

            if method is None:

                # TODO improve case of class with the no __init__

                errors.report(UNDEFINED_INIT_METHOD, symbol=name,
                bounding_box=self._current_fst_node.absolute_bounding_box,
                severity='error', blocker=True)
            args = expr.args
            m_args = method.arguments[1:]  # we delete the self arg

            # TODO check compatibility
            # TODO treat parametrized arguments.

            expr = ConstructorCall(method, args, cls_variable=None)
            if len(stmts) > 0:
                stmts.append(expr)
                return CodeBlock(stmts)
            return expr
        else:

            # first we check if it is a macro, in this case, we will create
            # an appropriate FunctionCall

            macro = self.get_macro(name)
            if macro is not None:
                args = [self._visit(i, **settings) for i in args]
                func = macro.master
                name = _get_name(func.name)
                args = macro.apply(args)
            else:
                func = self.get_function(name)

            if func is None:
                # TODO [SH, 25.02.2020] Report error
                errors.report(UNDEFINED_FUNCTION, symbol=name,
                bounding_box=self._current_fst_node.absolute_bounding_box,
                severity='error', blocker=self.blocking)
            else:
                if not isinstance(func, (FunctionDef, Interface)):

                    args, kwargs = split_positional_keyword_arguments(*args)
                    expr = func(*args, **kwargs)

                    if isinstance(expr, (Where, Diag, Linspace)):
                        self.insert_variable(expr.index)

                    if len(stmts) > 0:
                        stmts.append(expr)
                        return CodeBlock(stmts)
                    return expr
                else:

                    if 'inline' in func.decorators.keys():
                        return inline(func,args)

                    if isinstance(func, FunctionDef):
                        results = func.results
                        f_args = func.arguments
                    elif isinstance(func, Interface):
                        arg_dvar = [self._infere_type(i, **settings) for i in args]
                        f_dvar = [[self._infere_type(j, **settings)
                                  for j in i.arguments] for i in
                                  func.functions]
                        j = -1
                        for i in f_dvar:
                            j += 1
                            found = True
                            for (idx, dt) in enumerate(arg_dvar):
                                dtype1 = str_dtype(dt['datatype'])
                                dtype2 = str_dtype(i[idx]['datatype'])
                                found = found and (dtype1 in dtype2
                                              or dtype2 in dtype1)
                                found = found and dt['rank'] \
                                              == i[idx]['rank']
                            if found:
                                break

                        if found:
                            results = func.functions[j].results
                            f_args = func.functions[j].arguments
                        else:
                            msg = 'function not found in the interface'
                            raise SystemExit(msg)

                        if func.hide:

                            # hide means that we print the real function's name
                            # and not the interface's name

                            name = str(func.functions[j].name)

                    # add the messing argument in the case of optional arguments

                    if not len(args) == len(f_args):
                        n = len(args)

                        missing_f_args = dict([(f.name,f) for f in f_args])
                        j = 0
                        while (j < n):
                            if isinstance(args[j], ValuedArgument) and args[j].name!=f_args[j].name:
                                break
                            elif isinstance(args[j], Nil):
                                if not isinstance(f_args[j], ValuedVariable):
                                    msg = 'Expecting a valued variable'
                                    raise TypeError(msg)
                                args.append(ValuedArgument(f_args[j].name, f_args[j].value))
                            missing_f_args.pop(f_args[j].name)
                            j=j+1
                        for i in args[j:]:
                            if not isinstance(i, ValuedArgument):
                                msg = 'non-default argument follows default argument'
                                raise SyntaxError(msg)
                            missing_f_args.pop(i.name)


                    if len(results) == 1:

                        d_var = self._infere_type(results[0], **settings)
                        dtype = d_var['datatype']
                        dtype = {str_dtype(dtype): True}
                        expr = UndefinedFunction(name,**dtype)(*args)

                    elif len(results) == 0:
                        expr = Subroutine(name)(*args)
                        if len(stmts) > 0:
                            stmts.append(expr)
                            return CodeBlock(stmts)
                        return expr
                    elif len(results) > 1:
                        expr = UndefinedFunction(name)(*args)
                        if len(stmts) > 0:
                            stmts.append(expr)
                            return CodeBlock(stmts)
                        return expr

                    if len(stmts) > 0:
                        stmts.append(expr)
                        return CodeBlock(stmts)
                    return expr

    def _visit_Expr(self, expr, **settings):
        msg = '{expr} not yet available'
        msg = msg.format(expr=type(expr))
        raise NotImplementedError(msg)

    def _visit_Min(self, expr, **settings):
        raise
        args = self._visit(expr.args, **settings)
        return Min(*args)

    def _visit_Max(self, expr, **settings):
        args = self._visit(expr.args, **settings)
        return Max(*args)

    def _create_variable(self, name, dtype, rhs, d_lhs):
        if isinstance(rhs, PythonTuple):
            elem_vars = []
            for i,a in enumerate(rhs):
                elem_name = self._get_new_variable_name(a,name + '_' + str(i))
                elem_vars.append(Variable(rhs.arg_types[i]['datatype'], elem_name))
            lhs = TupleVariable(elem_vars, dtype, name, **d_lhs)
        elif isinstance(rhs,TupleVariable):
            elem_vars = []
            for i,a in enumerate(rhs):
                elem_name = self._get_new_variable_name(a,name + '_' + str(i))
                elem_vars.append(a.clone(elem_name))
            lhs = TupleVariable(elem_vars, dtype, name, **d_lhs)
        else:
            lhs = Variable(dtype, name, **d_lhs)
        return lhs

    def _assign_lhs_variable(self, lhs, d_var, rhs, **settings):

        if isinstance(lhs, Symbol):

            name = lhs.name
            dtype = d_var.pop('datatype')

            d_lhs = d_var.copy()
            # ISSUES #177: lhs must be a pointer when rhs is allocatable array
            if d_lhs['allocatable'] and isinstance(rhs, Variable):
                d_lhs['allocatable'] = False
                d_lhs['is_pointer' ] = True

                # TODO uncomment this line, to make rhs target for
                #      lists/tuples.
                rhs = self.update_variable(rhs, is_target=True)

            lhs = self._create_variable(name,dtype, rhs,d_lhs)

            var = self.get_variable_from_scope(name)

            # Variable not yet declared (hence array not yet allocated)
            if var is None:

                # Add variable to scope
                self.insert_variable(lhs, name=lhs.name)

                # Not yet supported for arrays: x=y+z, x=b[:]
                # Because we cannot infer shape of right-hand side yet
                know_lhs_shape = lhs.shape or (lhs.rank == 0) \
                        or isinstance(rhs, (Variable, EmptyLike, DottedVariable))
                if not know_lhs_shape:
                    msg = "Cannot infer shape of right-hand side for expression {}".format(expr)
                    raise NotImplementedError(msg)

            else:

                # TODO improve check type compatibility
                if str(lhs.dtype) != str(var.dtype):
                    txt = '|{name}| {old} <-> {new}'
                    txt = txt.format(name=name, old=var.dtype, new=lhs.dtype)

                    errors.report(INCOMPATIBLE_TYPES_IN_ASSIGNMENT,
                    symbol=txt,bounding_box=self._current_fst_node.absolute_bounding_box,
                    severity='error', blocker=False)

                # in the case of elemental, lhs is not of the same dtype as
                # var.
                # TODO d_lhs must be consistent with var!
                # the following is a small fix, since lhs must be already
                # declared
                lhs = var


        elif isinstance(lhs, DottedVariable):

            dtype = d_var.pop('datatype')
            name = lhs.lhs.name
            if self._current_function == '__init__':

                cls      = self.get_variable('self')
                cls_name = str(cls.cls_base.name)
                cls      = self.get_class(cls_name)

                attributes = cls.attributes
                parent     = cls.parent
                attributes = list(attributes)
                n_name     = str(lhs.rhs.name)

                # update the self variable with the new attributes

                dt       = self.get_class_construct(cls_name)()
                cls_base = self.get_class(cls_name)
                var      = Variable(dt, 'self', cls_base=cls_base)
                d_lhs    = d_var.copy()
                self.insert_variable(var, 'self')


                # ISSUES #177: lhs must be a pointer when rhs is allocatable array
                if d_lhs['allocatable'] and isinstance(rhs, Variable):
                    d_lhs['allocatable'] = False
                    d_lhs['is_pointer' ] = True

                    rhs = self.update_variable(rhs, is_target=True)

                member = self._create_variable(n_name, dtype, rhs, d_lhs)
                lhs    = DottedVariable(var, member)

                # update the attributes of the class and push it to the namespace
                attributes += [member]
                new_cls = ClassDef(cls_name, attributes, [], parent=parent)
                self.insert_class(new_cls, parent=True)
            else:
                lhs = self._visit_DottedVariable(lhs, **settings)
        return lhs


    def _visit_Assign(self, expr, **settings):

        # TODO unset position at the end of this part
        fst = expr.fst
        if fst:
            self._current_fst_node = fst
        else:
            msg = 'Found a node without fst member ({})'
            msg = msg.format(type(expr))
            raise PyccelSemanticError(msg)

        rhs = expr.rhs
        lhs = expr.lhs
        assigns = None


        if isinstance(rhs, Application):
            name = type(rhs).__name__
            macro = self.get_macro(name)
            if macro is None:
                rhs = self._visit(rhs, **settings)
            else:

                # TODO check types from FunctionDef

                master = macro.master
                name = _get_name(master.name)

                # all terms in lhs must be already declared and available
                # the namespace
                # TODO improve

                if not sympy_iterable(lhs):
                    lhs = [lhs]

                results = []
                for a in lhs:
                    _name = _get_name(a)
                    var = self.get_variable(_name)
                    if var is None:
                        errors.report(UNDEFINED_VARIABLE,
                        symbol=_name,severity='error', blocker=self.blocking,
                        bounding_box=self._current_fst_node.absolute_bounding_box)
                    results.append(var)

                # ...

                args = [self._visit(i, **settings) for i in
                            rhs.args]
                args = macro.apply(args, results=results)
                if isinstance(master, FunctionDef):
                    # TODO: fixme for Function
                    return Subroutine(name)(*args)
                else:
                    msg = 'TODO treate interface case'
                    raise NotImplementedError(msg)

        elif isinstance(rhs, DottedVariable):
            var = rhs.rhs
            name = _get_name(var)
            macro = self.get_macro(name)
            if macro is None:
                rhs = self._visit_DottedVariable(rhs, **settings)
            else:
                master = macro.master
                if isinstance(macro, MacroVariable):
                    rhs = master
                    annotated_rhs = True
                else:

                    # If macro is function, create left-hand side variable
                    if isinstance(master, FunctionDef) and master.results:
                        d_var = self._infere_type(master.results[0], **settings)
                        dtype = d_var.pop('datatype')
                        lhs = Variable(dtype, lhs.name, **d_var)
                        var = self.get_variable_from_scope(lhs.name)
                        if var is None:
                            self.insert_variable(lhs)

                    name = macro.name
                    if not sympy_iterable(lhs):
                        lhs = [lhs]
                    results = []
                    for a in lhs:
                        _name = _get_name(a)
                        var = self.get_variable(_name)
                        if var is None:
                            errors.report(UNDEFINED_VARIABLE,
                            symbol=_name,severity='error', blocker=self.blocking,
                            bounding_box=self._current_fst_node.absolute_bounding_box)
                        results.append(var)

                    # ...

                    args = rhs.rhs.args
                    args = [rhs.lhs] + list(args)
                    args = [self._visit(i, **settings) for i in args]

                    args = macro.apply(args, results=results)

                    # TODO treate interface case

                    if isinstance(master, FunctionDef):
                        # Distinguish between function and subroutine
                        if master.results:
                            rhs = UndefinedFunction(str(master.name))(*args)
                            return Assign(lhs[0], rhs)
                        else:
                            return Subroutine(str(master.name))(*args)
                    else:
                        raise NotImplementedError('TODO')
        else:
            rhs = self._visit(rhs, **settings)

        if isinstance(rhs, IfTernaryOperator):
            args = rhs.args
            new_args = []
            for arg in args:
                if len(arg[1].body) != 1:
                    msg = 'IfTernary body must be of length 1'
                    raise ValueError(msg)
                result = arg[1].body[0]
                if isinstance(expr, Assign):
                    body = Assign(lhs, result)
                else:
                    body = AugAssign(lhs, expr.op, result)
                body.set_fst(fst)
                new_args.append([arg[0], [body]])
            expr = IfTernaryOperator(*new_args)
            return self._visit_If(expr, **settings)

        elif isinstance(rhs, FunctionDef):

            # case of lambdify

            rhs = rhs.rename(expr.lhs.name)
            for i in rhs.body:
                i.set_fst(fst)
            rhs = self._visit_FunctionDef(rhs, **settings)
            return rhs

        elif isinstance(rhs, Block):
            #case of inline
            results = _atomic(rhs.body,Return)
            sub = list(zip(results,[EmptyLine()]*len(results)))
            body = rhs.body
            body = subs(body,sub)
            results = [i.expr for i in results]
            lhs = expr.lhs
            if isinstance(lhs ,(list, tuple, PythonTuple)):
                sub = [list(zip(i,lhs)) for i in results]
            else:
                sub = [(i[0],lhs) for i in results]
            body = subs(body,sub)
            expr = Block(rhs.name, rhs.variables, body)
            return expr

        elif isinstance(rhs, GC):
            if str(rhs.lhs) != str(lhs):

                if isinstance(lhs, Symbol):
                    name = lhs.name
                    if self.get_variable(name) is None:
                        d_var = self._infere_type(rhs.lhs, **settings)
                        dtype = d_var.pop('datatype')
                        lhs = Variable(dtype, name , **d_var)
                        self.insert_variable(lhs)

                if isinstance(rhs, FunctionalSum):
                    stmt = AugAssign(lhs,'+',rhs.lhs)
                elif isinstance(rhs, FunctionalMin):
                    stmt = Assign(lhs, Min(lhs,rhs.lhs))
                elif isinstance(rhs, FunctionalMax):
                    stmt = Assign(lhs, Max(lhs, rhs.lhs))

                return CodeBlock([rhs, stmt])
            return rhs

        elif isinstance(rhs, FunctionalFor):
            return rhs


        elif isinstance(rhs, CodeBlock):
            # case of complex stmt
            # that needs to be splitted
            # into a list of stmts
            stmts = rhs.body
            stmt  = stmts[-1]
            lhs   = expr.lhs
            if isinstance(lhs, Symbol):
                name = lhs.name
                if self.get_variable(name) is None:
                    d_var = self._infere_type(stmt, **settings)
                    dtype = d_var.pop('datatype')
                    lhs = Variable(dtype, name , **d_var)
                    self.insert_variable(lhs)

            if isinstance(expr, Assign):
                stmt = Assign(lhs, stmt)
            elif isinstance(expr, AugAssign):
                stmt = AugAssign(lhs, expr.op, stmt)
            stmt.set_fst(fst)
            stmts[-1] = stmt
            return CodeBlock(stmts)

        elif isinstance(rhs, Application):

            # ARA: needed for functions defined only with a header

            name = _get_name(rhs)
            func = self.get_function(name)

            if isinstance(func, FunctionDef):
                results = func.results
                if results:
                    d_var = [self._infere_type(i, **settings)
                                 for i in results]

                # case of elemental function
                # if the input and args of func do not have the same shape,
                # then the lhs must be already declared
                if func.is_elemental:
                    # we first compare the funcdef args with the func call
                    # args
#                   d_var = None
                    func_args = func.arguments
                    call_args = rhs.args
                    f_ranks = [x.rank for x in func_args]
                    c_ranks = [x.rank for x in call_args]
                    same_ranks = [x==y for (x,y) in zip(f_ranks, c_ranks)]
                    if not all(same_ranks):
                        _name = _get_name(lhs)
                        var = self.get_variable(_name)
                        if var is None:
                            # TODO have a specific error message
                            errors.report(UNDEFINED_VARIABLE,
                            symbol=_name,severity='error', blocker=self.blocking,
                            bounding_box=self._current_fst_node.absolute_bounding_box)

            elif isinstance(func, Interface):
                d_var = [self._infere_type(i, **settings) for i in
                         func.functions[0].results]

                # TODO imporve this will not work for
                # the case of different results types
                d_var[0]['datatype'] = sp_dtype(rhs)

            else:
                d_var = self._infere_type(rhs, **settings)
        elif isinstance(rhs, Map):

            name = str(rhs.args[0])
            func = self.get_function(name)

            if func is None:
                errors.report(UNDEFINED_FUNCTION, symbol=name,
                bounding_box=self._current_fst_node.absolute_bounding_box,
                severity='error',blocker=self.blocking)

            dvar  = self._infere_type(rhs.args[1], **settings)
            d_var = [self._infere_type(result, **settings) for result in func.results]
            for i in range(len(d_var)):
                d_var[i]['shape'] = dvar['shape']
                d_var[i]['rank' ]  = dvar['rank']


        else:
            d_var = self._infere_type(rhs, **settings)

            d_list = d_var if isinstance(d_var, list) else [d_var]

            for d in d_list:
                __name__ = d['datatype'].__class__.__name__

                if __name__.startswith('Pyccel'):
                    __name__ = __name__[6:]
                    d['cls_base'] = self.get_class(__name__)
                    d['is_pointer'] = d['is_target'] or d['is_pointer']

                    # TODO if we want to use pointers then we set target to true
                    # in the ConsturcterCall

                    d['is_polymorphic'] = False

                if d['is_target']:
                    # case of rhs is a target variable the lhs must be a pointer
                    if isinstance(rhs, Symbol):
                        d['is_target' ] = False
                        d['is_pointer'] = True

        lhs = expr.lhs
        if isinstance(lhs, (Symbol, DottedVariable)):
            if isinstance(d_var, list):
                if len(d_var) == 1:
                    d_var = d_var[0]
                else:
                    errors.report(WRONG_NUMBER_OUTPUT_ARGS, symbol=expr,
                        bounding_box=self._current_fst_node.absolute_bounding_box,
                        severity='error', blocker=self.blocking)
                    return None
            lhs = self._assign_lhs_variable(lhs, d_var, rhs, **settings)
        elif isinstance(lhs, PythonTuple):
            if isinstance(rhs, PythonTuple):
                d_var = rhs.arg_types
            if isinstance(rhs, TupleVariable):
                d_var = [self._infere_type(v) for v in rhs]

            n = len(lhs)
            if isinstance(d_var, list) and len(d_var)== n:
                new_lhs = []
                if hasattr(rhs,'__getitem__'):
                    for i,l in enumerate(lhs):
                        new_lhs.append( self._assign_lhs_variable(l, d_var[i].copy(), rhs[i], **settings) )
                else:
                    for i,l in enumerate(lhs):
                        new_lhs.append( self._assign_lhs_variable(l, d_var[i].copy(), rhs, **settings) )
                lhs = PythonTuple(new_lhs)
                lhs.set_arg_types(d_var)
            elif d_var['shape'][0]==n:
                new_lhs = []
                for i,l in enumerate(lhs):
                    new_lhs.append( self._assign_lhs_variable(l, d_var.copy(), rhs[i], **settings) )
                lhs = PythonTuple(new_lhs)
                lhs.set_arg_types(arg_d_vars)
            else:
                errors.report(WRONG_NUMBER_OUTPUT_ARGS, symbol=expr,
                    bounding_box=self._current_fst_node.absolute_bounding_box,
                    severity='error', blocker=self.blocking)
                return None
        else:
            lhs = self._visit(lhs, **settings)

        if isinstance(rhs, (Map, Zip)):
            func  = _get_name(rhs.args[0])
            func  = UndefinedFunction(func)
            alloc = Assign(lhs, Zeros(lhs.shape, lhs.dtype))
            alloc.set_fst(fst)
            index = self._get_new_variable(expr)
            index = Variable('int',index.name)
            range_ = UndefinedFunction('range')(UndefinedFunction('len')(lhs))
            name  = _get_name(lhs)
            var   = IndexedBase(name)[index]
            args  = rhs.args[1:]
            args  = [_get_name(arg) for arg in args]
            args  = [IndexedBase(arg)[index] for arg in args]
            body  = [Assign(var, func(*args))]
            body[0].set_fst(fst)
            body  = For(index, range_, body, strict=False)
            body  = self._visit_For(body, **settings)
            body  = [alloc , body]
            return CodeBlock(body)

        elif not isinstance(lhs, (list, tuple)):
            lhs = [lhs]
            if isinstance(d_var,dict):
                d_var = [d_var]

        for (i, dic) in enumerate(d_var):

            allocatable = False
            is_pointer  = False
            if dic['allocatable']:
                allocatable = True

            if dic['is_pointer']:
                is_pointer = True

            if ('is_target' in dic.keys() and dic['is_target']  and
                isinstance(rhs, Variable)):
                is_pointer = True

            if (isinstance(rhs, IndexedElement) and
                lhs[i].rank > 0):
                allocatable = True

            elif (isinstance(rhs, Variable) and
                isinstance(rhs.dtype, NativeList)):
                is_pointer = True

            if (isinstance(lhs, Variable) and (allocatable or is_pointer)):
                lhs[i] = self.update_variable(lhs[i],
                         allocatable=allocatable,
                         is_pointer=is_pointer)

        if len(lhs) == 1:
            lhs = lhs[0]


        is_pointer = is_pointer and isinstance(rhs, (Variable, Dlist, DottedVariable))
        is_pointer = is_pointer or isinstance(lhs, (Variable, DottedVariable)) and lhs.is_pointer

        # ISSUES #177: lhs must be a pointer when rhs is allocatable array
        if not (isinstance(lhs, PythonTuple) and isinstance(rhs, (PythonTuple, TupleVariable))):
            lhs = [lhs]
            rhs = [rhs]

        new_expressions = []
        for l, r in zip(lhs,rhs):
            new_expr = Assign(l, r)
            if is_pointer:
                new_expr = AliasAssign(l, r)

            elif isinstance(expr, AugAssign):
                new_expr = AugAssign(l, expr.op, r)


            elif new_expr.is_symbolic_alias:
                new_expr = SymbolicAssign(l, r)

                # in a symbolic assign, the rhs can be a lambda expression
                # it is then treated as a def node

                F = self.get_symbolic_function(l)
                if F is None:
                    self.insert_symbolic_function(new_expr)
                else:
                    raise NotImplementedError('TODO')
            new_expressions.append(new_expr)
        if (len(new_expressions)==1):
            new_expressions = new_expressions[0]
            new_expressions.set_fst(fst)

            return new_expressions
        else:
            result = CodeBlock(new_expressions)
            result.set_fst(fst)
            return result

    def _visit_For(self, expr, **settings):


        self.create_new_loop_scope()

        # treatment of the index/indices
        iterable = self._visit(expr.iterable, **settings)
        body     = list(expr.body)
        iterator = expr.target

        if isinstance(iterable, Variable):
            indx   = self._get_new_variable(iterable)
            assign = Assign(iterator, IndexedBase(iterable)[indx])
            assign.set_fst(expr.fst)
            iterator = indx
            body     = [assign] + body

        elif isinstance(iterable, Map):
            indx   = self._get_new_variable(iterable)
            func   = iterable.args[0]
            args   = [IndexedBase(arg)[indx] for arg in iterable.args[1:]]
            assing = assign = Assign(iterator, func(*args))
            assign.set_fst(expr.fst)
            iterator = indx
            body     = [assign] + body

        elif isinstance(iterable, Zip):
            args = iterable.args
            indx = self._get_new_variable(args)
            for i in range(len(args)):
                assign = Assign(iterator[i], IndexedBase(args[i])[indx])
                assign.set_fst(expr.fst)
                body = [assign] + body
            iterator = indx

        elif isinstance(iterable, Enumerate):
            indx   = iterator.args[0]
            var    = iterator.args[1]
            assign = Assign(var, IndexedBase(iterable.args[0])[indx])
            assign.set_fst(expr.fst)
            iterator = indx
            body     = [assign] + body

        elif isinstance(iterable, Product):
            args     = iterable.elements
            iterator = list(iterator)
            for i in range(len(args)):
                if not isinstance(args[i], Range):
                    indx   = self._get_new_variable(i)
                    assign = Assign(iterator[i], IndexedBase(args[i])[indx])

                    assign.set_fst(expr.fst)
                    body        = [assign] + body
                    iterator[i] = indx

        if isinstance(iterator, Symbol):
            name   = iterator.name
            var    = self.get_variable(name)
            target = var
            if var is None:
                target = Variable('int', name, rank=0)
                self.insert_variable(target)

        elif isinstance(iterator, list):
            target = []
            for i in iterator:
                name = str(i.name)
                var  = Variable('int', name, rank=0)
                self.insert_variable(var)
                target.append(var)
        else:
            dtype = type(iterator)

            # TODO ERROR not tested yet

            errors.report(INVALID_FOR_ITERABLE, symbol=expr.target,
                   bounding_box=self._current_fst_node.absolute_bounding_box,
                   severity='error', blocker=self.blocking)

        body = [self._visit(i, **settings) for i in body]

        local_vars = list(self.namespace.variables.values())
        self.exit_loop_scope()

        if isinstance(iterable, Variable):
            return ForIterator(target, iterable, body)

        return For(target, iterable, body, local_vars=local_vars)


    def _visit_GeneratorComprehension(self, expr, **settings):

        result   = expr.expr
        lhs_name = _get_name(expr.lhs)
        lhs  = self.get_variable(lhs_name)

        if lhs is None:
            tmp_lhs  = Variable('int', lhs_name)
            self.insert_variable(tmp_lhs)
        else:
            tmp_lhs = None

        loops  = [self._visit(i, **settings) for i in expr.loops]
        result = self._visit(result, **settings)
        if isinstance(result, CodeBlock):
            result = result.body[-1]


        d_var = self._infere_type(result, **settings)
        dtype = d_var.pop('datatype')

        if tmp_lhs is not None:
            self.remove_variable(tmp_lhs)
            lhs = Variable(dtype, lhs_name, **d_var)
            self.insert_variable(lhs)


        if isinstance(expr, FunctionalSum):
            val = Integer(0)
            if str_dtype(dtype) in ['real', 'complex']:
                val = Float(0.0)
        elif isinstance(expr, FunctionalMin):
            val = INF
        elif isinstance(expr, FunctionalMax):
            val = -INF

        stmt = Assign(expr.lhs, val)
        stmt.set_fst(expr.fst)
        loops.insert(0, stmt)

        if isinstance(expr, FunctionalSum):
            expr_new = FunctionalSum(loops, lhs=lhs)
        elif isinstance(expr, FunctionalMin):
            expr_new = FunctionalMin(loops, lhs=lhs)
        elif isinstance(expr, FunctionalMax):
            expr_new = FunctionalMax(loops, lhs=lhs)
        expr_new.set_fst(expr.fst)
        return expr_new

    def _visit_FunctionalFor(self, expr, **settings):

        target  = expr.expr
        index   = expr.index
        indices = expr.indices
        dims    = []
        body    = expr.loops[1]

        while isinstance(body, For):

            stop  = None
            start = 0
            step  = 1
            var   = body.target
            a     = self._visit(body.iterable, **settings)
            if isinstance(a, Range):
                var   = Variable('int', var.name)
                stop  = a.stop
                start = a.start
                step  = a.step
            elif isinstance(a, (Zip, Enumerate)):
                dvar  = self._infere_type(a.element, **settings)
                dtype = dvar.pop('datatype')
                if dvar['rank'] > 0:
                    dvar['rank' ] -= 1
                    dvar['shape'] = (dvar['shape'])[1:]
                if dvar['rank'] == 0:
                    dvar['allocatable'] = dvar['is_pointer'] = False
                var  = Variable(dtype, var.name, **dvar)
                stop = a.element.shape[0]
            elif isinstance(a, Variable):
                dvar  = self._infere_type(a, **settings)
                dtype = dvar.pop('datatype')
                if dvar['rank'] > 0:
                    dvar['rank'] -= 1
                    dvar['shape'] = (dvar['shape'])[1:]
                if dvar['rank'] == 0:
                    dvar['allocatable'] = dvar['is_pointer'] = False

                var  = Variable(dtype, var.name, **dvar)
                stop = a.shape[0]
            else:
                raise NotImplementedError('TODO')
            self.insert_variable(var)

            size = (stop - start) / step
            body = body.body[0]
            dims.append((size, step, start, stop))


        # we now calculate the size of the array which will be allocated

        for i in range(len(indices)):
            var = self.get_variable(indices[i].name)
            if var is None:
                raise ValueError('variable not found')
            indices[i] = var

        dim = dims[-1][0]
        for i in range(len(dims) - 1, 0, -1):
            size  = dims[i - 1][0]
            step  = dims[i - 1][1]
            start = dims[i - 1][2]
            size  = ceiling(size)
            dim   = ceiling(dim)
            dim   = dim.subs(indices[i-1], start+step*indices[i-1])
            dim   = Summation(dim, (indices[i-1], 0, size-1))
            dim   = dim.doit()
        if isinstance(dim, Summation):
            raise NotImplementedError('TODO')

        # TODO find a faster way to calculate dim
        # when step>1 and not isinstance(dim, Sum)
        # maybe use the c++ library of sympy

        # we annotate the target to infere the type of the list created

        target = self._visit(target, **settings)
        d_var = self._infere_type(target, **settings)

        dtype = d_var.pop('datatype')
        d_var['rank'] += 1
        shape = list(d_var['shape'])
        d_var['is_pointer'] = True
        shape.append(dim)
        d_var['shape'] = PythonTuple(shape)

        lhs_name = _get_name(expr.lhs)

        if isinstance(dtype,NativeTuple) and not target.is_homogeneous:
            errors.report(LIST_OF_TUPLES, symbol=expr,
                bounding_box=self._current_fst_node.absolute_bounding_box,
                severity='error', blocker=self.blocking)
            lhs      = self._create_variable(lhs_name, target[0].dtype, target, d_var)
        else:
            lhs      = self._create_variable(lhs_name, dtype, target, d_var)
        self.insert_variable(lhs)

        loops = [self._visit(i, **settings) for i in expr.loops]
        index = self._visit(index, **settings)

        return FunctionalFor(loops, lhs=lhs, indices=indices, index=index)

    def _visit_While(self, expr, **settings):

        self.create_new_loop_scope()

        test = self._visit(expr.test, **settings)
        body = self._visit(expr.body, **settings)
        local_vars = list(self.namespace.variables.values())
        self.exit_loop_scope()

        return While(test, body, local_vars)

    def _visit_If(self, expr, **settings):
        args = [self._visit(i, **settings) for i in expr.args]
        return expr.func(*args)

    def _visit_VariableHeader(self, expr, **settings):

        # TODO improve
        #      move it to the ast like create_definition for FunctionHeader?

        name  = expr.name
        d_var = expr.dtypes.copy()
        dtype = d_var.pop('datatype')

        var = Variable(dtype, name, **d_var)
        self.insert_variable(var)
        return expr

    def _visit_FunctionHeader(self, expr, **settings):
        # TODO should we return it and keep it in the AST?
        self.insert_header(expr)
        return expr

    def _visit_ClassHeader(self, expr, **settings):
        # TODO should we return it and keep it in the AST?
        self.insert_header(expr)
        return expr

    def _visit_InterfaceHeader(self, expr, **settings):

        containers = [self.namespace.functions ,
        self.namespace.imports['functions']]
        # TODO improve test all possible containers
        name = None
        for container in containers:
            if set(expr.funcs).issubset(container.keys()):
                name  = expr.name
                funcs = []
                for i in expr.funcs:
                    funcs += [container[i]]

        if name is None:
            raise ValueError('inteface functions {} not found'.format(expr.funcs))
        expr            = Interface(name, funcs, hide=True)
        container[name] = expr
        return expr

    def _visit_Return(self, expr, **settings):

        results  = expr.expr
        new_vars = []
        assigns  = []

        if not isinstance(results, (list, PythonTuple, List)):
            results = [results]

        for result in results:
            if not isinstance(result, Symbol):
                new_vars += [self._get_new_variable(result)]
                stmt      = Assign(new_vars[-1], result)
                stmt.set_fst(expr.fst)
                assigns  += [stmt]
                assigns[-1].set_fst(expr.fst)

        if len(assigns) == 0:
            results = [self._visit_Symbol(result, **settings)
                       for result in results]
            return Return(results)
        else:
            assigns  = [self._visit_Assign(assign, **settings)
                       for assign in assigns]
            new_vars = [self._visit_Symbol(i, **settings) for i in
                        new_vars]
            assigns  = CodeBlock(assigns)
            return Return(new_vars, assigns)

    def _visit_FunctionDef(self, expr, **settings):

        name         = str(expr.name)
        name         = name.replace("'", '')
        cls_name     = expr.cls_name
        hide         = False
        kind         = 'function'
        decorators   = expr.decorators
        funcs        = []
        sub_funcs    = []
        is_pure      = expr.is_pure
        is_elemental = expr.is_elemental
        is_private   = expr.is_private
        is_external  = expr.is_external
        is_external_call  = expr.is_external_call

        header = expr.header
        if header is None:
            if cls_name:
                header = self.get_header(cls_name +'.'+ name)
            else:
                header = self.get_header(name)

        if expr.arguments and not header:

            # TODO ERROR wrong position

            errors.report(FUNCTION_TYPE_EXPECTED, symbol=name,
                   bounding_box=self._current_fst_node.absolute_bounding_box,
                   severity='error', blocker=self.blocking)

        # we construct a FunctionDef from its header

        if header:
            interfaces = header.create_definition()

            # get function kind from the header

            kind = header.kind
        else:

            # this for the case of a function without arguments => no header

            interfaces = [FunctionDef(name, [], [], [])]
#        TODO move this to codegen
#        vec_func = None
#        if 'vectorize' in decorators:
#            #TODO move to another place
#            vec_name  = 'vec_' + name
#            arg       = decorators['vectorize'][0]
#            arg       = str(arg.name)
#            args      = [str(i.name) for i in expr.arguments]
#            index_arg = args.index(arg)
#            arg       = Symbol(arg)
#            vec_arg   = IndexedBase(arg)
#            index     = self._get_new_variable(expr.body)
#            range_    = Function('range')(Function('len')(arg))
#            args      = symbols(args)
#            args[index_arg] = vec_arg[index]
#            body_vec        = Assign(args[index_arg], Function(name)(*args))
#            body_vec.set_fst(expr.fst)
#            body_vec   = [For(index, range_, [body_vec], strict=False)]
#            header_vec = header.vectorize(index_arg)
#            vec_func   = expr.vectorize(body_vec, header_vec)


        for m in interfaces:
            args        = []
            results     = []
            local_vars  = []
            global_vars = []
            imports     = []
            arg         = None
            arguments = expr.arguments
            header_results = m.results

            self.create_new_function_scope(name)

            if cls_name and str(arguments[0].name) == 'self':
                arg       = arguments[0]
                arguments = arguments[1:]
                dt        = self.get_class_construct(cls_name)()
                cls_base  = self.get_class(cls_name)
                var       = Variable(dt, 'self', cls_base=cls_base)
                self.insert_variable(var, 'self')

            if arguments:
                for (a, ah) in zip(arguments, m.arguments):
                    d_var = self._infere_type(ah, **settings)
                    dtype = d_var.pop('datatype')

                    # this is needed for the static case

                    additional_args = []
                    if isinstance(a, ValuedArgument):

                        # optional argument only if the value is None

                        d_var['is_optional'] = True
                        a_new = ValuedVariable(dtype, str(a.name),
                                    value=a.value, **d_var)
                    else:

                        rank = d_var['rank']
                        a_new = Variable(dtype, a.name, **d_var)

                    if additional_args:
                        args += additional_args

                    args.append(a_new)
                    self.insert_variable(a_new, name=str(a_new.name))

            if len(interfaces) == 1:
                # case of recursive function
                # TODO improve
                self.insert_function(interfaces[0])

            # we annotate the body
            body = self._visit(expr.body)

            # ISSUE 177: must update arguments to get is_target
            args = [self.get_variable(a.name) for a in args]

            # find return stmt and results

            returns = self._collect_returns_stmt(body)
            results = []

            # Remove duplicated return expressions, because we cannot have
            # duplicated intent(out) arguments in Fortran.
            # TODO [YG, 12.03.2020]: find workaround using temporary variables
            for stmt in returns:
                results += [list(OrderedDict.fromkeys(stmt.expr))]

            if not all(i == results[0] for i in results):
                #case of multiple return
                # with different variable name
                msg = 'TODO not available yet'
                raise PyccelSemanticError(msg)

            if len(results) > 0:
                results = list(results[0])

            if arg and cls_name:
                dt       = self.get_class_construct(cls_name)()
                cls_base = self.get_class(cls_name)
                var      = Variable(dt, 'self', cls_base=cls_base)
                args     = [var] + args

            for var in self.get_variables(self._namespace):
                if not var in args + results:
                    local_vars += [var]

            if 'stack_array' in decorators:

                for i in range(len(local_vars)):
                    var = local_vars[i]
                    var_name = var.name
                    if var_name in decorators['stack_array']:
                        d_var = self._infere_type(var, **settings)
                        d_var['is_stack_array'] = True
                        d_var['allocatable'] = False
                        d_var['is_pointer']  = False
                        d_var['is_target']   = False
                        dtype = d_var.pop('datatype')
                        var   = Variable(dtype, var_name, **d_var)
                        local_vars[i] = var

            # TODO should we add all the variables or only the ones used in the function
            container = self._namespace.parent_scope
            for var in self.get_variables(container):
                if not var in args + results + local_vars:
                    global_vars += [var]

            is_recursive = False

            # get the imports
            imports   = self.namespace.imports['imports'].values()
            imports   = list(set(imports))

            func_   = self.namespace.functions.pop(name, None)

            if not func_ is None and func_.is_recursive:
                is_recursive = True

            sub_funcs = [i for i in self.namespace.functions.values() if not i.is_header]

            self.exit_function_scope()
            # ... computing inout arguments
            args_inout = []
            for a in args:
                args_inout.append(False)

            results_names = [str(i) for i in results]

            assigned = get_assigned_symbols(body)
            assigned = [str(i) for i in assigned]

            apps = list(Tuple(*body.body).atoms(Application))
            apps = [i for i in apps if (i.__class__.__name__
                    in self.get_parent_functions())]

            d_apps = OrderedDict()
            for a in args:
                d_apps[a] = []

            for f in apps:
                a_args = set(f.args) & set(args)
                for a in a_args:
                    d_apps[a].append(f)

            for i,a in enumerate(args):
                if str(a) in results_names:
                    args_inout[i] = True

                elif str(a) in assigned:
                    args_inout[i] = True

                elif str(a) == 'self':
                    args_inout[i] = True

                if d_apps[a] and not( args_inout[i] ):
                    intent = False
                    n_fa = len(d_apps[a])
                    i_fa = 0
                    while not(intent) and i_fa < n_fa:
                        fa = d_apps[a][i_fa]
                        f_name = fa.__class__.__name__
                        func = self.get_function(f_name)

                        j = list(fa.args).index(a)
                        intent = func.arguments_inout[j]
                        if intent:
                            args_inout[i] = True

                        i_fa += 1
            # ...

            # Raise an error if one of the return arguments is either:
            #   a) a pointer
            #   b) array which is not among arguments, hence intent(out)
            for r in results:
                if r.is_pointer:
                    raise AstFunctionResultError(r)
                elif (r not in args) and r.rank > 0:
                    raise AstFunctionResultError(r)

            for rh,r in zip(header_results, results):
                # check type compatibility
                if str(rh.dtype) != str(r.dtype):
                    txt = '|{name}| {old} <-> {new}'
                    txt = txt.format(name=name, old=rh.dtype, new=r.dtype)
                    errors.report(INCOMPATIBLE_RETURN_VALUE_TYPE,
                    symbol=txt,bounding_box=self._current_fst_node.absolute_bounding_box,
                    severity='error', blocker=False)


            func = FunctionDef(name,
                    args,
                    results,
                    body,
                    local_vars=local_vars,
                    global_vars=global_vars,
                    cls_name=cls_name,
                    hide=hide,
                    kind=kind,
                    is_pure=is_pure,
                    is_elemental=is_elemental,
                    is_private=is_private,
                    is_external=is_external,
                    is_external_call=is_external_call,
                    imports=imports,
                    decorators=decorators,
                    is_recursive=is_recursive,
                    arguments_inout=args_inout,
                    functions = sub_funcs)

            if cls_name:
                cls = self.get_class(cls_name)
                methods = list(cls.methods) + [func]

                # update the class methods

                self.insert_class(ClassDef(cls_name, cls.attributes,
                methods, parent=cls.parent))

            funcs += [func]

            #clear the sympy cache
            #TODO clear all variable except the global ones
            cache.clear_cache()

        if len(funcs) == 1:
            funcs = funcs[0]
            self.insert_function(funcs)

        else:
            new_funcs = []
            for i,f in enumerate(funcs):
                #TODO add new scope for the interface
                self.namespace.sons_scopes[name+'_'+ str(i)] = self.namespace.sons_scopes[name]
                new_funcs.append(f.rename(name+'_'+ str(i)))

            funcs = Interface(name, new_funcs)
            self.insert_function(funcs)
#        TODO move this to codegen
#        if vec_func:
#           self._visit_FunctionDef(vec_func, **settings)
#           vec_func = self.namespace.functions.pop(vec_name)
#           if isinstance(funcs, Interface):
#               funcs = list(funcs.funcs)+[vec_func]
#           else:
#               self.namespace.sons_scopes['sc_'+ name] = self.namespace.sons_scopes[name]
#               funcs = funcs.rename('sc_'+ name)
#               funcs = [funcs, vec_func]
#           funcs = Interface(name, funcs)
#           self.insert_function(funcs)
        return EmptyLine()

    def _visit_Print(self, expr, **settings):
        args = [self._visit(i, **settings) for i in expr.expr]
        if len(args) == 0:
            raise ValueError('no arguments given to print function')

        is_symbolic = lambda var: isinstance(var, Variable) \
            and isinstance(var.dtype, NativeSymbol)
        test = all(is_symbolic(i) for i in args)

        # TODO fix: not yet working because of mpi examples
#        if not test:
#            raise ValueError('all arguments must be either symbolic or none of them')

        if is_symbolic(args[0]):
            _args = []
            for a in args:
                f = self.get_symbolic_function(a.name)
                if f is None:
                    _args.append(a)
                else:

                    # TODO improve: how can we print SymbolicAssign as  lhs = rhs

                    _args.append(f)
            return SymbolicPrint(_args)
        else:
            return Print(args)

    def _visit_ClassDef(self, expr, **settings):

        # TODO - improve the use and def of interfaces
        #      - wouldn't be better if it is done inside ClassDef?

        name = str(expr.name)
        name = name.replace("'", '')
        methods = list(expr.methods)
        parent = expr.parent
        interfaces = []

        # remove quotes for str representation
        cls = ClassDef(name, [], [], parent=parent)
        self.insert_class(cls)
        const = None

        for (i, method) in enumerate(methods):
            m_name = str(method.name).replace("'", '')

            if m_name == '__init__':
                self._visit_FunctionDef(method, **settings)
                methods.pop(i)
                const = self.namespace.functions.pop(m_name)
                break



        if not const:
            errors.report(UNDEFINED_INIT_METHOD, symbol=name,
                   bounding_box=self._current_fst_node.absolute_bounding_box,
                   severity='error', blocker=True)

        ms = []
        for i in methods:
            self._visit_FunctionDef(i, **settings)
            m_name = str(i.name).replace("'", '')
            m = self.namespace.functions.pop(m_name)
            ms.append(m)

        methods = [const] + ms
        header = self.get_header(name)

        if not header:
            msg = 'Expecting a header class for {classe} but could not find it.'
            raise ValueError(msg.format(classe=name))

        options    = header.options
        attributes = self.get_class(name).attributes

        for i in methods:
            if isinstance(i, Interface):
                methods.remove(i)
                interfaces += [i]

        cls = ClassDef(name, attributes, methods,
              interfaces=interfaces, parent=parent)
        self.insert_class(cls)

        return EmptyLine()

    def _visit_Del(self, expr, **settings):

        ls = [self._visit(i, **settings) for i in expr.variables]
        return Del(ls)

    def _visit_Is(self, expr, **settings):

        # TODO ERROR wrong position ??

        name = expr.lhs
        var1 = self.get_variable(str(expr.lhs))
        if var1 is None:
            errors.report(UNDEFINED_VARIABLE, symbol=name,
            bounding_box=self._current_fst_node.absolute_bounding_box,
            severity='error', blocker=self.blocking)

        var2 = self.get_variable(str(expr.rhs))
        if var2 is None:
            if (not var1.is_optional):
                new_var = var1.clone(str(name),new_class=ValuedVariable,is_optional = True)
                self.replace_variable(str(name),new_var)
                var1=new_var
            return Is(var1, expr.rhs)

        if ((var1.is_Boolean or isinstance(var1.dtype, NativeBool)) and
            (var2.is_Boolean or isinstance(var2.dtype, NativeBool))):
            return Is(var1, var2)

        errors.report(PYCCEL_RESTRICTION_IS_RHS,
        bounding_box=self._current_fst_node.absolute_bounding_box,
        severity='error', blocker=self.blocking)
        return Is(var1, expr.rhs)

    def _visit_IsNot(self, expr, **settings):

        # TODO ERROR wrong position ??

        name = expr.lhs
        var1 = self.get_variable(str(expr.lhs))
        if var1 is None:
            errors.report(UNDEFINED_VARIABLE, symbol=name,
            bounding_box=self._current_fst_node.absolute_bounding_box,
            severity='error', blocker=self.blocking)

        var2 = self.get_variable(str(expr.rhs))
        if var2 is None:
            if (not var1.is_optional):
                new_var = var1.clone(str(name),new_class=ValuedVariable,is_optional = True)
                self.replace_variable(str(name),new_var)
                var1=new_var
            return IsNot(var1, expr.rhs)

        if ((var1.is_Boolean or isinstance(var1.dtype, NativeBool)) and
            (var2.is_Boolean or isinstance(var2.dtype, NativeBool))):
            return IsNot(var1, var2)

        errors.report(PYCCEL_RESTRICTION_IS_RHS,
        bounding_box=self._current_fst_node.absolute_bounding_box,
        severity='error', blocker=self.blocking)
        return IsNot(var1, expr.rhs)

    def _visit_Import(self, expr, **settings):

        # TODO - must have a dict where to store things that have been
        #        imported
        #      - should not use namespace

        if expr.source:
            container = self.namespace.imports

            if str(expr.source) in pyccel_builtin_import_registery:

                imports = pyccel_builtin_import(expr)
                for (name, atom) in imports:
                    if not name is None:
                        F = self.get_variable(name)

                        if F is None:
                            container['functions'][name] = atom
                        elif name in container:
                            errors.report(FOUND_DUPLICATED_IMPORT,
                                        symbol=name, severity='warning')
                        else:
                            raise NotImplementedError('must report error')
            else:

                # in some cases (blas, lapack, openmp and openacc level-0)
                # the import should not appear in the final file
                # all metavars here, will have a prefix and suffix = __

                __ignore_at_import__ = False
                __module_name__      = None
                __import_all__       = False
                __print__            = False

                # we need to use str here since source has been defined
                # using repr.
                # TODO shall we improve it?
                source = str(expr.source)

                targets = [i.target if isinstance(i,AsName) else i.name for i in expr.target]
                names = [i.name for i in expr.target]
                p       = self.d_parsers[source]
                for entry in ['variables', 'classes', 'functions']:
                    d_son = getattr(p.namespace, entry)
                    for t,n in zip(targets,names):
                        if t in d_son:
                            container[entry][n] = d_son[t]

                self.namespace.cls_constructs.update(p.namespace.cls_constructs)
                self.namespace.macros.update(p.namespace.macros)

                # ... meta variables

                if 'ignore_at_import' in list(p.metavars.keys()):
                    __ignore_at_import__ = p.metavars['ignore_at_import']

                if 'import_all' in list(p.metavars.keys()):
                    __import_all__ = p.metavars['import_all']

                if 'module_name' in list(p.metavars.keys()):
                    __module_name__ = p.metavars['module_name']

                if 'print' in list(p.metavars.keys()):
                    __print__ = True

                if __import_all__:
                    expr = Import(__module_name__)
                    container['imports'][__module_name__] = expr

                elif __module_name__:
                    expr = Import(expr.target, __module_name__)
                    container['imports'][__module_name__] = expr

                # ...
                elif __print__ in p.metavars.keys():
                    source = str(expr.source).split('.')[-1]
                    source = 'mod_' + source
                    expr   = Import(expr.target, source=source)
                    container['imports'][source] = expr
                elif not __ignore_at_import__:
                    container['imports'][source] = expr

        return EmptyLine()



    def _visit_With(self, expr, **settings):

        domaine = self._visit(expr.test, **settings)
        parent  = domaine.cls_base
        if not parent.is_with_construct:
            msg = '__enter__ or __exit__ methods not found'
            raise ValueError(msg)

        body = self._visit(expr.body, **settings)
        return With(domaine, body, None).block



    def _visit_MacroFunction(self, expr, **settings):

        # we change here the master name to its FunctionDef

        f_name = expr.master
        header = self.get_header(f_name)
        if header is None:
            func = self.get_function(f_name)
            if func is None:
                errors.report(MACRO_MISSING_HEADER_OR_FUNC,
                symbol=f_name,severity='error', blocker=self.blocking,
                bounding_box=self._current_fst_node.absolute_bounding_box)
        else:
            interfaces = header.create_definition()

            # TODO -> Said: must handle interface

            func = interfaces[0]

        name = expr.name
        args = expr.arguments
        master_args = expr.master_arguments
        results = expr.results
        macro   = MacroFunction(name, args, func, master_args,
                                  results=results)
        self.insert_macro(macro)

        return macro

    def _visit_MacroVariable(self, expr, **settings):

        master = expr.master
        if isinstance(master, DottedName):
            raise NotImplementedError('TODO')
        header = self.get_header(master)
        if header is None:
            var = self.get_variable(master)
            if var is None:
                errors.report(MACRO_MISSING_HEADER_OR_FUNC,
                symbol=master,severity='error', blocker=self.blocking,
                bounding_box=self._current_fst_node.absolute_bounding_box)
        else:
            var = Variable(header.dtype, header.name)

                # TODO -> Said: must handle interface

        expr = MacroVariable(expr.name, var)
        self.insert_macro(expr)
        return expr

    def _visit_Dlist(self, expr, **settings):

        val = self._visit(expr.val, **settings)
        if isinstance(val, (Tuple, PythonTuple, list, tuple)):
            #TODO list of dimesion > 1 '

            msg = 'TODO not yet supported'
            raise PyccelSemanticError(msg)
        shape = self._visit(expr.length, **settings)
        return Dlist(val, shape)

    def _visit_StarredArguments(self, expr, **settings):
        name = expr.args_var
        var = self._visit(name)
        assert(var.rank==1)
        return StarredArguments([self._visit(Indexed(name,i)) for i in range(var.shape[0])])

#==============================================================================


if __name__ == '__main__':
    import sys

    try:
        filename = sys.argv[1]
    except:
        raise ValueError('Expecting an argument for filename')

    parser = SyntaxParser(filename)
#    print(parser.namespace)
    parser = SemanticParser(parser)
#    print(parser.ast)
#    parser.view_namespace('variables')<|MERGE_RESOLUTION|>--- conflicted
+++ resolved
@@ -104,14 +104,9 @@
 
 #==============================================================================
 
-<<<<<<< HEAD
-from sympy.core.function       import Application, UndefinedFunction
-from sympy.core.numbers        import ImaginaryUnit
-=======
-from sympy.core.function       import Function, FunctionClass, Application
+from sympy.core.function       import Function, FunctionClass, Application, UndefinedFunction
 from sympy.core.numbers        import ImaginaryUnit, IntegerConstant
 from sympy.logic.boolalg       import Boolean, BooleanTrue, BooleanFalse
->>>>>>> 0ed62979
 from sympy.utilities.iterables import iterable as sympy_iterable
 from sympy.core.assumptions    import StdFactKB
 
