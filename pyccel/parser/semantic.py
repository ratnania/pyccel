# -*- coding: utf-8 -*-

from collections import OrderedDict
import traceback
import importlib
import pickle
import time
import os
import sys
import re

#==============================================================================

from pyccel.ast import NativeInteger, NativeReal
from pyccel.ast import NativeBool, NativeComplex
from pyccel.ast import NativeTuple
from pyccel.ast import NativeRange
from pyccel.ast import NativeIntegerList
from pyccel.ast import NativeRealList
from pyccel.ast import NativeComplexList
from pyccel.ast import NativeList
from pyccel.ast import NativeSymbol
from pyccel.ast import String
from pyccel.ast import DataTypeFactory
from pyccel.ast import Nil, Void
from pyccel.ast import Variable
from pyccel.ast import TupleVariable
from pyccel.ast import DottedName, DottedVariable
from pyccel.ast import Assign, AliasAssign, SymbolicAssign
from pyccel.ast import AugAssign, CodeBlock
from pyccel.ast import Return
from pyccel.ast import Pass
from pyccel.ast import ConstructorCall
from pyccel.ast import FunctionDef, Interface
from pyccel.ast import PythonFunction, SympyFunction
from pyccel.ast import ClassDef
from pyccel.ast import GetDefaultFunctionArg
from pyccel.ast import For, FunctionalFor, ForIterator
from pyccel.ast import GeneratorComprehension as GC
from pyccel.ast import FunctionalSum, FunctionalMax, FunctionalMin
from pyccel.ast import If, IfTernaryOperator
from pyccel.ast import While
from pyccel.ast import Print
from pyccel.ast import SymbolicPrint
from pyccel.ast import Del
from pyccel.ast import Assert
from pyccel.ast import Comment, EmptyLine, NewLine
from pyccel.ast import Break, Continue
from pyccel.ast import Slice, IndexedVariable, IndexedElement
from pyccel.ast import FunctionHeader, ClassHeader, MethodHeader
from pyccel.ast import VariableHeader, InterfaceHeader
from pyccel.ast import MetaVariable
from pyccel.ast import MacroFunction, MacroVariable
from pyccel.ast import Concatenate
from pyccel.ast import ValuedVariable
from pyccel.ast import Argument, ValuedArgument
from pyccel.ast import Is, IsNot
from pyccel.ast import Import, TupleImport
from pyccel.ast import AsName
from pyccel.ast import AnnotatedComment, CommentBlock
from pyccel.ast import With, Block
from pyccel.ast import List, Dlist, Len
from pyccel.ast import builtin_function as pyccel_builtin_function
from pyccel.ast import builtin_import as pyccel_builtin_import
from pyccel.ast import builtin_import_registery as pyccel_builtin_import_registery
from pyccel.ast import Macro
from pyccel.ast import MacroShape
from pyccel.ast import construct_macro
from pyccel.ast import SumFunction, Subroutine
from pyccel.ast import Zeros, Where, Linspace, Diag, Complex, EmptyLike
from pyccel.ast import StarredArguments
from pyccel.ast import inline, subs, create_variable, extract_subexpressions
from pyccel.ast.core import get_assigned_symbols

from pyccel.ast.core      import local_sympify, int2float, Pow, Add, Mul, And, Or, _atomic
from pyccel.ast.core      import Eq, Ne, Lt, Le, Gt, Ge
from pyccel.ast.core      import BooleanTrue, BooleanFalse
from pyccel.ast.core      import AstFunctionResultError
from pyccel.ast.core      import Product
from pyccel.ast.datatypes import sp_dtype, str_dtype, default_precision
from pyccel.ast.builtins  import python_builtin_datatype
from pyccel.ast.builtins  import Range, Zip, Enumerate, Map, PythonTuple
from pyccel.ast.utilities import split_positional_keyword_arguments


from pyccel.parser.utilities import omp_statement, acc_statement
from pyccel.parser.utilities import fst_move_directives
from pyccel.parser.utilities import reconstruct_pragma_multilines
from pyccel.parser.utilities import is_valid_filename_pyh, is_valid_filename_py
from pyccel.parser.utilities import read_file
from pyccel.parser.utilities import get_default_path

from pyccel.parser.syntax.headers import parse as hdr_parse
from pyccel.parser.syntax.openmp  import parse as omp_parse
from pyccel.parser.syntax.openacc import parse as acc_parse

from pyccel.parser.errors import Errors, PyccelSyntaxError
from pyccel.parser.errors import PyccelSemanticError

# TODO - remove import * and only import what we need
#      - use OrderedDict whenever it is possible

from pyccel.parser.messages import *

#==============================================================================

from sympy.core.function       import Function, FunctionClass, Application, UndefinedFunction
from sympy.core.numbers        import ImaginaryUnit, IntegerConstant
from sympy.logic.boolalg       import Boolean, BooleanTrue, BooleanFalse
from sympy.utilities.iterables import iterable as sympy_iterable
from sympy.core.assumptions    import StdFactKB

from sympy import Sum as Summation
from sympy import KroneckerDelta, Heaviside
from sympy import Symbol, sympify, symbols
from sympy import NumberSymbol, Number
from sympy import Indexed, IndexedBase
from sympy import ceiling, floor, Mod
from sympy import Min, Max

from sympy import oo  as INF
from sympy import Integer, Float
from sympy import true, false
from sympy import Tuple
from sympy import Lambda
from sympy import Atom
from sympy import Expr
from sympy import Dict
from sympy import Not
from sympy.core import cache

errors = Errors()

from pyccel.parser.base      import BasicParser, Scope
from pyccel.parser.base      import get_filename_from_import
from pyccel.parser.syntactic import SyntaxParser

#==============================================================================

def _get_name(var):
    """."""

    if isinstance(var, (Symbol, IndexedVariable, IndexedBase)):
        return str(var)
    if isinstance(var, (IndexedElement, Indexed)):
        return str(var.base)
    if isinstance(var, Application):
        return type(var).__name__
    if isinstance(var, AsName):
        return var.name
    msg = 'Uncovered type {dtype}'.format(dtype=type(var))
    raise NotImplementedError(msg)

#==============================================================================

class SemanticParser(BasicParser):

    """ Class for a Semantic Parser.
    It takes a syntactic parser as input for the moment"""

    def __init__(self, inputs, **kwargs):

        # a Parser can have parents, who are importing it.
        # imports are then its sons.
        self._parents = kwargs.pop('parents', [])
        self._d_parsers = kwargs.pop('d_parsers', OrderedDict())

        # ...
        if not isinstance(inputs, SyntaxParser):
            raise TypeError('> Expecting a syntactic parser as input')

        parser = inputs
        # ...

        # ...
        BasicParser.__init__(self, **kwargs)
        # ...

        # ...
        self._fst = parser._fst
        self._ast = parser._ast

        self._possible_names = set([str(a.name) for a in self._fst.find_all('name')])

        self._filename  = parser._filename
        self._metavars  = parser._metavars
        self._namespace = parser._namespace
        self._namespace.imports['imports'] = OrderedDict()

        # we use it to detect the current method or function

        #
        self._code = parser._code
        # ...

        # ... TOD add settings
        settings = {}
        self.annotate()
        # ...

    @property
    def parents(self):
        """Returns the parents parser."""
        return self._parents

    @property
    def d_parsers(self):
        """Returns the d_parsers parser."""

        return self._d_parsers

    def annotate(self, **settings):
        """."""

        if self.semantic_done:
            print ('> semantic analysis already done')
            return self.ast

        # TODO - add settings to Errors
        #      - filename

        errors = Errors()
        if self.filename:
            errors.set_target(self.filename, 'file')
        errors.set_parser_stage('semantic')

        # then we treat the current file

        ast = self.ast

        # we add the try/except to allow the parser to find all possible errors

        try:
            ast = self._visit(ast, **settings)
        except AstFunctionResultError:
            print("Array return arguments are currently not supported")
            raise
        except Exception as e:
            errors.check()
#            if self.show_traceback:
            if True:
                traceback.print_exc()
            raise SystemExit(0)

        self._ast = ast

        # in the case of a header file, we need to convert all headers to
        # FunctionDef etc ...

        if self.is_header_file:
            target = []

            for parent in self.parents:
                for (key, item) in parent.imports.items():
                    if get_filename_from_import(key) == self.filename:
                        target += item

            target = set(target)
            target_headers = target.intersection(self.namespace.headers.keys())

            for name in list(target_headers):
                v = self.namespace.headers[name]
                if isinstance(v, FunctionHeader) and not isinstance(v,
                        MethodHeader):
                    F = self.get_function(name)
                    if F is None:
                        interfaces = v.create_definition()
                        for F in interfaces:
                            self.insert_function(F)
                    else:

                        errors.report(IMPORTING_EXISTING_IDENTIFIED,
                                symbol=name, blocker=True,
                                severity='fatal')

        errors.check()
        self._semantic_done = True

        return ast

    def _get_new_variable(self, obj):
        var = create_variable(obj)
        name = var.name
        while name in self._possible_names:
            var = create_variable(obj)
            name = var.name
        self._possible_names.add(name)
        return var

    def _get_new_variable_name(self, obj, start_name = None):
        name = start_name if start_name is not None else create_variable(obj).name
        while name in self._possible_names:
            name = create_variable(obj).name
        self._possible_names.add(name)
        return name

    def get_variable_from_scope(self, name):
        """."""
        container = self.namespace
        while container.is_loop:
            container = container.parent_scope

        var = self._get_variable_from_scope(name, container)

        return var

    def _get_variable_from_scope(self, name, container):

        if name in container.variables:
            return container.variables[name]

        for container in container.loops:
            var = self._get_variable_from_scope(name, container)
            if var:
                return var

        return None

    def get_variable(self, name):
        """."""

        if self.current_class:
            for i in self._current_class.attributes:
                if str(i.name) == name:
                    var = i
                    return var

        container = self.namespace
        while container.is_loop:
            container = container.parent_scope


        imports   = container.imports
        while container:
            var = self._get_variable_from_scope(name, container)
            if var is not None:
                return var
            elif name in container.imports['variables']:
                return container.imports['variables'][name]
            container = container.parent_scope


        return None

    def replace_variable_from_scope(self, name, new_var):
        """."""
        container = self.namespace
        while container.is_loop:
            container = container.parent_scope

        return self._replace_variable_from_scope(name, container, new_var)

    def _replace_variable_from_scope(self, name, container, new_var):

        if name in container.variables:
            container.variables[name] = new_var
            return True

        for container in container.loops:
            res = self._replace_variable_from_scope(name, container,new_var)
            if res:
                return res

        return False

    def replace_variable(self, name, new_var):
        """."""

        if self.current_class:
            for i,v in enumerate(self._current_class.attributes):
                if str(v.name) == name:
                    self._current_class.attributes[i] = new_var
                    return True

        container = self.namespace
        while container.is_loop:
            container = container.parent_scope


        imports   = container.imports
        while container:
            res = self._replace_variable_from_scope(name, container, new_var)
            if res:
                return res
            elif name in container.imports['variables']:
                container.imports['variables'][name] = new_var
                return True
            container = container.parent_scope

    def get_variables(self, container):
        # this only works one called the function scope
        # TODO needs more tests when we have nested functions
        variables = []
        variables.extend(container.variables.values())
        for container in container.loops:
            variables.extend(self.get_variables(container))
        return variables


    def get_parent_functions(self):
        container = self.namespace
        funcs = container.functions.copy()
        container = container.parent_scope
        while container:
            for i in container.functions:
                if not i in funcs:
                    funcs[i] = container.functions[i]
        return funcs


    def get_class(self, name):
        """."""

        container = self.namespace

        while container:
            if name in container.classes:
                return container.classes[name]
            elif name in container.imports['classes']:
                return container.imports['classes'][name]

            container = container.parent_scope
        return None

    def insert_variable(self, var, name=None):
        """."""

        # TODO add some checks before
        if not isinstance(var, Variable):
            raise TypeError('variable must be of type Variable')

        if name is None:
            name = str(var.name)

        self.namespace.variables[name] = var


    def insert_class(self, cls, parent=False):
        """."""

        if isinstance(cls, ClassDef):
            name = str(cls.name)
            container = self.namespace
            if parent:
                container = container.parent_scope
            container.classes[name] = cls
        else:
            raise TypeError('Expected A class definition ')

    def insert_header(self, expr):
        """."""
        if isinstance(expr, MethodHeader):
            self.namespace.headers[expr.name] = expr
        elif isinstance(expr, FunctionHeader):
            self.namespace.headers[expr.func] = expr
        elif isinstance(expr, ClassHeader):
            self.namespace.headers[expr.name] = expr

            #  create a new Datatype for the current class

            iterable = 'iterable' in expr.options
            with_construct = 'with' in expr.options
            dtype = DataTypeFactory(str(expr.name), '_name',
                                    is_iterable=iterable,
                                    is_with_construct=with_construct)
            self.set_class_construct(str(expr.name), dtype)
        else:
            msg = 'header of type{0} is not supported'
            msg = msg.format(str(type(expr)))
            raise TypeError(msg)

    def get_function(self, name):
        """."""

        # TODO shall we keep the elif in _imports?

        func = None

        container = self.namespace
        while container:
            if name in container.functions:
                func = container.functions[name]
                break

            if name in container.imports['functions']:
                func =  container.imports['functions'][name]
                break
            container = container.parent_scope


        if func and self._current_function == name and not func.is_recursive:
            func = func.set_recursive()
            container.functions[name] = func

        return func



    def get_symbolic_function(self, name):
        """."""

        # TODO shall we keep the elif in _imports?
        container = self.namespace
        while container:
            if name in container.symbolic_functions:
                return container.symbolic_functions[name]

            if name in container.imports['symbolic_functions']:
                return container.imports['symbolic_functions'][name]
            container = container.parent_scope

        return None

    def get_python_function(self, name):
        """."""

        # TODO shall we keep the elif in _imports?
        container = self.namespace
        while container:
            if name in container.python_functions:
                return container.python_functions[name]

            if name in container.imports['python_functions']:
                return container.imports['python_functions'][name]

            container = container.parent_scope

        return None

    def get_macro(self, name):
        """."""

        # TODO shall we keep the elif in _imports?

        container = self.namespace
        while container:
            if name in container.macros:
                return container.macros[name]
            container = container.parent_scope

        return None

    def insert_macro(self, macro):
        """."""

        container = self.namespace.macros

        if isinstance(macro, (MacroFunction, MacroVariable)):
            name = macro.name
            if isinstance(macro.name, DottedName):
                name = name.name[-1]
            container[str(name)] = macro
        else:
            raise TypeError('Expected a macro')

    def remove_variable(self, name):
        """."""

        container = self.namespace
        while container:
            if name in container.variables:
                container.pop(name)
                break
            container = container.parent_scope

    def update_variable(self, var, **options):
        """."""

        name = _get_name(var).split(""".""")
        var = self.get_variable(name[0])
        if len(name) > 1:
            name_ = _get_name(var)
            for i in var.cls_base.attributes:
                if str(i.name) == name[1]:
                    var = i
            name = name_
        else:
            name = name[0]
        if var is None:
            msg = 'Undefined variable {name}'
            msg = msg.format(name=name)
            raise ValueError(msg)

        # TODO implement a method inside Variable

        d_var = self._infere_type(var)
        for (key, value) in options.items():
            d_var[key] = value
        dtype = d_var.pop('datatype')
        if isinstance(var, TupleVariable):
            var = TupleVariable(var.get_vars(), name, **d_var)
        else:
            var = Variable(dtype, name, **d_var)
        # TODO improve to insert in the right namespace
        self.insert_variable(var, name)
        return var

    def get_header(self, name):
        """."""
        container = self.namespace
        while container:
            if name in container.headers:
                return container.headers[name]
            container = container.parent_scope
        return None

    def get_class_construct(self, name):
        """Returns the class datatype for name."""
        container = self.namespace
        while container:
            if name in container.cls_constructs:
                return container.cls_constructs[name]
            container = container.parent_scope

        raise PyccelSemanticError('class construct {} not found'.format(name))


    def set_class_construct(self, name, value):
        """Sets the class datatype for name."""

        self.namespace.cls_constructs[name] = value

    def create_new_function_scope(self, name):
        """."""

        self.namespace._sons_scopes[name] = Scope()
        self.namespace._sons_scopes[name].parent_scope = self.namespace
        self._namespace = self._namespace._sons_scopes[name]
        if self._current_function:
            name = DottedName(self._current_function, name)
        self._current_function = name

    def exit_function_scope(self):

        self._namespace = self._namespace.parent_scope
        if isinstance(self._current_function, DottedName):

            name = self._current_function.name[:-1]
            if len(name)>1:
                name = DottedName(*name)
            else:
                name = name[0]
        else:
            name = None
        self._current_function = name

    def create_new_loop_scope(self):
        new_scope = Scope()
        new_scope._is_loop = True
        new_scope.parent_scope = self._namespace
        self._namespace._loops.append(new_scope)
        self._namespace = new_scope

    def exit_loop_scope(self):
        self._namespace = self._namespace.parent_scope

    def _collect_returns_stmt(self, ast):
        if isinstance(ast,CodeBlock):
            return self._collect_returns_stmt(ast.body)
        vars_ = []
        for stmt in ast:
            if isinstance(stmt, (For, While)):
                vars_ += self._collect_returns_stmt(stmt.body)
            elif isinstance(stmt, If):
                vars_ += self._collect_returns_stmt(stmt.bodies)
            elif isinstance(stmt, Return):
                vars_ += [stmt]

        return vars_

######################################"

    def _infere_type(self, expr, **settings):
        """
        type inference for expressions
        """

        # TODO - add settings to Errors
        #      - line and column
        #      - blocking errors

        errors = Errors()

        verbose = settings.pop('verbose', False)
        if verbose:
            print ('*** type inference for : ', type(expr))

        d_var = {}

        d_var['datatype'      ] = NativeSymbol()
        d_var['precision'     ] = 0
        d_var['shape'         ] = ()
        d_var['rank'          ] = 0
        d_var['allocatable'   ] = None
        d_var['is_stack_array'] = None
        d_var['is_pointer'    ] = None
        d_var['is_target'     ] = None
        d_var['is_polymorphic'] = None
        d_var['is_optional'   ] = None
        d_var['cls_base'      ] = None
        d_var['cls_parameters'] = None



        # TODO improve => put settings as attribut of Parser

        DEFAULT_FLOAT = settings.pop('default_float', 'real')

        if isinstance(expr, type(None)):

            return d_var

        elif isinstance(expr, (Integer, int)):

            d_var['datatype'   ] = 'int'
            d_var['allocatable'] = False
            d_var['rank'       ] = 0
            d_var['precision'  ] = default_precision['int']
            return d_var

        elif isinstance(expr, (Float, float)):

            d_var['datatype'   ] = DEFAULT_FLOAT
            d_var['allocatable'] = False
            d_var['rank'       ] = 0
            d_var['precision'  ] = default_precision['float']
            return d_var

        elif isinstance(expr, String):

            d_var['datatype'   ] = 'str'
            d_var['allocatable'] = False
            d_var['rank'       ] = 0
            return d_var

        elif isinstance(expr, ImaginaryUnit):

            d_var['datatype'   ] = 'complex'
            d_var['allocatable'] = False
            d_var['rank'       ] = 0
            d_var['precision'  ] = default_precision['complex']
            return d_var

        elif isinstance(expr, Variable):

            d_var['datatype'      ] = expr.dtype
            d_var['allocatable'   ] = expr.allocatable
            d_var['shape'         ] = expr.shape
            d_var['rank'          ] = expr.rank
            d_var['cls_base'      ] = expr.cls_base
            d_var['is_pointer'    ] = expr.is_pointer
            d_var['is_polymorphic'] = expr.is_polymorphic
            d_var['is_optional'   ] = expr.is_optional
            d_var['is_target'     ] = expr.is_target
            d_var['order'         ] = expr.order
            d_var['precision'     ] = expr.precision
            return d_var

        elif isinstance(expr, (BooleanTrue, BooleanFalse)):

            d_var['datatype'   ] = NativeBool()
            d_var['allocatable'] = False
            d_var['is_pointer' ] = False
            d_var['rank'       ] = 0
            d_var['precision'  ] = default_precision['bool']
            return d_var

        elif isinstance(expr, PythonTuple):
            d_var['datatype'      ] = NativeTuple()
            d_var['allocatable'   ] = False

            arg_d_vars = []
            for e in expr:
                arg_d_vars.append(self._infere_type(e, **settings))
            expr.set_arg_types(arg_d_vars)

            d_var['shape'         ] = expr.shape
            d_var['rank'          ] = expr.rank

            return d_var

        elif isinstance(expr, IndexedElement):

            d_var['datatype'] = expr.dtype
            name = str(expr.base)
            var = self.get_variable(name)
            if var is None:
                raise ValueError('Undefined variable {name}'.format(name=name))

            dtype = var.dtype if not isinstance(var.dtype, NativeTuple) else var.homogeneous_dtype
            d_var['datatype'] = str_dtype(dtype)

            if sympy_iterable(var.shape):
                shape = []
                for (s, i) in zip(var.shape, expr.indices):
                    if isinstance(i, Slice):
                        shape.append(i)
            else:
                shape = ()

            rank = max(0, var.rank - expr.rank)
            if rank > 0:
                d_var['allocatable'] = var.allocatable
                d_var['is_pointer' ] = var.is_pointer

            d_var['shape'    ] = shape
            d_var['rank'     ] = rank
            d_var['precision'] = var.precision
            return d_var

        elif isinstance(expr, IndexedVariable):

            name = str(expr)
            var = self.get_variable(name)
            if var is None:
                raise ValueError('Undefined variable {name}'.format(name=name))
            d_var['datatype'   ] = var.dtype
            d_var['allocatable'] = var.allocatable
            d_var['shape'      ] = var.shape
            d_var['rank'       ] = var.rank
            d_var['precision'  ] = var.precision
            return d_var

        elif isinstance(expr, Range):

            d_var['datatype'   ] = NativeRange()
            d_var['allocatable'] = False
            d_var['shape'      ] = ()
            d_var['rank'       ] = 0
            d_var['cls_base'   ] = expr  # TODO: shall we keep it?
            return d_var

        elif isinstance(expr, Is):

            d_var['datatype'   ] = NativeBool()
            d_var['allocatable'] = False
            d_var['is_pointer' ] = False
            d_var['rank'       ] = 0
            return d_var

        elif isinstance(expr, DottedVariable):

            if isinstance(expr.lhs, DottedVariable):
                self._current_class = expr.lhs.rhs.cls_base
            else:
                self._current_class = expr.lhs.cls_base
            d_var = self._infere_type(expr.rhs)
            self._current_class = None
            return d_var


        elif isinstance(expr, Lambda):

            d_var['datatype'   ] = NativeSymbol()
            d_var['allocatable'] = False
            d_var['is_pointer' ] = False
            d_var['rank'       ] = 0
            return d_var

        elif isinstance(expr, ConstructorCall):
            cls_name = expr.func.cls_name
            cls = self.get_class(cls_name)

            dtype = self.get_class_construct(cls_name)()

            d_var['datatype'   ] = dtype
            d_var['allocatable'] = False
            d_var['shape'      ] = ()
            d_var['rank'       ] = 0
            d_var['is_target'  ] = True

            # set target  to True if we want the class objects to be pointers

            d_var['is_polymorphic'] = False
            d_var['cls_base'      ] = cls
            d_var['is_pointer'    ] = False
            return d_var

        elif isinstance(expr, Application):

            name = type(expr).__name__
            func = self.get_function(name)
            if isinstance(func, FunctionDef):
                d_var = self._infere_type(func.results[0], **settings)

            elif name in ['Full', 'Empty', 'Zeros', 'Ones', 'Diag',
                          'Shape', 'Cross', 'Linspace', 'Where']:
                d_var['datatype'   ] = expr.dtype
                d_var['allocatable'] = True
                d_var['shape'      ] = expr.shape
                d_var['rank'       ] = expr.rank
                d_var['is_pointer' ] = False
                d_var['order'      ] = expr.order
                d_var['precision'  ] = expr.precision

            elif name in ['Array']:

                dvar = self._infere_type(expr.arg, **settings)

                if expr.dtype:
                    dvar['datatype' ] = expr.dtype
                    dvar['precision'] = expr.precision

                dvar['datatype'] = str_dtype(dvar['datatype'])


                d_var['allocatable'   ] = True
                d_var['shape'         ] = dvar['shape']
                d_var['rank'          ] = dvar['rank']
                d_var['is_pointer'    ] = False
                d_var['is_stack_array'] = False
                d_var['datatype'      ] = 'ndarray' + dvar['datatype']
                d_var['precision'     ] = dvar['precision']

                d_var['is_target'] = True # ISSUE 177: TODO this should be done using update_variable

            elif name in ['Len', 'Rand']:
                d_var['datatype'   ] = expr.dtype
                d_var['rank'       ] = 0
                d_var['allocatable'] = False
                d_var['is_pointer' ] = False

            elif name in ['NumpySum', 'Product', 'Min', 'Max']:
                d_var['datatype'   ] = sp_dtype(expr.args[0])
                d_var['rank'       ] = 0
                d_var['allocatable'] = False
                d_var['is_pointer' ] = False

            elif name in ['Matmul']:

                d_vars = [self._infere_type(arg,**settings) for arg in expr.args]

                var0_is_vector = d_vars[0]['rank'] < 2
                var1_is_vector = d_vars[1]['rank'] < 2

                if(d_vars[0]['shape'] is None or d_vars[1]['shape'] is None):
                    d_var['shape'] = None
                else:

                    m = 1 if var0_is_vector else d_vars[0]['shape'][0]
                    n = 1 if var1_is_vector else d_vars[1]['shape'][1]
                    d_var['shape'] = [m, n]

                d_var['datatype'   ] = d_vars[0]['datatype']
                if var0_is_vector or var1_is_vector:
                    d_var['rank'   ] = 1
                else:
                    d_var['rank'   ] = 2
                d_var['allocatable'] = False
                d_var['is_pointer' ] = False
                d_var['precision'  ] = max(d_vars[0]['precision'],
                                           d_vars[1]['precision'])

            elif name in ['Int','Int32','Int64',
                          'PythonFloat','NumpyFloat','Float32','Float64',
                          'Complex','Complex64','Complex128',
                          'Real','Imag','Bool']:

                d_var['datatype'   ] = sp_dtype(expr)
                d_var['rank'       ] = 0
                d_var['allocatable'] = False
                d_var['is_pointer' ] = False
                d_var['precision'  ] = expr.precision

            elif name in ['Mod']:

                # Determine output type/rank/shape
                # TODO [YG, 10.10.2018]: use Numpy broadcasting rules
                d_vars = [self._infere_type(arg,**settings) for arg in expr.args]
                i = 0 if (d_vars[0]['rank'] >= d_vars[1]['rank']) else 1

                d_var['datatype'   ] = d_vars[i]['datatype']
                d_var['rank'       ] = d_vars[i]['rank']
                d_var['shape'      ] = d_vars[i]['shape']
                d_var['allocatable'] = d_vars[i]['allocatable']
                d_var['is_pointer' ] = False
                d_var['precision'  ] = d_vars[i].pop('precision',4)

            elif name in ['Norm']:
                d_var = self._infere_type(expr.arg,**settings)

                d_var['shape'] = expr.shape(d_var['shape'])
                d_var['rank' ] = len(d_var['shape'])
                d_var['allocatable'] = d_var['rank']>0
                d_var['is_pointer' ] = False

            elif name in [
                    'Abs',
                    'sin',
                    'cos',
                    'exp',
                    'log',
                    'csc',
                    'cos',
                    'sec',
                    'tan',
                    'cot',
                    'asin',
                    'acsc',
                    'acos',
                    'asec',
                    'atan',
                    'acot',
                    'sinh',
                    'cosh',
                    'tanh',
                    'atan2',
                    ]:
                d_var = self._infere_type(expr.args[0], **settings)
                d_var['datatype'] = sp_dtype(expr)

            elif name in ['EmptyLike', 'ZerosLike', 'OnesLike', 'FullLike']:
                d_var = self._infere_type(expr.rhs, **settings)

            elif name in ['floor']:
                d_var = self._infere_type(expr.args[0], **settings)
                d_var['datatype'] = 'int'

                if expr.args[0].is_complex and not expr.args[0].is_integer:
                    d_var['precision'] = d_var['precision']//2
                else:
                    d_var['precision'] = default_precision['int']

            else:
                raise NotImplementedError('Type of Application : '+type(expr).__name__+' cannot be infered')

            return d_var

        elif isinstance(expr, GC):
            return self._infere_type(expr.lhs, **settings)
        elif isinstance(expr, Expr):

            cls = (Application, DottedVariable, Variable,
                   IndexedVariable,IndexedElement)
            atoms = _atomic(expr, cls)

            ds = [self._infere_type(i, **settings) for i in
                  atoms]

            #TODO we should also look for functions call
            #to collect info about precision and shapes later when we allow
            # vectorised operations
            # we only look for atomic expression of type Variable
            # because we don't allow functions that returns an array in an expression

            allocatables = [d['allocatable'] for d in ds]
            pointers = [d['is_pointer'] or d['is_target'] for d in ds]
            ranks = [d['rank'] for d in ds]
            shapes = [d['shape'] for d in ds]
            precisions = [d['precision'] for d in ds]

            if all(i.is_integer for i in atoms):
                if expr.is_complex and not expr.is_integer:
                    precisions.append(8)

            # TODO improve
            # ... only scalars and variables of rank 0 can be handled

            if any(ranks):
                r_min = min(ranks)
                r_max = max(ranks)
                if not r_min == r_max:
                    if not r_min == 0:
                        msg = 'cannot process arrays of different ranks.'
                        raise ValueError(msg)
                rank = r_max
            else:
                rank = 0

            shape = ()
            for s in shapes:
                if s:
                    shape = s

            # ...
            d_var['datatype'   ] = sp_dtype(expr)
            d_var['allocatable'] = any(allocatables)
            d_var['is_pointer' ] = any(pointers)
            d_var['shape'      ] = shape
            d_var['rank'       ] = rank
            if len(precisions)>0:
                d_var['precision'] = max(precisions)
            else:
                d_var['precision'] = default_precision[d_var['datatype']]

            return d_var
        elif isinstance(expr, (list, List)):

            import numpy
            d = self._infere_type(expr[0], **settings)

            # TODO must check that it is consistent with pyccel's rules

            d_var['datatype'] = d['datatype']
            d_var['rank'] = d['rank'] + 1
            d_var['shape'] = numpy.shape(expr)  # TODO improve
            d_var['allocatable'] = d['allocatable']
            if isinstance(expr, List):
                d_var['is_target'] = True
                dtype = str_dtype(d['datatype'])
                if dtype == 'integer':
                    d_var['datatype'] = NativeIntegerList()
                elif dtype == 'real':
                    d_var['datatype'] = NativeRealList()
                elif dtype == 'complex':
                    d_var['datatype'] = NativeComplexList()
                else:
                    raise NotImplementedError('TODO')
            return d_var
        elif isinstance(expr, Concatenate):
            import operator
            d_vars = [self._infere_type(a, **settings) for a in expr.args]
            ls = any(d['is_pointer'] or d['is_target'] for d in d_vars)

            if ls:
                shapes = [d['shape'] for d in d_vars if d['shape']]
                shapes = zip(*shapes)
                shape = tuple(sum(s) for s in shapes)
                if not shape:
                    shape = (sum(map(Len,expr.args)),)
                d_vars[0]['shape'     ] = shape
                d_vars[0]['rank'      ] = 1
                d_vars[0]['is_target' ] = True
                d_vars[0]['is_pointer'] = False

            else:
                d_vars[0]['datatype'] = 'str'
            return d_vars[0]


            if not (d_var_left['datatype'] == 'str'
                    or d_var_right['datatype'] == 'str'):
                d_var_left['shape'] = tuple(map(operator.add,
                        d_var_right['shape'], d_var_left['shape']))
            return d_var_left
        elif isinstance(expr, ValuedArgument):
            return self._infere_type(expr.value)

        elif isinstance(expr, IfTernaryOperator):
            return self._infere_type(expr.args[0][1].body[0])
        elif isinstance(expr, Dlist):

            import numpy
            d = self._infere_type(expr.val, **settings)

            # TODO must check that it is consistent with pyccel's rules
            # TODO improve
            d_var['datatype'   ] = d['datatype']
            d_var['rank'       ] = d['rank'] + 1
            d_var['shape'      ] = (expr.length, )
            d_var['allocatable'] = False
            d_var['is_pointer' ] = True
            return d_var

        else:
            msg = '{expr} not yet available'.format(expr=type(expr))
            raise NotImplementedError(msg)


#==============================================================================
#==============================================================================
#==============================================================================



    def _visit(self, expr, **settings):
        """Annotates the AST.

        IndexedVariable atoms are only used to manipulate expressions, we then,
        always have a Variable in the namespace."""

        # TODO - add settings to Errors
        #      - line and column
        #      - blocking errors

        classes = type(expr).__mro__
        for cls in classes:
            annotation_method = '_visit_' + cls.__name__
            if hasattr(self, annotation_method):
                return getattr(self, annotation_method)(expr, **settings)
        # Unknown object, we raise an error.

        raise PyccelSemanticError('{expr} not yet available'.format(expr=type(expr)))

    def _visit_list(self, expr, **settings):
        ls = [self._visit(i, **settings) for i in expr]
        return Tuple(*ls, sympify=False)

    def _visit_tuple(self, expr, **settings):
        ls = [self._visit(i, **settings) for i in expr]
        return PythonTuple(ls)

    def _visit_PythonTuple(self, expr, **settings):
        ls = [self._visit(i, **settings) for i in expr]
        return PythonTuple(ls)

    def _visit_Tuple(self, expr, **settings):
        ls = [self._visit(i, **settings) for i in expr]
        return Tuple(*ls, sympify=False)

    def _visit_List(self, expr, **settings):
        ls = [self._visit(i, **settings) for i in expr]
        return List(*ls, sympify=False)

    def _visit_ValuedArgument(self, expr, **settings):
        expr_value = self._visit(expr.value, **settings)
        return ValuedArgument(expr.name, expr_value)

    def _visit_CodeBlock(self, expr, **settings):
        ls = [self._visit(i, **settings) for i in expr.body]
        return CodeBlock(ls)

    def _visit_Nil(self, expr, **settings):
        return expr
    def _visit_EmptyLine(self, expr, **settings):
        return expr
    def _visit_NewLine(self, expr, **settings):
        return expr
    def _visit_Break(self, expr, **settings):
        return expr
    def _visit_Continue(self, expr, **settings):
        return expr
    def _visit_Comment(self, expr, **settings):
        return expr
    def _visit_CommentBlock(self, expr, **settings):
        return expr
    def _visit_AnnotatedComment(self, expr, **settings):
        return expr
    def _visit_Integer(self, expr, **settings):
        return expr
    def _visit_Float(self, expr, **settings):
        return expr
    def _visit_String(self, expr, **settings):
        return expr
    def _visit_ImaginaryUnit(self, expr, **settings):
        return expr
    def _visit_BooleanTrue(self, expr, **settings):
        return expr
    def _visit_BooleanFalse(self, expr, **settings):
        return expr
    def _visit_Pass(self, expr, **settings):
        return expr

    def _visit_NumberSymbol(self, expr, **settings):
        return expr.n()

    def _visit_Number(self, expr, **settings):
        return expr.n()

    def _visit_Variable(self, expr, **settings):
        name = expr.name
        var = self.get_variable(name)
        if var is None:
            #TODO error not yet tested
            errors.report(UNDEFINED_VARIABLE, symbol=name,
            bounding_box=self._current_fst_node.absolute_bounding_box,
            severity='error', blocker=self.blocking)
        return var


    def _visit_str(self, expr, **settings):
        return repr(expr)

    def _visit_Slice(self, expr, **settings):
        args = list(expr.args)
        if args[0] is not None:
            args[0] = self._visit(args[0], **settings)

        if args[1] is not None:
            args[1] = self._visit(args[1], **settings)
        return Slice(*args)

    def _extract_indexed_from_var(self, var,args):

        # case of Pyccel ast Variable, IndexedVariable
        # if not possible we use symbolic objects

        if isinstance(var, TupleVariable) and not var.is_homogeneous:

            for i, arg in enumerate(args[::-1]):
                if (not (isinstance(arg,Integer) and arg.is_constant()) and 
                        not isinstance(arg, Slice)):
                    errors.report(INDEXED_TUPLE, symbol=expr,
                        bounding_box=self._current_fst_node.absolute_bounding_box,
                        severity='error', blocker=self.blocking)
                    return None

                if isinstance(arg, Slice):
                    if ((arg.start is not None and not isinstance(arg.start,IntegerConstant)) or
                            (arg.end is not None and not isinstance(arg.end,IntegerConstant))):
                        errors.report(INDEXED_TUPLE, symbol=expr,
                            bounding_box=self._current_fst_node.absolute_bounding_box,
                            severity='error', blocker=self.blocking)
                        return None

                    idx = slice(arg.start,arg.end)
                    selected_vars = var.get_var(idx)
                    if len(selected_vars)==1:
                        if arg is args[0]:
                            return selected_vars[0]
                        else:
                            var = selected_vars[0]
                            if var.is_homogeneous:
                                args = args[:len(args)-i-1]
                                break
                    elif len(selected_vars)<1:
                        return None
                    elif arg is args[0]:
                        return PythonTuple(selected_vars)
                    else:
                        return PythonTuple(self._extract_indexed_from_var(var, args[:len(args)-i-1]) for var in selected_vars)

                else:

                    if arg is args[0]:
                        return var[arg]

                    var = var[arg]

                    if var.is_homogeneous:
                        args = args[:len(args)-i-1]
                        break

        name = var.name

        if hasattr(var, 'dtype'):
            dtype = var.dtype
            shape = var.shape
            prec  = var.precision
            order = var.order
            rank  = var.rank

            if isinstance(dtype, NativeTuple):
                if not var.is_homogeneous:
                    errors.report(LIST_OF_TUPLES, symbol=expr,
                        bounding_box=self._current_fst_node.absolute_bounding_box,
                        severity='error', blocker=self.blocking)
                    dtype = 'int'
                else:
                    dtype = var.homogeneous_dtype

            return IndexedVariable(name, dtype=dtype,
                   shape=shape,prec=prec,order=order,rank=rank).__getitem__(*args)
        else:
            return IndexedBase(name).__getitem__(args)

    def _visit_Indexed(self, expr, **settings):
        name = str(expr.base)
        var = self.get_variable(name)
        if var is None:
            errors.report(UNDEFINED_INDEXED_VARIABLE, symbol=name,
            bounding_box=self._current_fst_node.absolute_bounding_box,
            severity='error', blocker=self.blocking)

         # TODO check consistency of indices with shape/rank

        args = list(expr.indices)

        new_args = [self._visit(arg, **settings) for arg in args]

        if (len(new_args)==1 and isinstance(new_args[0],(TupleVariable, PythonTuple))):
            len_args = len(new_args[0])
            args = [self._visit(Indexed(args[0],i)) for i in range(len_args)]
        elif any(isinstance(arg,(TupleVariable, PythonTuple)) for arg in new_args):
            n_exprs = None
            for a in new_args:
                if hasattr(a,'__len__'):
                    if n_exprs:
                        assert(n_exprs)==len(a)
                    else:
                        n_exprs = len(a)
            new_expr_args = []
            for i in range(n_exprs):
                ls = []
                for j,a in enumerate(new_args):
                    if isinstance(a,TupleVariable):
                        ls.append(Indexed(args[j],i))
                    elif hasattr(a,'__getitem__'):
                        ls.append(args[j][i])
                    else:
                        ls.append(args[j])
                new_expr_args.append(ls)

            return Tuple(*[self._visit(Indexed(name,*a)) for a in new_expr_args])
        else:
            args = new_args
            len_args = len(args)

        if var.rank>len_args:
            # add missing dimensions

            args = args + [self._visit(Slice(None, None),**settings)]*(var.rank-len(args))

        if var.order == 'C':
            args.reverse()
        args = tuple(args)

        return self._extract_indexed_from_var(var,args)

    def _visit_Symbol(self, expr, **settings):
        name = expr.name

        var = self.get_variable(name)

        if var is None:
            var = self.get_function(name)
        if var is None:
            var = self.get_symbolic_function(name)
        if var is None:
            var = python_builtin_datatype(name)

        if var is None:

            errors.report(UNDEFINED_VARIABLE, symbol=name,
            bounding_box=self._current_fst_node.absolute_bounding_box,
            severity='error', blocker=self.blocking)
        return var


    def _visit_DottedVariable(self, expr, **settings):

        first = self._visit(expr.lhs)
        rhs_name = _get_name(expr.rhs)
        attr_name = []
        if first.cls_base:
            attr_name = [i.name for i in first.cls_base.attributes]
        name = None

        # look for a class method
        if isinstance(expr.rhs, Application):

            macro = self.get_macro(rhs_name)
            if macro is not None:
                master = macro.master
                name = macro.name
                args = expr.rhs.args
                args = [expr.lhs] + list(args)
                args = [self._visit(i, **settings) for i in args]
                args = macro.apply(args)
                if isinstance(master, FunctionDef):
                    if master.results:
                        return UndefinedFunction(str(master.name))(*args)
                    else:
                        return Subroutine(str(master.name))(*args)
                else:
                    msg = 'TODO case of interface'
                    raise NotImplementedError(msg)

            args = [self._visit(arg, **settings) for arg in
                    expr.rhs.args]
            methods = list(first.cls_base.methods) + list(first.cls_base.interfaces)
            for i in methods:
                if str(i.name) == rhs_name:
                    if isinstance(i, Interface):
                        results = i.functions[0].results
                        if len(results)>0:
                            raise NotImplementedError('TODO')
                    else:
                        results = i.results

                    if len(results) == 1:
                        d_var = self._infere_type(results[0], **settings)
                        dtype = d_var['datatype']
                        assumptions = {str_dtype(dtype): True}
                        second = UndefinedFunction(rhs_name, **assumptions)(*args)

                    elif len(results) == 0:
                        second = Subroutine(rhs_name)(*args)
                    elif len(results) > 1:
                        msg = 'TODO case multiple return variables'
                        raise NotImplementedError(msg)

                    return DottedVariable(first, second)

        # look for a class attribute
        else:

            macro = self.get_macro(rhs_name)

            # Macro
            if isinstance(macro, MacroVariable):
                return macro.master
            elif isinstance(macro, MacroFunction):
                args = macro.apply([first])
                return UndefinedFunction(str(macro.master.name))(*args)

            # Attribute / property
            if isinstance(expr.rhs, Symbol) and first.cls_base:

                # standard class attribute
                if expr.rhs.name in attr_name:
                    self._current_class = first.cls_base
                    second = self._visit(expr.rhs, **settings)
                    self._current_class = None
                    return DottedVariable(first, second)

                # class property?
                else:
                    methods = list(first.cls_base.methods) + list(first.cls_base.interfaces)
                    for i in methods:
                        if str(i.name) == expr.rhs.name and 'property' \
                            in i.decorators.keys():
                            if isinstance(i, Interface):
                                raise NotImplementedError('TODO')
                            d_var = self._infere_type(i.results[0], **settings)
                            dtype = d_var['datatype']
                            assumptions = {str_dtype(dtype): True}
                            second = UndefinedFunction(expr.rhs.name, **assumptions)(Nil())
                            return DottedVariable(first, second)

        # did something go wrong?
        raise ValueError('attribute {} not found'.format(rhs_name))


    def _visit_Add(self, expr, **settings):

        stmts, expr = extract_subexpressions(expr)
        stmts = []
        if stmts:
            stmts = [self._visit(i, **settings) for i in stmts]

        atoms_str = _atomic(expr, String)
        atoms_ls  = _atomic(expr, List)

        cls       = (Symbol, Indexed, DottedVariable, List)

        atoms = _atomic(expr, cls, ignore=(UndefinedFunction))
        atoms = [self._visit(a, **settings) for a in atoms]
        atoms = [a.rhs if isinstance(a, DottedVariable) else a for a in atoms]

        atoms = [self._infere_type(a , **settings) for a in atoms]

        atoms = [a['is_pointer'] or a['is_target'] for a in atoms if a['rank']>0]
        args  = [self._visit(a, **settings) for a in expr.args]

        if any(atoms) or atoms_ls:
            return Concatenate(args, True)
        elif atoms_str:
            return Concatenate(args, False)

        expr_new = Add(*args, evaluate=False)
        if stmts:
            expr_new = CodeBlock(stmts + [expr_new])
        return expr_new

    def _visit_Mul(self, expr, **settings):
        stmts, expr = extract_subexpressions(expr)
        if stmts:
            stmts = [self._visit(i, **settings) for i in stmts]
        args = [self._visit(a, **settings) for a in expr.args]
<<<<<<< HEAD
        expr_new = Mul(*args, evaluate=False)
=======
        if isinstance(args[0], (TupleVariable, PythonTuple, Tuple, List)):
            expr_new = self._visit(Dlist(expr.args[0], expr.args[1]))
        else:
            expr_new = Mul(*args, evaluate=False)
>>>>>>> 5260abaf
        if stmts:
            expr_new = CodeBlock(stmts + [expr_new])
        return expr_new


    def _visit_Pow(self, expr, **settings):

        stmts, expr = extract_subexpressions(expr)
        if stmts:
            stmts = [self._visit(i, **settings) for i in stmts]
        args = [self._visit(a, **settings) for a in expr.args]
        expr_new = Pow(*args, evaluate=False)
        if stmts:
            expr_new = CodeBlock(stmts + [expr_new])
        return expr_new

    def _visit_And(self, expr, **settings):

        args = [self._visit(a, **settings) for a in expr.args]
        expr_new = And(*args, evaluate=False)
<<<<<<< HEAD

=======
>>>>>>> 5260abaf
        return expr_new

    def _visit_Or(self, expr, **settings):

        args = [self._visit(a, **settings) for a in expr.args]
        expr_new = Or(*args, evaluate=False)
<<<<<<< HEAD

=======
>>>>>>> 5260abaf
        return expr_new

    def _visit_Equality(self, expr, **settings):

        args = [self._visit(a, **settings) for a in expr.args]
        expr_new = Eq(*args, evaluate=False)
        return expr_new

    def _visit_Unequality(self, expr, **settings):

        args = [self._visit(a, **settings) for a in expr.args]
        expr_new = Ne(*args, evaluate=False)
<<<<<<< HEAD

=======
>>>>>>> 5260abaf
        return expr_new

    def _visit_StrictLessThan(self, expr, **settings):

        args = [self._visit(a, **settings) for a in expr.args]
        expr_new = Lt(*args, evaluate=False)
<<<<<<< HEAD

=======
>>>>>>> 5260abaf
        return expr_new

    def _visit_GreaterThan(self, expr, **settings):

        args = [self._visit(a, **settings) for a in expr.args]
        expr_new = Ge(*args, evaluate=False)
<<<<<<< HEAD

=======
>>>>>>> 5260abaf
        return expr_new

    def _visit_LessThan(self, expr, **settings):

        args = [self._visit(a, **settings) for a in expr.args]
        expr_new = Le(*args, evaluate=False)
<<<<<<< HEAD

=======
>>>>>>> 5260abaf
        return expr_new

    def _visit_StrictGreaterThan(self, expr, **settings):

        args = [self._visit(a, **settings) for a in expr.args]
        expr_new = Gt(*args, evaluate=False)
        return expr_new



    def _visit_Lambda(self, expr, **settings):


        expr_names = set(map(str, expr.expr.atoms(Symbol)))
        var_names = map(str, expr.variables)
        if len(expr_names.difference(var_names)) > 0:
            msg = 'Unknown variables in lambda definition'
            raise ValueError(msg)
        funcs = expr.expr.atoms(Application)
        for func in funcs:
            name = _get_name(func)
            f = self.get_symbolic_function(name)
            if f is None:
                msg = 'Unknown function in lambda definition'
                raise ValueError(msg)
            else:

                f = f(*func.args)
                expr_new = expr.expr.subs(func, f)
                expr = Lambda(tuple(expr.variables), expr_new)
        return expr

    def _visit_Application(self, expr, **settings):
        name     = type(expr).__name__
        func     = self.get_function(name)

        stmts, new_args = extract_subexpressions(expr.args)

        stmts = [self._visit(stmt, **settings) for stmt in stmts]
        args  = []
        for arg in new_args:
            a = self._visit(arg, **settings)
            if isinstance(a,StarredArguments):
                args.extend(a.args_var)
            else:
                args.append(a)

        if name == 'lambdify':
            args = self.get_symbolic_function(str(expr.args[0]))
        F = pyccel_builtin_function(expr, args)

        if F is not None:
            if len(stmts) > 0:
                stmts.append(F)
                return CodeBlock(stmts)
            return F

        elif name in self._namespace.cls_constructs.keys():

            # TODO improve the test
            # we must not invoke the namespace like this

            cls = self.get_class(name)
            d_methods = cls.methods_as_dict
            method = d_methods.pop('__init__', None)

            if method is None:

                # TODO improve case of class with the no __init__

                errors.report(UNDEFINED_INIT_METHOD, symbol=name,
                bounding_box=self._current_fst_node.absolute_bounding_box,
                severity='error', blocker=True)
            args = expr.args
            m_args = method.arguments[1:]  # we delete the self arg

            # TODO check compatibility
            # TODO treat parametrized arguments.

            expr = ConstructorCall(method, args, cls_variable=None)
            if len(stmts) > 0:
                stmts.append(expr)
                return CodeBlock(stmts)
            return expr
        else:

            # first we check if it is a macro, in this case, we will create
            # an appropriate FunctionCall

            macro = self.get_macro(name)
            if macro is not None:
                args = [self._visit(i, **settings) for i in args]
                func = macro.master
                name = _get_name(func.name)
                args = macro.apply(args)
            else:
                func = self.get_function(name)

            if func is None:
                # TODO [SH, 25.02.2020] Report error
                errors.report(UNDEFINED_FUNCTION, symbol=name,
                bounding_box=self._current_fst_node.absolute_bounding_box,
                severity='error', blocker=self.blocking)
            else:
                if not isinstance(func, (FunctionDef, Interface)):

                    args, kwargs = split_positional_keyword_arguments(*args)
                    expr = func(*args, **kwargs)

                    if isinstance(expr, (Where, Diag, Linspace)):
                        self.insert_variable(expr.index)

                    if len(stmts) > 0:
                        stmts.append(expr)
                        return CodeBlock(stmts)
                    return expr
                else:

                    if 'inline' in func.decorators.keys():
                        return inline(func,args)

                    if isinstance(func, FunctionDef):
                        results = func.results
                        f_args = func.arguments
                    elif isinstance(func, Interface):
                        arg_dvar = [self._infere_type(i, **settings) for i in args]
                        f_dvar = [[self._infere_type(j, **settings)
                                  for j in i.arguments] for i in
                                  func.functions]
                        j = -1
                        for i in f_dvar:
                            j += 1
                            found = True
                            for (idx, dt) in enumerate(arg_dvar):
                                dtype1 = str_dtype(dt['datatype'])
                                dtype2 = str_dtype(i[idx]['datatype'])
                                found = found and (dtype1 in dtype2
                                              or dtype2 in dtype1)
                                found = found and dt['rank'] \
                                              == i[idx]['rank']
                            if found:
                                break

                        if found:
                            results = func.functions[j].results
                            f_args = func.functions[j].arguments
                        else:
                            msg = 'function not found in the interface'
                            raise SystemExit(msg)

                        if func.hide:

                            # hide means that we print the real function's name
                            # and not the interface's name

                            name = str(func.functions[j].name)

                    # add the messing argument in the case of optional arguments

                    if not len(args) == len(f_args):
                        n = len(args)

                        missing_f_args = dict([(f.name,f) for f in f_args])
                        j = 0
                        while (j < n):
                            if isinstance(args[j], ValuedArgument) and args[j].name!=f_args[j].name:
                                break
                            elif isinstance(args[j], Nil):
                                if not isinstance(f_args[j], ValuedVariable):
                                    msg = 'Expecting a valued variable'
                                    raise TypeError(msg)
                                args.append(ValuedArgument(f_args[j].name, f_args[j].value))
                            missing_f_args.pop(f_args[j].name)
                            j=j+1
                        for i in args[j:]:
                            if not isinstance(i, ValuedArgument):
                                msg = 'non-default argument follows default argument'
                                raise SyntaxError(msg)
                            missing_f_args.pop(i.name)


                    if len(results) == 1:

                        d_var = self._infere_type(results[0], **settings)
                        dtype = d_var['datatype']
                        dtype = {str_dtype(dtype): True}
                        expr = UndefinedFunction(name,**dtype)(*args)

                    elif len(results) == 0:
                        expr = Subroutine(name)(*args)
                        if len(stmts) > 0:
                            stmts.append(expr)
                            return CodeBlock(stmts)
                        return expr
                    elif len(results) > 1:
                        expr = UndefinedFunction(name)(*args)
                        if len(stmts) > 0:
                            stmts.append(expr)
                            return CodeBlock(stmts)
                        return expr

                    if len(stmts) > 0:
                        stmts.append(expr)
                        return CodeBlock(stmts)
                    return expr

    def _visit_Expr(self, expr, **settings):
        msg = '{expr} not yet available'
        msg = msg.format(expr=type(expr))
        raise NotImplementedError(msg)

    def _visit_Min(self, expr, **settings):
        raise
        args = self._visit(expr.args, **settings)
        return Min(*args)

    def _visit_Max(self, expr, **settings):
        args = self._visit(expr.args, **settings)
        return Max(*args)

    def _create_variable(self, name, dtype, rhs, d_lhs):
        if isinstance(rhs, PythonTuple):
            elem_vars = []
            for i,a in enumerate(rhs):
                elem_name = self._get_new_variable_name(a,name + '_' + str(i))
                elem_d_lhs = self._infere_type(rhs[i])
                elem_dtype = elem_d_lhs.pop('datatype')
                elem_vars.append(self._create_variable(elem_name, elem_dtype, rhs[i], elem_d_lhs))
            d_lhs['is_stack_array'] = True
            lhs = TupleVariable(elem_vars, name, **d_lhs)
        elif isinstance(rhs,TupleVariable):
            elem_vars = []
            for i,a in enumerate(rhs):
                elem_name = self._get_new_variable_name(a,name + '_' + str(i))
                elem_d_lhs = self._infere_type(rhs[i])
                elem_dtype = elem_d_lhs.pop('datatype')
                elem_vars.append(self._create_variable(elem_name, elem_dtype, rhs[i], elem_d_lhs))
            d_lhs['is_stack_array'] = True
            lhs = TupleVariable(elem_vars, name, **d_lhs)
        else:
            lhs = Variable(dtype, name, **d_lhs)
        return lhs

    def _assign_lhs_variable(self, lhs, d_var, rhs, **settings):

        if isinstance(lhs, Symbol):

            name = lhs.name
            dtype = d_var.pop('datatype')

            d_lhs = d_var.copy()
            # ISSUES #177: lhs must be a pointer when rhs is allocatable array
            if d_lhs['allocatable'] and isinstance(rhs, Variable):
                d_lhs['allocatable'] = False
                d_lhs['is_pointer' ] = True

                # TODO uncomment this line, to make rhs target for
                #      lists/tuples.
                rhs = self.update_variable(rhs, is_target=True)

            lhs = self._create_variable(name,dtype, rhs,d_lhs)

            var = self.get_variable_from_scope(name)

            # Variable not yet declared (hence array not yet allocated)
            if var is None:

                # Add variable to scope
                self.insert_variable(lhs, name=lhs.name)

                # Not yet supported for arrays: x=y+z, x=b[:]
                # Because we cannot infer shape of right-hand side yet
                know_lhs_shape = lhs.shape or (lhs.rank == 0) \
                        or isinstance(rhs, (Variable, EmptyLike, DottedVariable))
                if not know_lhs_shape:
                    msg = "Cannot infer shape of right-hand side for expression {}".format(expr)
                    raise NotImplementedError(msg)

            else:

                # TODO improve check type compatibility
                if str(lhs.dtype) != str(var.dtype):
                    txt = '|{name}| {old} <-> {new}'
                    txt = txt.format(name=name, old=var.dtype, new=lhs.dtype)

                    errors.report(INCOMPATIBLE_TYPES_IN_ASSIGNMENT,
                    symbol=txt,bounding_box=self._current_fst_node.absolute_bounding_box,
                    severity='error', blocker=False)

                # in the case of elemental, lhs is not of the same dtype as
                # var.
                # TODO d_lhs must be consistent with var!
                # the following is a small fix, since lhs must be already
                # declared
                lhs = var


        elif isinstance(lhs, DottedVariable):

            dtype = d_var.pop('datatype')
            name = lhs.lhs.name
            if self._current_function == '__init__':

                cls      = self.get_variable('self')
                cls_name = str(cls.cls_base.name)
                cls      = self.get_class(cls_name)

                attributes = cls.attributes
                parent     = cls.parent
                attributes = list(attributes)
                n_name     = str(lhs.rhs.name)

                # update the self variable with the new attributes

                dt       = self.get_class_construct(cls_name)()
                cls_base = self.get_class(cls_name)
                var      = Variable(dt, 'self', cls_base=cls_base)
                d_lhs    = d_var.copy()
                self.insert_variable(var, 'self')


                # ISSUES #177: lhs must be a pointer when rhs is allocatable array
                if d_lhs['allocatable'] and isinstance(rhs, Variable):
                    d_lhs['allocatable'] = False
                    d_lhs['is_pointer' ] = True

                    rhs = self.update_variable(rhs, is_target=True)

                member = self._create_variable(n_name, dtype, rhs, d_lhs)
                lhs    = DottedVariable(var, member)

                # update the attributes of the class and push it to the namespace
                attributes += [member]
                new_cls = ClassDef(cls_name, attributes, [], parent=parent)
                self.insert_class(new_cls, parent=True)
            else:
                lhs = self._visit_DottedVariable(lhs, **settings)
        return lhs


    def _visit_Assign(self, expr, **settings):

        # TODO unset position at the end of this part
        fst = expr.fst
        if fst:
            self._current_fst_node = fst
        else:
            msg = 'Found a node without fst member ({})'
            msg = msg.format(type(expr))
            raise PyccelSemanticError(msg)

        rhs = expr.rhs
        lhs = expr.lhs
        assigns = None


        if isinstance(rhs, Application):
            name = type(rhs).__name__
            macro = self.get_macro(name)
            if macro is None:
                rhs = self._visit(rhs, **settings)
            else:

                # TODO check types from FunctionDef

                master = macro.master
                name = _get_name(master.name)

                # all terms in lhs must be already declared and available
                # the namespace
                # TODO improve

                if not sympy_iterable(lhs):
                    lhs = [lhs]

                results = []
                for a in lhs:
                    _name = _get_name(a)
                    var = self.get_variable(_name)
                    if var is None:
                        errors.report(UNDEFINED_VARIABLE,
                        symbol=_name,severity='error', blocker=self.blocking,
                        bounding_box=self._current_fst_node.absolute_bounding_box)
                    results.append(var)

                # ...

                args = [self._visit(i, **settings) for i in
                            rhs.args]
                args = macro.apply(args, results=results)
                if isinstance(master, FunctionDef):
                    # TODO: fixme for Function
                    return Subroutine(name)(*args)
                else:
                    msg = 'TODO treate interface case'
                    raise NotImplementedError(msg)

        elif isinstance(rhs, DottedVariable):
            var = rhs.rhs
            name = _get_name(var)
            macro = self.get_macro(name)
            if macro is None:
                rhs = self._visit_DottedVariable(rhs, **settings)
            else:
                master = macro.master
                if isinstance(macro, MacroVariable):
                    rhs = master
                    annotated_rhs = True
                else:

                    # If macro is function, create left-hand side variable
                    if isinstance(master, FunctionDef) and master.results:
                        d_var = self._infere_type(master.results[0], **settings)
                        dtype = d_var.pop('datatype')
                        lhs = Variable(dtype, lhs.name, **d_var)
                        var = self.get_variable_from_scope(lhs.name)
                        if var is None:
                            self.insert_variable(lhs)

                    name = macro.name
                    if not sympy_iterable(lhs):
                        lhs = [lhs]
                    results = []
                    for a in lhs:
                        _name = _get_name(a)
                        var = self.get_variable(_name)
                        if var is None:
                            errors.report(UNDEFINED_VARIABLE,
                            symbol=_name,severity='error', blocker=self.blocking,
                            bounding_box=self._current_fst_node.absolute_bounding_box)
                        results.append(var)

                    # ...

                    args = rhs.rhs.args
                    args = [rhs.lhs] + list(args)
                    args = [self._visit(i, **settings) for i in args]

                    args = macro.apply(args, results=results)

                    # TODO treate interface case

                    if isinstance(master, FunctionDef):
                        # Distinguish between function and subroutine
                        if master.results:
                            rhs = UndefinedFunction(str(master.name))(*args)
                            return Assign(lhs[0], rhs)
                        else:
                            return Subroutine(str(master.name))(*args)
                    else:
                        raise NotImplementedError('TODO')
        else:
            rhs = self._visit(rhs, **settings)

        if isinstance(rhs, IfTernaryOperator):
            args = rhs.args
            new_args = []
            for arg in args:
                if len(arg[1].body) != 1:
                    msg = 'IfTernary body must be of length 1'
                    raise ValueError(msg)
                result = arg[1].body[0]
                if isinstance(expr, Assign):
                    body = Assign(lhs, result)
                else:
                    body = AugAssign(lhs, expr.op, result)
                body.set_fst(fst)
                new_args.append([arg[0], [body]])
            expr = IfTernaryOperator(*new_args)
            return self._visit_If(expr, **settings)

        elif isinstance(rhs, FunctionDef):

            # case of lambdify

            rhs = rhs.rename(expr.lhs.name)
            for i in rhs.body:
                i.set_fst(fst)
            rhs = self._visit_FunctionDef(rhs, **settings)
            return rhs

        elif isinstance(rhs, Block):
            #case of inline
            results = _atomic(rhs.body,Return)
            sub = list(zip(results,[EmptyLine()]*len(results)))
            body = rhs.body
            body = subs(body,sub)
            results = [i.expr for i in results]
            lhs = expr.lhs
            if isinstance(lhs ,(list, tuple, PythonTuple)):
                sub = [list(zip(i,lhs)) for i in results]
            else:
                sub = [(i[0],lhs) for i in results]
            body = subs(body,sub)
            expr = Block(rhs.name, rhs.variables, body)
            return expr

        elif isinstance(rhs, GC):
            if str(rhs.lhs) != str(lhs):

                if isinstance(lhs, Symbol):
                    name = lhs.name
                    if self.get_variable(name) is None:
                        d_var = self._infere_type(rhs.lhs, **settings)
                        dtype = d_var.pop('datatype')
                        lhs = Variable(dtype, name , **d_var)
                        self.insert_variable(lhs)

                if isinstance(rhs, FunctionalSum):
                    stmt = AugAssign(lhs,'+',rhs.lhs)
                elif isinstance(rhs, FunctionalMin):
                    stmt = Assign(lhs, Min(lhs,rhs.lhs))
                elif isinstance(rhs, FunctionalMax):
                    stmt = Assign(lhs, Max(lhs, rhs.lhs))

                return CodeBlock([rhs, stmt])
            return rhs

        elif isinstance(rhs, FunctionalFor):
            return rhs


        elif isinstance(rhs, CodeBlock):
            # case of complex stmt
            # that needs to be splitted
            # into a list of stmts
            stmts = rhs.body
            stmt  = stmts[-1]
            lhs   = expr.lhs
            if isinstance(lhs, Symbol):
                name = lhs.name
                if self.get_variable(name) is None:
                    d_var = self._infere_type(stmt, **settings)
                    dtype = d_var.pop('datatype')
                    lhs = Variable(dtype, name , **d_var)
                    self.insert_variable(lhs)

            if isinstance(expr, Assign):
                stmt = Assign(lhs, stmt)
            elif isinstance(expr, AugAssign):
                stmt = AugAssign(lhs, expr.op, stmt)
            stmt.set_fst(fst)
            stmts[-1] = stmt
            return CodeBlock(stmts)

        elif isinstance(rhs, Application):

            # ARA: needed for functions defined only with a header

            name = _get_name(rhs)
            func = self.get_function(name)

            if isinstance(func, FunctionDef):
                results = func.results
                if results:
                    d_var = [self._infere_type(i, **settings)
                                 for i in results]

                # case of elemental function
                # if the input and args of func do not have the same shape,
                # then the lhs must be already declared
                if func.is_elemental:
                    # we first compare the funcdef args with the func call
                    # args
#                   d_var = None
                    func_args = func.arguments
                    call_args = rhs.args
                    f_ranks = [x.rank for x in func_args]
                    c_ranks = [x.rank for x in call_args]
                    same_ranks = [x==y for (x,y) in zip(f_ranks, c_ranks)]
                    if not all(same_ranks):
                        _name = _get_name(lhs)
                        var = self.get_variable(_name)
                        if var is None:
                            # TODO have a specific error message
                            errors.report(UNDEFINED_VARIABLE,
                            symbol=_name,severity='error', blocker=self.blocking,
                            bounding_box=self._current_fst_node.absolute_bounding_box)

            elif isinstance(func, Interface):
                d_var = [self._infere_type(i, **settings) for i in
                         func.functions[0].results]

                # TODO imporve this will not work for
                # the case of different results types
                d_var[0]['datatype'] = sp_dtype(rhs)

            else:
                d_var = self._infere_type(rhs, **settings)
        elif isinstance(rhs, Map):

            name = str(rhs.args[0])
            func = self.get_function(name)

            if func is None:
                errors.report(UNDEFINED_FUNCTION, symbol=name,
                bounding_box=self._current_fst_node.absolute_bounding_box,
                severity='error',blocker=self.blocking)

            dvar  = self._infere_type(rhs.args[1], **settings)
            d_var = [self._infere_type(result, **settings) for result in func.results]
            for i in range(len(d_var)):
                d_var[i]['shape'] = dvar['shape']
                d_var[i]['rank' ]  = dvar['rank']


        else:
            d_var = self._infere_type(rhs, **settings)

            d_list = d_var if isinstance(d_var, list) else [d_var]

            for d in d_list:
                __name__ = d['datatype'].__class__.__name__

                if __name__.startswith('Pyccel'):
                    __name__ = __name__[6:]
                    d['cls_base'] = self.get_class(__name__)
                    d['is_pointer'] = d['is_target'] or d['is_pointer']

                    # TODO if we want to use pointers then we set target to true
                    # in the ConsturcterCall

                    d['is_polymorphic'] = False

                if d['is_target']:
                    # case of rhs is a target variable the lhs must be a pointer
                    if isinstance(rhs, Symbol):
                        d['is_target' ] = False
                        d['is_pointer'] = True

        lhs = expr.lhs
        if isinstance(lhs, (Symbol, DottedVariable)):
            if isinstance(d_var, list):
                if len(d_var) == 1:
                    d_var = d_var[0]
                else:
                    errors.report(WRONG_NUMBER_OUTPUT_ARGS, symbol=expr,
                        bounding_box=self._current_fst_node.absolute_bounding_box,
                        severity='error', blocker=self.blocking)
                    return None
            lhs = self._assign_lhs_variable(lhs, d_var, rhs, **settings)
        elif isinstance(lhs, PythonTuple):
            n = len(lhs)
            if isinstance(rhs, PythonTuple):
                d_var = rhs.arg_types
                new_lhs = []
                for i,(l,r) in enumerate(zip(lhs,rhs)):
                    new_lhs.append( self._assign_lhs_variable(l, d_var[i].copy(), r, **settings) )
                lhs = PythonTuple(new_lhs)
                lhs.set_arg_types(d_var)
            elif isinstance(rhs, TupleVariable):
                new_lhs = []

                if rhs.is_homogeneous:
                    d_var = self._infere_type(rhs[0])
                    indexed_rhs = IndexedVariable(rhs.name, dtype=rhs.homogeneous_dtype,
                            shape=rhs.shape,prec=rhs.precision,order=rhs.order,rank=rhs.rank)
                    new_rhs = []
                    for i,l in enumerate(lhs):
                        new_lhs.append( self._assign_lhs_variable(l, d_var.copy(),
                            indexed_rhs.__getitem__(i), **settings) )
                        new_rhs.append(indexed_rhs.__getitem__(i))
                    rhs = PythonTuple(new_rhs)
                    d_var = [d_var]
                else:
                    d_var = [self._infere_type(v) for v in rhs]
                    for i,l,r in enumerate(zip(lhs,rhs)):
                        new_lhs.append( self._assign_lhs_variable(l, d_var[i].copy(), r, **settings) )

                lhs = PythonTuple(new_lhs)
                lhs.set_arg_types(d_var)

            elif isinstance(d_var, list) and len(d_var)== n:
                new_lhs = []
                if hasattr(rhs,'__getitem__'):
                    for i,l in enumerate(lhs):
                        new_lhs.append( self._assign_lhs_variable(l, d_var[i].copy(), rhs[i], **settings) )
                else:
                    for i,l in enumerate(lhs):
                        new_lhs.append( self._assign_lhs_variable(l, d_var[i].copy(), rhs, **settings) )
                lhs = PythonTuple(new_lhs)
                lhs.set_arg_types(d_var)
            elif d_var['shape'][0]==n:
                new_lhs = []
                for i,l in enumerate(lhs):
                    new_lhs.append( self._assign_lhs_variable(l, d_var.copy(), rhs[i], **settings) )
                lhs = PythonTuple(new_lhs)
                lhs.set_arg_types(arg_d_vars)
            else:
                errors.report(WRONG_NUMBER_OUTPUT_ARGS, symbol=expr,
                    bounding_box=self._current_fst_node.absolute_bounding_box,
                    severity='error', blocker=self.blocking)
                return None
        else:
            lhs = self._visit(lhs, **settings)

        if isinstance(rhs, (Map, Zip)):
            func  = _get_name(rhs.args[0])
            func  = UndefinedFunction(func)
            alloc = Assign(lhs, Zeros(lhs.shape, lhs.dtype))
            alloc.set_fst(fst)
            index = self._get_new_variable(expr)
            index = Variable('int',index.name)
            range_ = UndefinedFunction('range')(UndefinedFunction('len')(lhs))
            name  = _get_name(lhs)
            var   = IndexedBase(name)[index]
            args  = rhs.args[1:]
            args  = [_get_name(arg) for arg in args]
            args  = [IndexedBase(arg)[index] for arg in args]
            body  = [Assign(var, func(*args))]
            body[0].set_fst(fst)
            body  = For(index, range_, body, strict=False)
            body  = self._visit_For(body, **settings)
            body  = [alloc , body]
            return CodeBlock(body)

        elif not isinstance(lhs, (list, tuple)):
            lhs = [lhs]
            if isinstance(d_var,dict):
                d_var = [d_var]

        for (i, dic) in enumerate(d_var):

            allocatable = False
            is_pointer  = False
            if dic['allocatable']:
                allocatable = True

            if dic['is_pointer']:
                is_pointer = True

            if ('is_target' in dic.keys() and dic['is_target']  and
                isinstance(rhs, Variable)):
                is_pointer = True

            if (isinstance(rhs, IndexedElement) and
                lhs[i].rank > 0):
                allocatable = True

            elif (isinstance(rhs, Variable) and
                isinstance(rhs.dtype, NativeList)):
                is_pointer = True

            if (isinstance(lhs, Variable) and (allocatable or is_pointer)):
                lhs[i] = self.update_variable(lhs[i],
                         allocatable=allocatable,
                         is_pointer=is_pointer)

        if len(lhs) == 1:
            lhs = lhs[0]


        is_pointer = is_pointer and isinstance(rhs, (Variable, Dlist, DottedVariable))
        is_pointer = is_pointer or isinstance(lhs, (Variable, DottedVariable)) and lhs.is_pointer

        # ISSUES #177: lhs must be a pointer when rhs is allocatable array
        if not (isinstance(lhs, PythonTuple) and isinstance(rhs, (PythonTuple, TupleVariable))):
            lhs = [lhs]
            rhs = [rhs]

        new_expressions = []
        for l, r in zip(lhs,rhs):
            new_expr = Assign(l, r)
            if is_pointer:
                new_expr = AliasAssign(l, r)

            elif isinstance(expr, AugAssign):
                new_expr = AugAssign(l, expr.op, r)


            elif new_expr.is_symbolic_alias:
                new_expr = SymbolicAssign(l, r)

                # in a symbolic assign, the rhs can be a lambda expression
                # it is then treated as a def node

                F = self.get_symbolic_function(l)
                if F is None:
                    self.insert_symbolic_function(new_expr)
                else:
                    raise NotImplementedError('TODO')
            new_expressions.append(new_expr)
        if (len(new_expressions)==1):
            new_expressions = new_expressions[0]
            new_expressions.set_fst(fst)

            return new_expressions
        else:
            result = CodeBlock(new_expressions)
            result.set_fst(fst)
            return result

    def _visit_For(self, expr, **settings):


        self.create_new_loop_scope()

        # treatment of the index/indices
        iterable = self._visit(expr.iterable, **settings)
        body     = list(expr.body)
        iterator = expr.target

        if isinstance(iterable, Variable):
            indx   = self._get_new_variable(iterable)
            assign = Assign(iterator, IndexedBase(iterable)[indx])
            assign.set_fst(expr.fst)
            iterator = indx
            body     = [assign] + body

        elif isinstance(iterable, Map):
            indx   = self._get_new_variable(iterable)
            func   = iterable.args[0]
            args   = [IndexedBase(arg)[indx] for arg in iterable.args[1:]]
            assing = assign = Assign(iterator, func(*args))
            assign.set_fst(expr.fst)
            iterator = indx
            body     = [assign] + body

        elif isinstance(iterable, Zip):
            args = iterable.args
            indx = self._get_new_variable(args)
            for i in range(len(args)):
                assign = Assign(iterator[i], IndexedBase(args[i])[indx])
                assign.set_fst(expr.fst)
                body = [assign] + body
            iterator = indx

        elif isinstance(iterable, Enumerate):
            indx   = iterator.args[0]
            var    = iterator.args[1]
            assign = Assign(var, IndexedBase(iterable.args[0])[indx])
            assign.set_fst(expr.fst)
            iterator = indx
            body     = [assign] + body

        elif isinstance(iterable, Product):
            args     = iterable.elements
            iterator = list(iterator)
            for i in range(len(args)):
                if not isinstance(args[i], Range):
                    indx   = self._get_new_variable(i)
                    assign = Assign(iterator[i], IndexedBase(args[i])[indx])

                    assign.set_fst(expr.fst)
                    body        = [assign] + body
                    iterator[i] = indx

        if isinstance(iterator, Symbol):
            name   = iterator.name
            var    = self.get_variable(name)
            target = var
            if var is None:
                target = Variable('int', name, rank=0)
                self.insert_variable(target)

        elif isinstance(iterator, list):
            target = []
            for i in iterator:
                name = str(i.name)
                var  = Variable('int', name, rank=0)
                self.insert_variable(var)
                target.append(var)
        else:
            dtype = type(iterator)

            # TODO ERROR not tested yet

            errors.report(INVALID_FOR_ITERABLE, symbol=expr.target,
                   bounding_box=self._current_fst_node.absolute_bounding_box,
                   severity='error', blocker=self.blocking)

        body = [self._visit(i, **settings) for i in body]

        local_vars = list(self.namespace.variables.values())
        self.exit_loop_scope()

        if isinstance(iterable, Variable):
            return ForIterator(target, iterable, body)

        return For(target, iterable, body, local_vars=local_vars)


    def _visit_GeneratorComprehension(self, expr, **settings):

        result   = expr.expr
        lhs_name = _get_name(expr.lhs)
        lhs  = self.get_variable(lhs_name)

        if lhs is None:
            tmp_lhs  = Variable('int', lhs_name)
            self.insert_variable(tmp_lhs)
        else:
            tmp_lhs = None

        loops  = [self._visit(i, **settings) for i in expr.loops]
        result = self._visit(result, **settings)
        if isinstance(result, CodeBlock):
            result = result.body[-1]


        d_var = self._infere_type(result, **settings)
        dtype = d_var.pop('datatype')

        if tmp_lhs is not None:
            self.remove_variable(tmp_lhs)
            lhs = Variable(dtype, lhs_name, **d_var)
            self.insert_variable(lhs)


        if isinstance(expr, FunctionalSum):
            val = Integer(0)
            if str_dtype(dtype) in ['real', 'complex']:
                val = Float(0.0)
        elif isinstance(expr, FunctionalMin):
            val = INF
        elif isinstance(expr, FunctionalMax):
            val = -INF

        stmt = Assign(expr.lhs, val)
        stmt.set_fst(expr.fst)
        loops.insert(0, stmt)

        if isinstance(expr, FunctionalSum):
            expr_new = FunctionalSum(loops, lhs=lhs)
        elif isinstance(expr, FunctionalMin):
            expr_new = FunctionalMin(loops, lhs=lhs)
        elif isinstance(expr, FunctionalMax):
            expr_new = FunctionalMax(loops, lhs=lhs)
        expr_new.set_fst(expr.fst)
        return expr_new

    def _visit_FunctionalFor(self, expr, **settings):

        target  = expr.expr
        index   = expr.index
        indices = expr.indices
        dims    = []
        body    = expr.loops[1]

        while isinstance(body, For):

            stop  = None
            start = 0
            step  = 1
            var   = body.target
            a     = self._visit(body.iterable, **settings)
            if isinstance(a, Range):
                var   = Variable('int', var.name)
                stop  = a.stop
                start = a.start
                step  = a.step
            elif isinstance(a, (Zip, Enumerate)):
                dvar  = self._infere_type(a.element, **settings)
                dtype = dvar.pop('datatype')
                if dvar['rank'] > 0:
                    dvar['rank' ] -= 1
                    dvar['shape'] = (dvar['shape'])[1:]
                if dvar['rank'] == 0:
                    dvar['allocatable'] = dvar['is_pointer'] = False
                var  = Variable(dtype, var.name, **dvar)
                stop = a.element.shape[0]
            elif isinstance(a, Variable):
                dvar  = self._infere_type(a, **settings)
                dtype = dvar.pop('datatype')
                if dvar['rank'] > 0:
                    dvar['rank'] -= 1
                    dvar['shape'] = (dvar['shape'])[1:]
                if dvar['rank'] == 0:
                    dvar['allocatable'] = dvar['is_pointer'] = False

                var  = Variable(dtype, var.name, **dvar)
                stop = a.shape[0]
            else:
                raise NotImplementedError('TODO')
            self.insert_variable(var)

            size = (stop - start) / step
            body = body.body[0]
            dims.append((size, step, start, stop))


        # we now calculate the size of the array which will be allocated

        for i in range(len(indices)):
            var = self.get_variable(indices[i].name)
            if var is None:
                raise ValueError('variable not found')
            indices[i] = var

        dim = dims[-1][0]
        for i in range(len(dims) - 1, 0, -1):
            size  = dims[i - 1][0]
            step  = dims[i - 1][1]
            start = dims[i - 1][2]
            size  = ceiling(size)
            dim   = ceiling(dim)
            dim   = dim.subs(indices[i-1], start+step*indices[i-1])
            dim   = Summation(dim, (indices[i-1], 0, size-1))
            dim   = dim.doit()
        if isinstance(dim, Summation):
            raise NotImplementedError('TODO')

        # TODO find a faster way to calculate dim
        # when step>1 and not isinstance(dim, Sum)
        # maybe use the c++ library of sympy

        # we annotate the target to infere the type of the list created

        target = self._visit(target, **settings)
        d_var = self._infere_type(target, **settings)

        dtype = d_var.pop('datatype')
        d_var['rank'] += 1
        shape = list(d_var['shape'])
        d_var['is_pointer'] = True
        shape.append(dim)
        d_var['shape'] = PythonTuple(shape)

        lhs_name = _get_name(expr.lhs)

        if isinstance(dtype,NativeTuple) and not target.is_homogeneous:
            errors.report(LIST_OF_TUPLES, symbol=expr,
                bounding_box=self._current_fst_node.absolute_bounding_box,
                severity='error', blocker=self.blocking)
            lhs      = self._create_variable(lhs_name, target[0].dtype, target, d_var)
        else:
            lhs      = self._create_variable(lhs_name, dtype, target, d_var)
        self.insert_variable(lhs)

        loops = [self._visit(i, **settings) for i in expr.loops]
        index = self._visit(index, **settings)

        return FunctionalFor(loops, lhs=lhs, indices=indices, index=index)

    def _visit_While(self, expr, **settings):

        self.create_new_loop_scope()

        test = self._visit(expr.test, **settings)
        body = self._visit(expr.body, **settings)
        local_vars = list(self.namespace.variables.values())
        self.exit_loop_scope()

        return While(test, body, local_vars)

    def _visit_If(self, expr, **settings):
        args = [self._visit(i, **settings) for i in expr.args]
        return expr.func(*args)

    def _visit_VariableHeader(self, expr, **settings):

        # TODO improve
        #      move it to the ast like create_definition for FunctionHeader?

        name  = expr.name
        d_var = expr.dtypes.copy()
        dtype = d_var.pop('datatype')

        var = Variable(dtype, name, **d_var)
        self.insert_variable(var)
        return expr

    def _visit_FunctionHeader(self, expr, **settings):
        # TODO should we return it and keep it in the AST?
        self.insert_header(expr)
        return expr

    def _visit_ClassHeader(self, expr, **settings):
        # TODO should we return it and keep it in the AST?
        self.insert_header(expr)
        return expr

    def _visit_InterfaceHeader(self, expr, **settings):

        containers = [self.namespace.functions ,
        self.namespace.imports['functions']]
        # TODO improve test all possible containers
        name = None
        for container in containers:
            if set(expr.funcs).issubset(container.keys()):
                name  = expr.name
                funcs = []
                for i in expr.funcs:
                    funcs += [container[i]]

        if name is None:
            raise ValueError('inteface functions {} not found'.format(expr.funcs))
        expr            = Interface(name, funcs, hide=True)
        container[name] = expr
        return expr

    def _visit_Return(self, expr, **settings):

        results  = expr.expr
        new_vars = []
        assigns  = []

        if not isinstance(results, (list, PythonTuple, List)):
            results = [results]

        for result in results:
            if not isinstance(result, Symbol):
                new_vars += [self._get_new_variable(result)]
                stmt      = Assign(new_vars[-1], result)
                stmt.set_fst(expr.fst)
                assigns  += [stmt]
                assigns[-1].set_fst(expr.fst)

        if len(assigns) == 0:
            results = [self._visit_Symbol(result, **settings)
                       for result in results]
            return Return(results)
        else:
            assigns  = [self._visit_Assign(assign, **settings)
                       for assign in assigns]
            new_vars = [self._visit_Symbol(i, **settings) for i in
                        new_vars]
            assigns  = CodeBlock(assigns)
            return Return(new_vars, assigns)

    def _visit_FunctionDef(self, expr, **settings):

        name         = str(expr.name)
        name         = name.replace("'", '')
        cls_name     = expr.cls_name
        hide         = False
        kind         = 'function'
        decorators   = expr.decorators
        funcs        = []
        sub_funcs    = []
        is_pure      = expr.is_pure
        is_elemental = expr.is_elemental
        is_private   = expr.is_private

        header = expr.header
        if header is None:
            if cls_name:
                header = self.get_header(cls_name +'.'+ name)
            else:
                header = self.get_header(name)

        if expr.arguments and not header:

            # TODO ERROR wrong position

            errors.report(FUNCTION_TYPE_EXPECTED, symbol=name,
                   bounding_box=self._current_fst_node.absolute_bounding_box,
                   severity='error', blocker=self.blocking)

        # we construct a FunctionDef from its header

        if header:
            interfaces = header.create_definition()

            # get function kind from the header

            kind = header.kind
        else:

            # this for the case of a function without arguments => no header

            interfaces = [FunctionDef(name, [], [], [])]
#        TODO move this to codegen
#        vec_func = None
#        if 'vectorize' in decorators:
#            #TODO move to another place
#            vec_name  = 'vec_' + name
#            arg       = decorators['vectorize'][0]
#            arg       = str(arg.name)
#            args      = [str(i.name) for i in expr.arguments]
#            index_arg = args.index(arg)
#            arg       = Symbol(arg)
#            vec_arg   = IndexedBase(arg)
#            index     = self._get_new_variable(expr.body)
#            range_    = Function('range')(Function('len')(arg))
#            args      = symbols(args)
#            args[index_arg] = vec_arg[index]
#            body_vec        = Assign(args[index_arg], Function(name)(*args))
#            body_vec.set_fst(expr.fst)
#            body_vec   = [For(index, range_, [body_vec], strict=False)]
#            header_vec = header.vectorize(index_arg)
#            vec_func   = expr.vectorize(body_vec, header_vec)


        for m in interfaces:
            args        = []
            results     = []
            local_vars  = []
            global_vars = []
            imports     = []
            arg         = None
            arguments = expr.arguments
            header_results = m.results

            self.create_new_function_scope(name)

            if cls_name and str(arguments[0].name) == 'self':
                arg       = arguments[0]
                arguments = arguments[1:]
                dt        = self.get_class_construct(cls_name)()
                cls_base  = self.get_class(cls_name)
                var       = Variable(dt, 'self', cls_base=cls_base)
                self.insert_variable(var, 'self')

            if arguments:
                for (a, ah) in zip(arguments, m.arguments):
                    d_var = self._infere_type(ah, **settings)
                    dtype = d_var.pop('datatype')

                    # this is needed for the static case

                    additional_args = []
                    if isinstance(a, ValuedArgument):

                        # optional argument only if the value is None

                        d_var['is_optional'] = True
                        a_new = ValuedVariable(dtype, str(a.name),
                                    value=a.value, **d_var)
                    else:

                        rank = d_var['rank']
                        a_new = Variable(dtype, a.name, **d_var)

                    if additional_args:
                        args += additional_args

                    args.append(a_new)
                    self.insert_variable(a_new, name=str(a_new.name))

            if len(interfaces) == 1:
                # case of recursive function
                # TODO improve
                self.insert_function(interfaces[0])

            # we annotate the body
            body = self._visit(expr.body)

            # ISSUE 177: must update arguments to get is_target
            args = [self.get_variable(a.name) for a in args]

            # find return stmt and results

            returns = self._collect_returns_stmt(body)
            results = []

            # Remove duplicated return expressions, because we cannot have
            # duplicated intent(out) arguments in Fortran.
            # TODO [YG, 12.03.2020]: find workaround using temporary variables
            for stmt in returns:
                results += [list(OrderedDict.fromkeys(stmt.expr))]

            if not all(i == results[0] for i in results):
                #case of multiple return
                # with different variable name
                msg = 'TODO not available yet'
                raise PyccelSemanticError(msg)

            if len(results) > 0:
                results = list(results[0])

            if arg and cls_name:
                dt       = self.get_class_construct(cls_name)()
                cls_base = self.get_class(cls_name)
                var      = Variable(dt, 'self', cls_base=cls_base)
                args     = [var] + args

            for var in self.get_variables(self._namespace):
                if not var in args + results:
                    local_vars += [var]

            if 'stack_array' in decorators:

                for i in range(len(local_vars)):
                    var = local_vars[i]
                    var_name = var.name
                    if var_name in decorators['stack_array']:
                        d_var = self._infere_type(var, **settings)
                        d_var['is_stack_array'] = True
                        d_var['allocatable'] = False
                        d_var['is_pointer']  = False
                        d_var['is_target']   = False
                        dtype = d_var.pop('datatype')
                        var   = Variable(dtype, var_name, **d_var)
                        local_vars[i] = var

            # TODO should we add all the variables or only the ones used in the function
            container = self._namespace.parent_scope
            for var in self.get_variables(container):
                if not var in args + results + local_vars:
                    global_vars += [var]

            is_recursive = False

            # get the imports
            imports   = self.namespace.imports['imports'].values()
            imports   = list(set(imports))

            func_   = self.namespace.functions.pop(name, None)

            if not func_ is None and func_.is_recursive:
                is_recursive = True

            sub_funcs = [i for i in self.namespace.functions.values() if not i.is_header]

            self.exit_function_scope()
            # ... computing inout arguments
            args_inout = []
            for a in args:
                args_inout.append(False)

            results_names = [str(i) for i in results]

            assigned = get_assigned_symbols(body)
            assigned = [str(i) for i in assigned]

            apps = list(Tuple(*body.body).atoms(Application))
            apps = [i for i in apps if (i.__class__.__name__
                    in self.get_parent_functions())]

            d_apps = OrderedDict()
            for a in args:
                d_apps[a] = []

            for f in apps:
                a_args = set(f.args) & set(args)
                for a in a_args:
                    d_apps[a].append(f)

            for i,a in enumerate(args):
                if str(a) in results_names:
                    args_inout[i] = True

                elif str(a) in assigned:
                    args_inout[i] = True

                elif str(a) == 'self':
                    args_inout[i] = True

                if d_apps[a] and not( args_inout[i] ):
                    intent = False
                    n_fa = len(d_apps[a])
                    i_fa = 0
                    while not(intent) and i_fa < n_fa:
                        fa = d_apps[a][i_fa]
                        f_name = fa.__class__.__name__
                        func = self.get_function(f_name)

                        j = list(fa.args).index(a)
                        intent = func.arguments_inout[j]
                        if intent:
                            args_inout[i] = True

                        i_fa += 1
            # ...

            # Raise an error if one of the return arguments is either:
            #   a) a pointer
            #   b) array which is not among arguments, hence intent(out)
            for r in results:
                if r.is_pointer:
                    raise AstFunctionResultError(r)
                elif (r not in args) and r.rank > 0:
                    raise AstFunctionResultError(r)

            for rh,r in zip(header_results, results):
                # check type compatibility
                if str(rh.dtype) != str(r.dtype):
                    txt = '|{name}| {old} <-> {new}'
                    txt = txt.format(name=name, old=rh.dtype, new=r.dtype)
                    errors.report(INCOMPATIBLE_RETURN_VALUE_TYPE,
                    symbol=txt,bounding_box=self._current_fst_node.absolute_bounding_box,
                    severity='error', blocker=False)


            func = FunctionDef(name,
                    args,
                    results,
                    body,
                    local_vars=local_vars,
                    global_vars=global_vars,
                    cls_name=cls_name,
                    hide=hide,
                    kind=kind,
                    is_pure=is_pure,
                    is_elemental=is_elemental,
                    is_private=is_private,
                    imports=imports,
                    decorators=decorators,
                    is_recursive=is_recursive,
                    arguments_inout=args_inout,
                    functions = sub_funcs)

            if cls_name:
                cls = self.get_class(cls_name)
                methods = list(cls.methods) + [func]

                # update the class methods

                self.insert_class(ClassDef(cls_name, cls.attributes,
                methods, parent=cls.parent))

            funcs += [func]

            #clear the sympy cache
            #TODO clear all variable except the global ones
            cache.clear_cache()

        if len(funcs) == 1:
            funcs = funcs[0]
            self.insert_function(funcs)

        else:
            new_funcs = []
            for i,f in enumerate(funcs):
                #TODO add new scope for the interface
                self.namespace.sons_scopes[name+'_'+ str(i)] = self.namespace.sons_scopes[name]
                new_funcs.append(f.rename(name+'_'+ str(i)))

            funcs = Interface(name, new_funcs)
            self.insert_function(funcs)
#        TODO move this to codegen
#        if vec_func:
#           self._visit_FunctionDef(vec_func, **settings)
#           vec_func = self.namespace.functions.pop(vec_name)
#           if isinstance(funcs, Interface):
#               funcs = list(funcs.funcs)+[vec_func]
#           else:
#               self.namespace.sons_scopes['sc_'+ name] = self.namespace.sons_scopes[name]
#               funcs = funcs.rename('sc_'+ name)
#               funcs = [funcs, vec_func]
#           funcs = Interface(name, funcs)
#           self.insert_function(funcs)
        return EmptyLine()

    def _visit_Print(self, expr, **settings):
        args = [self._visit(i, **settings) for i in expr.expr]
        if len(args) == 0:
            raise ValueError('no arguments given to print function')

        is_symbolic = lambda var: isinstance(var, Variable) \
            and isinstance(var.dtype, NativeSymbol)
        test = all(is_symbolic(i) for i in args)

        # TODO fix: not yet working because of mpi examples
#        if not test:
#            raise ValueError('all arguments must be either symbolic or none of them')

        if is_symbolic(args[0]):
            _args = []
            for a in args:
                f = self.get_symbolic_function(a.name)
                if f is None:
                    _args.append(a)
                else:

                    # TODO improve: how can we print SymbolicAssign as  lhs = rhs

                    _args.append(f)
            return SymbolicPrint(_args)
        else:
            return Print(args)

    def _visit_ClassDef(self, expr, **settings):

        # TODO - improve the use and def of interfaces
        #      - wouldn't be better if it is done inside ClassDef?

        name = str(expr.name)
        name = name.replace("'", '')
        methods = list(expr.methods)
        parent = expr.parent
        interfaces = []

        # remove quotes for str representation
        cls = ClassDef(name, [], [], parent=parent)
        self.insert_class(cls)
        const = None

        for (i, method) in enumerate(methods):
            m_name = str(method.name).replace("'", '')

            if m_name == '__init__':
                self._visit_FunctionDef(method, **settings)
                methods.pop(i)
                const = self.namespace.functions.pop(m_name)
                break



        if not const:
            errors.report(UNDEFINED_INIT_METHOD, symbol=name,
                   bounding_box=self._current_fst_node.absolute_bounding_box,
                   severity='error', blocker=True)

        ms = []
        for i in methods:
            self._visit_FunctionDef(i, **settings)
            m_name = str(i.name).replace("'", '')
            m = self.namespace.functions.pop(m_name)
            ms.append(m)

        methods = [const] + ms
        header = self.get_header(name)

        if not header:
            msg = 'Expecting a header class for {classe} but could not find it.'
            raise ValueError(msg.format(classe=name))

        options    = header.options
        attributes = self.get_class(name).attributes

        for i in methods:
            if isinstance(i, Interface):
                methods.remove(i)
                interfaces += [i]

        cls = ClassDef(name, attributes, methods,
              interfaces=interfaces, parent=parent)
        self.insert_class(cls)

        return EmptyLine()

    def _visit_Del(self, expr, **settings):

        ls = [self._visit(i, **settings) for i in expr.variables]
        return Del(ls)

    def _visit_Is(self, expr, **settings):

        # TODO ERROR wrong position ??

        name = expr.lhs
        var1 = self.get_variable(str(expr.lhs))
        if var1 is None:
            errors.report(UNDEFINED_VARIABLE, symbol=name,
            bounding_box=self._current_fst_node.absolute_bounding_box,
            severity='error', blocker=self.blocking)

        var2 = self.get_variable(str(expr.rhs))
        if var2 is None:
            if (not var1.is_optional):
                new_var = var1.clone(str(name),new_class=ValuedVariable,is_optional = True)
                self.replace_variable(str(name),new_var)
                var1=new_var
            return Is(var1, expr.rhs)

        if ((var1.is_Boolean or isinstance(var1.dtype, NativeBool)) and
            (var2.is_Boolean or isinstance(var2.dtype, NativeBool))):
            return Is(var1, var2)

        errors.report(PYCCEL_RESTRICTION_IS_RHS,
        bounding_box=self._current_fst_node.absolute_bounding_box,
        severity='error', blocker=self.blocking)
        return Is(var1, expr.rhs)

    def _visit_IsNot(self, expr, **settings):

        # TODO ERROR wrong position ??

        name = expr.lhs
        var1 = self.get_variable(str(expr.lhs))
        if var1 is None:
            errors.report(UNDEFINED_VARIABLE, symbol=name,
            bounding_box=self._current_fst_node.absolute_bounding_box,
            severity='error', blocker=self.blocking)

        var2 = self.get_variable(str(expr.rhs))
        if var2 is None:
            if (not var1.is_optional):
                new_var = var1.clone(str(name),new_class=ValuedVariable,is_optional = True)
                self.replace_variable(str(name),new_var)
                var1=new_var
            return IsNot(var1, expr.rhs)

        if ((var1.is_Boolean or isinstance(var1.dtype, NativeBool)) and
            (var2.is_Boolean or isinstance(var2.dtype, NativeBool))):
            return IsNot(var1, var2)

        errors.report(PYCCEL_RESTRICTION_IS_RHS,
        bounding_box=self._current_fst_node.absolute_bounding_box,
        severity='error', blocker=self.blocking)
        return IsNot(var1, expr.rhs)

    def _visit_Import(self, expr, **settings):

        # TODO - must have a dict where to store things that have been
        #        imported
        #      - should not use namespace

        if expr.source:
            container = self.namespace.imports

            if str(expr.source) in pyccel_builtin_import_registery:

                imports = pyccel_builtin_import(expr)
                for (name, atom) in imports:
                    if not name is None:
                        F = self.get_variable(name)

                        if F is None:
                            container['functions'][name] = atom
                        elif name in container:
                            errors.report(FOUND_DUPLICATED_IMPORT,
                                        symbol=name, severity='warning')
                        else:
                            raise NotImplementedError('must report error')
            else:

                # in some cases (blas, lapack, openmp and openacc level-0)
                # the import should not appear in the final file
                # all metavars here, will have a prefix and suffix = __

                __ignore_at_import__ = False
                __module_name__      = None
                __import_all__       = False
                __print__            = False

                # we need to use str here since source has been defined
                # using repr.
                # TODO shall we improve it?
                source = str(expr.source)

                targets = [i.target if isinstance(i,AsName) else i.name for i in expr.target]
                names = [i.name for i in expr.target]
                p       = self.d_parsers[source]
                for entry in ['variables', 'classes', 'functions']:
                    d_son = getattr(p.namespace, entry)
                    for t,n in zip(targets,names):
                        if t in d_son:
                            container[entry][n] = d_son[t]

                self.namespace.cls_constructs.update(p.namespace.cls_constructs)
                self.namespace.macros.update(p.namespace.macros)

                # ... meta variables

                if 'ignore_at_import' in list(p.metavars.keys()):
                    __ignore_at_import__ = p.metavars['ignore_at_import']

                if 'import_all' in list(p.metavars.keys()):
                    __import_all__ = p.metavars['import_all']

                if 'module_name' in list(p.metavars.keys()):
                    __module_name__ = p.metavars['module_name']

                if 'print' in list(p.metavars.keys()):
                    __print__ = True

                if __import_all__:
                    expr = Import(__module_name__)
                    container['imports'][__module_name__] = expr

                elif __module_name__:
                    expr = Import(expr.target, __module_name__)
                    container['imports'][__module_name__] = expr

                # ...
                elif __print__ in p.metavars.keys():
                    source = str(expr.source).split('.')[-1]
                    source = 'mod_' + source
                    expr   = Import(expr.target, source=source)
                    container['imports'][source] = expr
                elif not __ignore_at_import__:
                    container['imports'][source] = expr

        return EmptyLine()



    def _visit_With(self, expr, **settings):

        domaine = self._visit(expr.test, **settings)
        parent  = domaine.cls_base
        if not parent.is_with_construct:
            msg = '__enter__ or __exit__ methods not found'
            raise ValueError(msg)

        body = self._visit(expr.body, **settings)
        return With(domaine, body, None).block



    def _visit_MacroFunction(self, expr, **settings):

        # we change here the master name to its FunctionDef

        f_name = expr.master
        header = self.get_header(f_name)
        if header is None:
            func = self.get_function(f_name)
            if func is None:
                errors.report(MACRO_MISSING_HEADER_OR_FUNC,
                symbol=f_name,severity='error', blocker=self.blocking,
                bounding_box=self._current_fst_node.absolute_bounding_box)
        else:
            interfaces = header.create_definition()

            # TODO -> Said: must handle interface

            func = interfaces[0]

        name = expr.name
        args = expr.arguments
        master_args = expr.master_arguments
        results = expr.results
        macro   = MacroFunction(name, args, func, master_args,
                                  results=results)
        self.insert_macro(macro)

        return macro

    def _visit_MacroVariable(self, expr, **settings):

        master = expr.master
        if isinstance(master, DottedName):
            raise NotImplementedError('TODO')
        header = self.get_header(master)
        if header is None:
            var = self.get_variable(master)
            if var is None:
                errors.report(MACRO_MISSING_HEADER_OR_FUNC,
                symbol=master,severity='error', blocker=self.blocking,
                bounding_box=self._current_fst_node.absolute_bounding_box)
        else:
            var = Variable(header.dtype, header.name)

                # TODO -> Said: must handle interface

        expr = MacroVariable(expr.name, var)
        self.insert_macro(expr)
        return expr

    def _visit_Dlist(self, expr, **settings):

        val = self._visit(expr.val, **settings)
        shape = self._visit(expr.length, **settings)
        if isinstance(val, (TupleVariable, PythonTuple)):
            if isinstance(val, TupleVariable):
                return PythonTuple(val.get_vars()*shape)
            else:
                return PythonTuple(val.args*shape)
        return Dlist(val[0], shape)

    def _visit_StarredArguments(self, expr, **settings):
        name = expr.args_var
        var = self._visit(name)
        assert(var.rank==1)
        return StarredArguments([self._visit(Indexed(name,i)) for i in range(var.shape[0])])

#==============================================================================


if __name__ == '__main__':
    import sys

    try:
        filename = sys.argv[1]
    except:
        raise ValueError('Expecting an argument for filename')

    parser = SyntaxParser(filename)
#    print(parser.namespace)
    parser = SemanticParser(parser)
#    print(parser.ast)
#    parser.view_namespace('variables')<|MERGE_RESOLUTION|>--- conflicted
+++ resolved
@@ -1548,14 +1548,10 @@
         if stmts:
             stmts = [self._visit(i, **settings) for i in stmts]
         args = [self._visit(a, **settings) for a in expr.args]
-<<<<<<< HEAD
-        expr_new = Mul(*args, evaluate=False)
-=======
         if isinstance(args[0], (TupleVariable, PythonTuple, Tuple, List)):
             expr_new = self._visit(Dlist(expr.args[0], expr.args[1]))
         else:
             expr_new = Mul(*args, evaluate=False)
->>>>>>> 5260abaf
         if stmts:
             expr_new = CodeBlock(stmts + [expr_new])
         return expr_new
@@ -1576,20 +1572,14 @@
 
         args = [self._visit(a, **settings) for a in expr.args]
         expr_new = And(*args, evaluate=False)
-<<<<<<< HEAD
-
-=======
->>>>>>> 5260abaf
+
         return expr_new
 
     def _visit_Or(self, expr, **settings):
 
         args = [self._visit(a, **settings) for a in expr.args]
         expr_new = Or(*args, evaluate=False)
-<<<<<<< HEAD
-
-=======
->>>>>>> 5260abaf
+
         return expr_new
 
     def _visit_Equality(self, expr, **settings):
@@ -1602,40 +1592,28 @@
 
         args = [self._visit(a, **settings) for a in expr.args]
         expr_new = Ne(*args, evaluate=False)
-<<<<<<< HEAD
-
-=======
->>>>>>> 5260abaf
+
         return expr_new
 
     def _visit_StrictLessThan(self, expr, **settings):
 
         args = [self._visit(a, **settings) for a in expr.args]
         expr_new = Lt(*args, evaluate=False)
-<<<<<<< HEAD
-
-=======
->>>>>>> 5260abaf
+
         return expr_new
 
     def _visit_GreaterThan(self, expr, **settings):
 
         args = [self._visit(a, **settings) for a in expr.args]
         expr_new = Ge(*args, evaluate=False)
-<<<<<<< HEAD
-
-=======
->>>>>>> 5260abaf
+
         return expr_new
 
     def _visit_LessThan(self, expr, **settings):
 
         args = [self._visit(a, **settings) for a in expr.args]
         expr_new = Le(*args, evaluate=False)
-<<<<<<< HEAD
-
-=======
->>>>>>> 5260abaf
+
         return expr_new
 
     def _visit_StrictGreaterThan(self, expr, **settings):
