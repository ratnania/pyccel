# -*- coding: utf-8 -*-

from collections import OrderedDict
import traceback
import importlib
import pickle
import time
import os
import sys
import re

#==============================================================================

from pyccel.ast import NativeInteger, NativeReal
from pyccel.ast import NativeBool, NativeComplex
from pyccel.ast import NativeRange
from pyccel.ast import NativeIntegerList
from pyccel.ast import NativeRealList
from pyccel.ast import NativeComplexList
from pyccel.ast import NativeList
from pyccel.ast import NativeSymbol
from pyccel.ast import String
from pyccel.ast import DataTypeFactory
from pyccel.ast import Nil, Void
from pyccel.ast import Variable
from pyccel.ast import DottedName, DottedVariable
from pyccel.ast import Assign, AliasAssign, SymbolicAssign
from pyccel.ast import AugAssign, CodeBlock
from pyccel.ast import Return
from pyccel.ast import Pass
from pyccel.ast import ConstructorCall
from pyccel.ast import FunctionDef, Interface
from pyccel.ast import PythonFunction, SympyFunction
from pyccel.ast import ClassDef
from pyccel.ast import GetDefaultFunctionArg
from pyccel.ast import For, FunctionalFor, ForIterator
from pyccel.ast import GeneratorComprehension as GC
from pyccel.ast import FunctionalSum, FunctionalMax, FunctionalMin
from pyccel.ast import If, IfTernaryOperator
from pyccel.ast import While
from pyccel.ast import Print
from pyccel.ast import SymbolicPrint
from pyccel.ast import Del
from pyccel.ast import Assert
from pyccel.ast import Comment, EmptyLine, NewLine
from pyccel.ast import Break, Continue
from pyccel.ast import Slice, IndexedVariable, IndexedElement
from pyccel.ast import FunctionHeader, ClassHeader, MethodHeader
from pyccel.ast import VariableHeader, InterfaceHeader
from pyccel.ast import MetaVariable
from pyccel.ast import MacroFunction, MacroVariable
from pyccel.ast import Concatenate
from pyccel.ast import ValuedVariable
from pyccel.ast import Argument, ValuedArgument
from pyccel.ast import Is, IsNot
from pyccel.ast import Import, TupleImport
from pyccel.ast import AsName
from pyccel.ast import AnnotatedComment, CommentBlock
from pyccel.ast import With, Block
from pyccel.ast import List, Dlist, Len
from pyccel.ast import builtin_function as pyccel_builtin_function
from pyccel.ast import builtin_import as pyccel_builtin_import
from pyccel.ast import builtin_import_registery as pyccel_builtin_import_registery
from pyccel.ast import Macro
from pyccel.ast import MacroShape
from pyccel.ast import construct_macro
from pyccel.ast import SumFunction, Subroutine
from pyccel.ast import Zeros, Where, Linspace, Diag, Complex, EmptyLike
from pyccel.ast import inline, subs, create_variable, extract_subexpressions
from pyccel.ast.core import get_assigned_symbols

from pyccel.ast.core      import local_sympify, int2float, Pow, _atomic
from pyccel.ast.core      import AstFunctionResultError
from pyccel.ast.core      import Product
from pyccel.ast.datatypes import sp_dtype, str_dtype, default_precision
from pyccel.ast.builtins  import python_builtin_datatype
from pyccel.ast.builtins  import Range, Zip, Enumerate, Map
from pyccel.ast.utilities import split_positional_keyword_arguments


from pyccel.parser.utilities import omp_statement, acc_statement
from pyccel.parser.utilities import fst_move_directives
from pyccel.parser.utilities import reconstruct_pragma_multilines
from pyccel.parser.utilities import is_valid_filename_pyh, is_valid_filename_py
from pyccel.parser.utilities import read_file
from pyccel.parser.utilities import get_default_path

from pyccel.parser.syntax.headers import parse as hdr_parse
from pyccel.parser.syntax.openmp  import parse as omp_parse
from pyccel.parser.syntax.openacc import parse as acc_parse

from pyccel.parser.errors import Errors, PyccelSyntaxError
from pyccel.parser.errors import PyccelSemanticError

# TODO - remove import * and only import what we need
#      - use OrderedDict whenever it is possible

from pyccel.parser.messages import *

#==============================================================================

from sympy.core.function       import Function, FunctionClass, Application
from sympy.core.numbers        import ImaginaryUnit
from sympy.logic.boolalg       import Boolean, BooleanTrue, BooleanFalse
from sympy.utilities.iterables import iterable as sympy_iterable
from sympy.core.assumptions    import StdFactKB

from sympy import Sum as Summation
from sympy import KroneckerDelta, Heaviside
from sympy import Symbol, sympify, symbols
from sympy import Eq, Ne, Lt, Le, Gt, Ge
from sympy import NumberSymbol, Number
from sympy import Indexed, IndexedBase
from sympy import Add, Mul, And, Or
from sympy import FunctionClass
from sympy import ceiling, floor, Mod
from sympy import Min, Max

from sympy import oo  as INF
from sympy import Pow as sp_Pow
from sympy import Integer, Float
from sympy import true, false
from sympy import Tuple
from sympy import Lambda
from sympy import Atom
from sympy import Expr
from sympy import Dict
from sympy import Not
from sympy import cache

errors = Errors()

from pyccel.parser.base      import BasicParser, Scope
from pyccel.parser.base      import get_filename_from_import
from pyccel.parser.syntactic import SyntaxParser

#==============================================================================

def _get_name(var):
    """."""

    if isinstance(var, (Symbol, IndexedVariable, IndexedBase)):
        return str(var)
    if isinstance(var, (IndexedElement, Indexed)):
        return str(var.base)
    if isinstance(var, Application):
        return type(var).__name__
    msg = 'Uncovered type {dtype}'.format(dtype=type(var))
    raise NotImplementedError(msg)

#==============================================================================

class SemanticParser(BasicParser):

    """ Class for a Semantic Parser.
    It takes a syntactic parser as input for the moment"""

    def __init__(self, inputs, **kwargs):

        # a Parser can have parents, who are importing it.
        # imports are then its sons.
        self._parents = kwargs.pop('parents', [])
        self._d_parsers = kwargs.pop('d_parsers', OrderedDict())

        # ...
        if not isinstance(inputs, SyntaxParser):
            raise TypeError('> Expecting a syntactic parser as input')

        parser = inputs
        # ...

        # ...
        BasicParser.__init__(self, **kwargs)
        # ...

        # ...
        self._fst = parser._fst
        self._ast = parser._ast

        self._filename  = parser._filename
        self._metavars  = parser._metavars
        self._namespace = parser._namespace
        self._namespace.imports['imports'] = OrderedDict()

        # we use it to detect the current method or function

        #
        self._code = parser._code
        # ...

        # ... TOD add settings
        settings = {}
        self.annotate()
        # ...

    @property
    def parents(self):
        """Returns the parents parser."""
        return self._parents

    @property
    def d_parsers(self):
        """Returns the d_parsers parser."""

        return self._d_parsers

    def annotate(self, **settings):
        """."""

        if self.semantic_done:
            print ('> semantic analysis already done')
            return self.ast

        # TODO - add settings to Errors
        #      - filename

        errors = Errors()
        if self.filename:
            errors.set_target(self.filename, 'file')
        errors.set_parser_stage('semantic')

        # then we treat the current file

        ast = self.ast

        # we add the try/except to allow the parser to find all possible errors

        try:
            ast = self._visit(ast, **settings)
        except AstFunctionResultError:
            print("Array return arguments are currently not supported")
            raise
        except Exception as e:
            errors.check()
#            if self.show_traceback:
            if True:
                traceback.print_exc()
            raise SystemExit(0)

        self._ast = ast

        # in the case of a header file, we need to convert all headers to
        # FunctionDef etc ...

        if self.is_header_file:
            target = []

            for parent in self.parents:
                for (key, item) in parent.imports.items():
                    if get_filename_from_import(key) == self.filename:
                        target += item

            target = set(target)
            target_headers = target.intersection(self.namespace.headers.keys())

            for name in list(target_headers):
                v = self.namespace.headers[name]
                if isinstance(v, FunctionHeader) and not isinstance(v,
                        MethodHeader):
                    F = self.get_function(name)
                    if F is None:
                        interfaces = v.create_definition()
                        for F in interfaces:
                            self.insert_function(F)
                    else:

                        errors.report(IMPORTING_EXISTING_IDENTIFIED,
                                symbol=name, blocker=True,
                                severity='fatal')

        errors.check()
        self._semantic_done = True

        return ast


    def get_variable_from_scope(self, name):
        """."""
        container = self.namespace
        while container.is_loop:
            container = container.parent_scope

        var = self._get_variable_from_scope(name, container)

        return var

    def _get_variable_from_scope(self, name, container):

        if name in container.variables:
            return container.variables[name]

        for container in container.loops:
            var = self._get_variable_from_scope(name, container)
            if var:
                return var

        return None

    def get_variable(self, name):
        """."""

        if self.current_class:
            for i in self._current_class.attributes:
                if str(i.name) == name:
                    var = i
                    return var

        container = self.namespace
        while container.is_loop:
            container = container.parent_scope


        imports   = container.imports
        while container:
            var = self._get_variable_from_scope(name, container)
            if var:
                return var
            elif name in container.imports['variables']:
                return container.imports['variables'][name]
            container = container.parent_scope


        return None

    def replace_variable_from_scope(self, name, new_var):
        """."""
        container = self.namespace
        while container.is_loop:
            container = container.parent_scope

        return self._replace_variable_from_scope(name, container, new_var)

    def _replace_variable_from_scope(self, name, container, new_var):

        if name in container.variables:
            container.variables[name] = new_var
            return True

        for container in container.loops:
            res = self._replace_variable_from_scope(name, container,new_var)
            if res:
                return res

        return False

    def replace_variable(self, name, new_var):
        """."""

        if self.current_class:
            for i,v in enumerate(self._current_class.attributes):
                if str(v.name) == name:
                    self._current_class.attributes[i] = new_var
                    return True

        container = self.namespace
        while container.is_loop:
            container = container.parent_scope


        imports   = container.imports
        while container:
            res = self._replace_variable_from_scope(name, container, new_var)
            if res:
                return res
            elif name in container.imports['variables']:
                container.imports['variables'][name] = new_var
                return True
            container = container.parent_scope

    def get_variables(self, container):
        # this only works one called the function scope
        # TODO needs more tests when we have nested functions
        variables = []
        variables.extend(container.variables.values())
        for container in container.loops:
            variables.extend(self.get_variables(container))
        return variables


    def get_parent_functions(self):
        container = self.namespace
        funcs = container.functions.copy()
        container = container.parent_scope
        while container:
            for i in container.functions:
                if not i in funcs:
                    funcs[i] = container.functions[i]
        return funcs


    def get_class(self, name):
        """."""

        container = self.namespace

        while container:
            if name in container.classes:
                return container.classes[name]
            elif name in container.imports['classes']:
                return container.imports['classes'][name]

            container = container.parent_scope
        return None

    def insert_variable(self, var, name=None):
        """."""

        # TODO add some checks before
        if not isinstance(var, Variable):
            raise TypeError('variable must be of type Variable')

        if name is None:
            name = str(var.name)

        self.namespace.variables[name] = var


    def insert_class(self, cls, parent=False):
        """."""

        if isinstance(cls, ClassDef):
            name = str(cls.name)
            container = self.namespace
            if parent:
                container = container.parent_scope
            container.classes[name] = cls
        else:
            raise TypeError('Expected A class definition ')

    def insert_header(self, expr):
        """."""
        if isinstance(expr, MethodHeader):
            self.namespace.headers[expr.name] = expr
        elif isinstance(expr, FunctionHeader):
            self.namespace.headers[expr.func] = expr
        elif isinstance(expr, ClassHeader):
            self.namespace.headers[expr.name] = expr

            #  create a new Datatype for the current class

            iterable = 'iterable' in expr.options
            with_construct = 'with' in expr.options
            dtype = DataTypeFactory(str(expr.name), '_name',
                                    is_iterable=iterable,
                                    is_with_construct=with_construct)
            self.set_class_construct(str(expr.name), dtype)
        else:
            msg = 'header of type{0} is not supported'
            msg = msg.format(str(type(expr)))
            raise TypeError(msg)

    def get_function(self, name):
        """."""

        # TODO shall we keep the elif in _imports?

        func = None

        container = self.namespace
        while container:
            if name in container.functions:
                func = container.functions[name]
                break

            if name in container.imports['functions']:
                func =  container.imports['functions'][name]
                break
            container = container.parent_scope


        if func and self._current_function == name and not func.is_recursive:
            func = func.set_recursive()
            container.functions[name] = func

        return func



    def get_symbolic_function(self, name):
        """."""

        # TODO shall we keep the elif in _imports?
        container = self.namespace
        while container:
            if name in container.symbolic_functions:
                return container.symbolic_functions[name]

            if name in container.imports['symbolic_functions']:
                return container.imports['symbolic_functions'][name]
            container = container.parent_scope

        return None

    def get_python_function(self, name):
        """."""

        # TODO shall we keep the elif in _imports?
        container = self.namespace
        while container:
            if name in container.python_functions:
                return container.python_functions[name]

            if name in container.imports['python_functions']:
                return container.imports['python_functions'][name]

            container = container.parent_scope

        return None

    def get_macro(self, name):
        """."""

        # TODO shall we keep the elif in _imports?

        container = self.namespace
        while container:
            if name in container.macros:
                return container.macros[name]
            container = container.parent_scope

        return None

    def insert_macro(self, macro):
        """."""

        container = self.namespace.macros

        if isinstance(macro, (MacroFunction, MacroVariable)):
            name = macro.name
            if isinstance(macro.name, DottedName):
                name = name.name[-1]
            container[str(name)] = macro
        else:
            raise TypeError('Expected a macro')

    def remove_variable(self, name):
        """."""

        container = self.namespace
        while container:
            if name in container.variables:
                container.pop(name)
                break
            container = container.parent_scope

    def update_variable(self, var, **options):
        """."""

        name = _get_name(var).split(""".""")
        var = self.get_variable(name[0])
        if len(name) > 1:
            name_ = _get_name(var)
            for i in var.cls_base.attributes:
                if str(i.name) == name[1]:
                    var = i
            name = name_
        else:
            name = name[0]
        if var is None:
            msg = 'Undefined variable {name}'
            msg = msg.format(name=name)
            raise ValueError(msg)

        # TODO implement a method inside Variable

        d_var = self._infere_type(var)
        for (key, value) in options.items():
            d_var[key] = value
        dtype = d_var.pop('datatype')
        var = Variable(dtype, name, **d_var)
        # TODO improve to insert in the right namespace
        self.insert_variable(var, name)
        return var

    def get_header(self, name):
        """."""
        container = self.namespace
        while container:
            if name in container.headers:
                return container.headers[name]
            container = container.parent_scope
        return None

    def get_class_construct(self, name):
        """Returns the class datatype for name."""
        container = self.namespace
        while container:
            if name in container.cls_constructs:
                return container.cls_constructs[name]
            container = container.parent_scope

        raise PyccelSemanticError('class construct {} not found'.format(name))


    def set_class_construct(self, name, value):
        """Sets the class datatype for name."""

        self.namespace.cls_constructs[name] = value

    def create_new_function_scope(self, name):
        """."""

        self.namespace._sons_scopes[name] = Scope()
        self.namespace._sons_scopes[name].parent_scope = self.namespace
        self._namespace = self._namespace._sons_scopes[name]
        if self._current_function:
            name = DottedName(self._current_function, name)
        self._current_function = name

    def exit_function_scope(self):

        self._namespace = self._namespace.parent_scope
        if isinstance(self._current_function, DottedName):

            name = self._current_function.name[:-1]
            if len(name)>1:
                name = DottedName(*name)
            else:
                name = name[0]
        else:
            name = None
        self._current_function = name

    def create_new_loop_scope(self):
        new_scope = Scope()
        new_scope._is_loop = True
        new_scope.parent_scope = self._namespace
        self._namespace._loops.append(new_scope)
        self._namespace = new_scope

    def exit_loop_scope(self):
        self._namespace = self._namespace.parent_scope

    def _collect_returns_stmt(self, ast):
        if isinstance(ast,CodeBlock):
            return self._collect_returns_stmt(ast.body)
        vars_ = []
        for stmt in ast:
            if isinstance(stmt, (For, While)):
                vars_ += self._collect_returns_stmt(stmt.body)
            elif isinstance(stmt, If):
                vars_ += self._collect_returns_stmt(stmt.bodies)
            elif isinstance(stmt, Return):
                vars_ += [stmt]

        return vars_

######################################"

    def _infere_type(self, expr, **settings):
        """
        type inference for expressions
        """

        # TODO - add settings to Errors
        #      - line and column
        #      - blocking errors

        errors = Errors()

        verbose = settings.pop('verbose', False)
        if verbose:
            print ('*** type inference for : ', type(expr))

        if isinstance(expr, (tuple, Tuple)):
            d_var = []
            for e in expr:
                d_var.append(self._infere_type(e, **settings))
            return d_var

        d_var = {}

        d_var['datatype'      ] = NativeSymbol()
        d_var['precision'     ] = 0
        d_var['shape'         ] = ()
        d_var['rank'          ] = 0
        d_var['allocatable'   ] = None
        d_var['is_stack_array'] = None
        d_var['is_pointer'    ] = None
        d_var['is_target'     ] = None
        d_var['is_polymorphic'] = None
        d_var['is_optional'   ] = None
        d_var['cls_base'      ] = None
        d_var['cls_parameters'] = None



        # TODO improve => put settings as attribut of Parser

        DEFAULT_FLOAT = settings.pop('default_float', 'real')

        if isinstance(expr, type(None)):

            return d_var

        elif isinstance(expr, (Integer, int)):

            d_var['datatype'   ] = 'int'
            d_var['allocatable'] = False
            d_var['rank'       ] = 0
            d_var['precision'  ] = default_precision['int']
            return d_var

        elif isinstance(expr, (Float, float)):

            d_var['datatype'   ] = DEFAULT_FLOAT
            d_var['allocatable'] = False
            d_var['rank'       ] = 0
            d_var['precision'  ] = default_precision['float']
            return d_var

        elif isinstance(expr, String):

            d_var['datatype'   ] = 'str'
            d_var['allocatable'] = False
            d_var['rank'       ] = 0
            return d_var

        elif isinstance(expr, ImaginaryUnit):

            d_var['datatype'   ] = 'complex'
            d_var['allocatable'] = False
            d_var['rank'       ] = 0
            d_var['precision'  ] = default_precision['complex']
            return d_var

        elif isinstance(expr, Variable):

            d_var['datatype'      ] = expr.dtype
            d_var['allocatable'   ] = expr.allocatable
            d_var['shape'         ] = expr.shape
            d_var['rank'          ] = expr.rank
            d_var['cls_base'      ] = expr.cls_base
            d_var['is_pointer'    ] = expr.is_pointer
            d_var['is_polymorphic'] = expr.is_polymorphic
            d_var['is_optional'   ] = expr.is_optional
            d_var['is_target'     ] = expr.is_target
            d_var['order'         ] = expr.order
            d_var['precision'     ] = expr.precision
            return d_var

        elif isinstance(expr, (BooleanTrue, BooleanFalse)):

            d_var['datatype'   ] = NativeBool()
            d_var['allocatable'] = False
            d_var['is_pointer' ] = False
            d_var['rank'       ] = 0
            d_var['precision'  ] = default_precision['bool']
            return d_var

        elif isinstance(expr, IndexedElement):

            d_var['datatype'] = expr.dtype
            name = str(expr.base)
            var = self.get_variable(name)
            if var is None:
                raise ValueError('Undefined variable {name}'.format(name=name))

            d_var['datatype'] = str_dtype(var.dtype)

            if sympy_iterable(var.shape):
                shape = []
                for (s, i) in zip(var.shape, expr.indices):
                    if isinstance(i, Slice):
                        shape.append(i)
            else:
                shape = ()

            rank = max(0, var.rank - expr.rank)
            if rank > 0:
                d_var['allocatable'] = var.allocatable
                d_var['is_pointer' ] = var.is_pointer

            d_var['shape'    ] = shape
            d_var['rank'     ] = rank
            d_var['precision'] = var.precision
            return d_var

        elif isinstance(expr, IndexedVariable):

            name = str(expr)
            var = self.get_variable(name)
            if var is None:
                raise ValueError('Undefined variable {name}'.format(name=name))
            d_var['datatype'   ] = var.dtype
            d_var['allocatable'] = var.allocatable
            d_var['shape'      ] = var.shape
            d_var['rank'       ] = var.rank
            d_var['precision'  ] = var.precision
            return d_var

        elif isinstance(expr, Range):

            d_var['datatype'   ] = NativeRange()
            d_var['allocatable'] = False
            d_var['shape'      ] = ()
            d_var['rank'       ] = 0
            d_var['cls_base'   ] = expr  # TODO: shall we keep it?
            return d_var

        elif isinstance(expr, Is):

            d_var['datatype'   ] = NativeBool()
            d_var['allocatable'] = False
            d_var['is_pointer' ] = False
            d_var['rank'       ] = 0
            return d_var

        elif isinstance(expr, DottedVariable):

            if isinstance(expr.lhs, DottedVariable):
                self._current_class = expr.lhs.rhs.cls_base
            else:
                self._current_class = expr.lhs.cls_base
            d_var = self._infere_type(expr.rhs)
            self._current_class = None
            return d_var


        elif isinstance(expr, Lambda):

            d_var['datatype'   ] = NativeSymbol()
            d_var['allocatable'] = False
            d_var['is_pointer' ] = False
            d_var['rank'       ] = 0
            return d_var

        elif isinstance(expr, ConstructorCall):
            cls_name = expr.func.cls_name
            cls = self.get_class(cls_name)

            dtype = self.get_class_construct(cls_name)()

            d_var['datatype'   ] = dtype
            d_var['allocatable'] = False
            d_var['shape'      ] = ()
            d_var['rank'       ] = 0
            d_var['is_target'  ] = True

            # set target  to True if we want the class objects to be pointers

            d_var['is_polymorphic'] = False
            d_var['cls_base'      ] = cls
            d_var['is_pointer'    ] = False
            return d_var

        elif isinstance(expr, Application):

            name = type(expr).__name__
            func = self.get_function(name)
            if isinstance(func, FunctionDef):
                d_var = self._infere_type(func.results[0], **settings)

            elif name in ['Full', 'Empty', 'Zeros', 'Ones', 'Diag',
                          'Shape', 'Cross', 'Linspace', 'Where']:
                d_var['datatype'   ] = expr.dtype
                d_var['allocatable'] = True
                d_var['shape'      ] = expr.shape
                d_var['rank'       ] = expr.rank
                d_var['is_pointer' ] = False
                d_var['order'      ] = expr.order
                d_var['precision'  ] = expr.precision

            elif name in ['Array']:

                dvar = self._infere_type(expr.arg, **settings)

                if expr.dtype:
                    dvar['datatype' ] = expr.dtype
                    dvar['precision'] = expr.precision

                dvar['datatype'] = str_dtype(dvar['datatype'])


                d_var['allocatable'   ] = True
                d_var['shape'         ] = dvar['shape']
                d_var['rank'          ] = dvar['rank']
                d_var['is_pointer'    ] = False
                d_var['is_stack_array'] = False
                d_var['datatype'      ] = 'ndarray' + dvar['datatype']
                d_var['precision'     ] = dvar['precision']

                d_var['is_target'] = True # ISSUE 177: TODO this should be done using update_variable

            elif name == 'Len':
                d_var['datatype'   ] = 'int'
                d_var['rank'       ] = 0
                d_var['allocatable'] = False
                d_var['is_pointer' ] = False

            elif name in ['NumpySum', 'Product', 'Rand', 'Min', 'Max']:
                d_var['datatype'   ] = sp_dtype(expr.args[0])
                d_var['rank'       ] = 0
                d_var['allocatable'] = False
                d_var['is_pointer' ] = False

            elif name in ['Matmul']:

                d_vars = [self._infere_type(arg,**settings) for arg in expr.args]

                var0_is_vector = d_vars[0]['rank'] < 2
                var1_is_vector = d_vars[1]['rank'] < 2

                if(d_vars[0]['shape'] is None or d_vars[1]['shape'] is None):
                    d_var['shape'] = None
                else:

                    m = 1 if var0_is_vector else d_vars[0]['shape'][0]
                    n = 1 if var1_is_vector else d_vars[1]['shape'][1]
                    d_var['shape'] = [m, n]

                d_var['datatype'   ] = d_vars[0]['datatype']
                if var0_is_vector or var1_is_vector:
                    d_var['rank'   ] = 1
                else:
                    d_var['rank'   ] = 2
                d_var['allocatable'] = False
                d_var['is_pointer' ] = False
                d_var['precision'  ] = max(d_vars[0]['precision'],
                                           d_vars[1]['precision'])

            elif name in ['Int','Int32','Int64',
                          'PythonFloat','NumpyFloat','Float32','Float64',
                          'Complex','Complex64','Complex128',
                          'Real','Imag','Bool']:

                d_var['datatype'   ] = sp_dtype(expr)
                d_var['rank'       ] = 0
                d_var['allocatable'] = False
                d_var['is_pointer' ] = False
                d_var['precision'  ] = expr.precision

            elif name in ['Mod']:

                # Determine output type/rank/shape
                # TODO [YG, 10.10.2018]: use Numpy broadcasting rules
                d_vars = [self._infere_type(arg,**settings) for arg in expr.args]
                i = 0 if (d_vars[0]['rank'] >= d_vars[1]['rank']) else 1

                d_var['datatype'   ] = d_vars[i]['datatype']
                d_var['rank'       ] = d_vars[i]['rank']
                d_var['shape'      ] = d_vars[i]['shape']
                d_var['allocatable'] = d_vars[i]['allocatable']
                d_var['is_pointer' ] = False
                d_var['precision'  ] = d_vars[i].pop('precision',4)

            elif name in ['Norm']:
                d_var = self._infere_type(expr.arg,**settings)

                d_var['shape'] = expr.shape(d_var['shape'])
                d_var['rank' ] = len(d_var['shape'])
                d_var['allocatable'] = d_var['rank']>0
                d_var['is_pointer' ] = False

            elif name in [
                    'Abs',
                    'sin',
                    'cos',
                    'exp',
                    'log',
                    'csc',
                    'cos',
                    'sec',
                    'tan',
                    'cot',
                    'asin',
                    'acsc',
                    'acos',
                    'asec',
                    'atan',
                    'acot',
                    'sinh',
                    'cosh',
                    'tanh',
                    'atan2',
                    ]:
                d_var = self._infere_type(expr.args[0], **settings)
                d_var['datatype'] = sp_dtype(expr)

            elif name in ['EmptyLike', 'ZerosLike', 'OnesLike', 'FullLike']:
                d_var = self._infere_type(expr.rhs, **settings)

            elif name in ['floor']:
                d_var = self._infere_type(expr.args[0], **settings)
                d_var['datatype'] = 'int'

                if expr.args[0].is_complex and not expr.args[0].is_integer:
                    d_var['precision'] = d_var['precision']//2
                else:
                    d_var['precision'] = default_precision['int']

            else:
                raise NotImplementedError('TODO')

            return d_var

        elif isinstance(expr, GC):
            return self._infere_type(expr.lhs, **settings)
        elif isinstance(expr, Expr):

            cls = (Application, DottedVariable, Variable,
                   IndexedVariable,IndexedElement)
            atoms = _atomic(expr,cls)
            ds = [self._infere_type(i, **settings) for i in
                  atoms]
            #TODO we should also look for functions call
            #to collect info about precision and shapes later when we allow
            # vectorised operations
            # we only look for atomic expression of type Variable
            # because we don't allow functions that returns an array in an expression

            allocatables = [d['allocatable'] for d in ds]
            pointers = [d['is_pointer'] or d['is_target'] for d in ds]
            ranks = [d['rank'] for d in ds]
            shapes = [d['shape'] for d in ds]
            precisions = [d['precision'] for d in ds]


            if all(i.is_integer for i in atoms):
                if expr.is_complex and not expr.is_integer:
                    precisions.append(8)

            # TODO improve
            # ... only scalars and variables of rank 0 can be handled

            if any(ranks):
                r_min = min(ranks)
                r_max = max(ranks)
                if not r_min == r_max:
                    if not r_min == 0:
                        msg = 'cannot process arrays of different ranks.'
                        raise ValueError(msg)
                rank = r_max
            else:
                rank = 0

            shape = ()
            for s in shapes:
                if s:
                    shape = s

            # ...
            d_var['datatype'   ] = sp_dtype(expr)
            d_var['allocatable'] = any(allocatables)
            d_var['is_pointer' ] = any(pointers)
            d_var['shape'      ] = shape
            d_var['rank'       ] = rank
            if len(precisions)>0:
                d_var['precision'] = max(precisions)
            else:
                d_var['precision'] = default_precision[d_var['datatype']]
            return d_var
        elif isinstance(expr, (list, List)):

            import numpy
            d = self._infere_type(expr[0], **settings)

            # TODO must check that it is consistent with pyccel's rules

            d_var['datatype'] = d['datatype']
            d_var['rank'] = d['rank'] + 1
            d_var['shape'] = numpy.shape(expr)  # TODO improve
            d_var['allocatable'] = d['allocatable']
            if isinstance(expr, List):
                d_var['is_target'] = True
                dtype = str_dtype(d['datatype'])
                if dtype == 'integer':
                    d_var['datatype'] = NativeIntegerList()
                elif dtype == 'real':
                    d_var['datatype'] = NativeRealList()
                elif dtype == 'complex':
                    d_var['datatype'] = NativeComplexList()
                else:
                    raise NotImplementedError('TODO')
            return d_var
        elif isinstance(expr, Concatenate):
            import operator
            d_vars = [self._infere_type(a, **settings) for a in expr.args]
            ls = any(d['is_pointer'] or d['is_target'] for d in d_vars)

            if ls:
                shapes = [d['shape'] for d in d_vars if d['shape']]
                shapes = zip(*shapes)
                shape = tuple(sum(s) for s in shapes)
                if not shape:
                    shape = (sum(map(Len,expr.args)),)
                d_vars[0]['shape'     ] = shape
                d_vars[0]['rank'      ] = 1
                d_vars[0]['is_target' ] = True
                d_vars[0]['is_pointer'] = False

            else:
                d_vars[0]['datatype'] = 'str'
            return d_vars[0]


            if not (d_var_left['datatype'] == 'str'
                    or d_var_right['datatype'] == 'str'):
                d_var_left['shape'] = tuple(map(operator.add,
                        d_var_right['shape'], d_var_left['shape']))
            return d_var_left
        elif isinstance(expr, ValuedArgument):
            return self._infere_type(expr.value)

        elif isinstance(expr, IfTernaryOperator):
            return self._infere_type(expr.args[0][1].body[0])
        elif isinstance(expr, Dlist):

            import numpy
            d = self._infere_type(expr.val, **settings)

            # TODO must check that it is consistent with pyccel's rules
            # TODO improve
            d_var['datatype'   ] = d['datatype']
            d_var['rank'       ] = d['rank'] + 1
            d_var['shape'      ] = (expr.length, )
            d_var['allocatable'] = False
            d_var['is_pointer' ] = True
            return d_var

        else:
            msg = '{expr} not yet available'.format(expr=type(expr))
            raise NotImplementedError(msg)


#==============================================================================
#==============================================================================
#==============================================================================



    def _visit(self, expr, **settings):
        """Annotates the AST.

        IndexedVariable atoms are only used to manipulate expressions, we then,
        always have a Variable in the namespace."""

        # TODO - add settings to Errors
        #      - line and column
        #      - blocking errors

        classes = type(expr).__mro__
        for cls in classes:
            annotation_method = '_visit_' + cls.__name__
            if hasattr(self, annotation_method):
                return getattr(self, annotation_method)(expr, **settings)
        # Unknown object, we raise an error.

        raise PyccelSemanticError('{expr} not yet available'.format(expr=type(expr)))

    def _visit_list(self, expr, **settings):
        ls = [self._visit(i, **settings) for i in expr]
        return Tuple(*ls, sympify=False)

    def _visit_tuple(self, expr, **settings):
        ls = [self._visit(i, **settings) for i in expr]
        return Tuple(*ls, sympify=False)

    def _visit_Tuple(self, expr, **settings):
        ls = [self._visit(i, **settings) for i in expr]
        return Tuple(*ls, sympify=False)

    def _visit_List(self, expr, **settings):
        ls = [self._visit(i, **settings) for i in expr]
        return List(*ls, sympify=False)

    def _visit_ValuedArgument(self, expr, **settings):
        expr_value = self._visit(expr.value, **settings)
        return ValuedArgument(expr.name, expr_value)

    def _visit_CodeBlock(self, expr, **settings):
        ls = [self._visit(i, **settings) for i in expr.body]
        return CodeBlock(ls)

    def _visit_Nil(self, expr, **settings):
        return expr
    def _visit_EmptyLine(self, expr, **settings):
        return expr
    def _visit_NewLine(self, expr, **settings):
        return expr
    def _visit_Break(self, expr, **settings):
        return expr
    def _visit_Continue(self, expr, **settings):
        return expr
    def _visit_Comment(self, expr, **settings):
        return expr
    def _visit_CommentBlock(self, expr, **settings):
        return expr
    def _visit_AnnotatedComment(self, expr, **settings):
        return expr
    def _visit_Integer(self, expr, **settings):
        return expr
    def _visit_Float(self, expr, **settings):
        return expr
    def _visit_String(self, expr, **settings):
        return expr
    def _visit_ImaginaryUnit(self, expr, **settings):
        return expr
    def _visit_BooleanTrue(self, expr, **settings):
        return expr
    def _visit_BooleanFalse(self, expr, **settings):
        return expr
    def _visit_Pass(self, expr, **settings):
        return expr

    def _visit_NumberSymbol(self, expr, **settings):
        return expr.n()

    def _visit_Number(self, expr, **settings):
        return expr.n()

    def _visit_Variable(self, expr, **settings):
        name = expr.name
        var = self.get_variable(name)
        if var is None:
            #TODO error not yet tested
            errors.report(UNDEFINED_VARIABLE, symbol=name,
            bounding_box=self._current_fst_node.absolute_bounding_box,
            severity='error', blocker=self.blocking)
        return var


    def _visit_str(self, expr, **settings):
        return repr(expr)

    def _visit_Slice(self, expr, **settings):
        args = list(expr.args)
        if args[0] is not None:
            args[0] = self._visit(args[0], **settings)

        if args[1] is not None:
            args[1] = self._visit(args[1], **settings)
        return Slice(*args)


    def _visit_Indexed(self, expr, **settings):
        name = str(expr.base)
        var = self.get_variable(name)
        if var is None:
            errors.report(UNDEFINED_INDEXED_VARIABLE, symbol=name,
            bounding_box=self._current_fst_node.absolute_bounding_box,
            severity='error', blocker=self.blocking)

         # TODO check consistency of indices with shape/rank

        args = list(expr.indices)

        if var.rank>len(args):
            # add missing dimensions

            args = args + [Slice(None, None)]*(var.rank-len(args))

        args = [self._visit(arg, **settings) for arg in args]

        if var.order == 'C':
            args.reverse()
        args = tuple(args)

         # case of Pyccel ast Variable, IndexedVariable
         # if not possible we use symbolic objects

        if hasattr(var, 'dtype'):
            dtype = var.dtype
            shape = var.shape
            prec  = var.precision
            order = var.order
            rank  = var.rank
            return IndexedVariable(name, dtype=dtype,
                   shape=shape,prec=prec,order=order,rank=rank).__getitem__(*args)
        else:
            return IndexedBase(name).__getitem__(args)


    def _visit_Symbol(self, expr, **settings):
        name = expr.name

        var = self.get_variable(name)

        if var is None:
            var = self.get_function(name)
        if var is None:
            var = self.get_symbolic_function(name)
        if var is None:
            var = python_builtin_datatype(name)

        if var is None:

            errors.report(UNDEFINED_VARIABLE, symbol=name,
            bounding_box=self._current_fst_node.absolute_bounding_box,
            severity='error', blocker=self.blocking)
        return var


    def _visit_DottedVariable(self, expr, **settings):

        first = self._visit(expr.lhs)
        rhs_name = _get_name(expr.rhs)
        attr_name = []
        if first.cls_base:
            attr_name = [i.name for i in first.cls_base.attributes]
        name = None

        # look for a class method
        if isinstance(expr.rhs, Application):

            macro = self.get_macro(rhs_name)
            if macro is not None:
                master = macro.master
                name = macro.name
                args = expr.rhs.args
                args = [expr.lhs] + list(args)
                args = [self._visit(i, **settings) for i in args]
                args = macro.apply(args)
                if isinstance(master, FunctionDef):
                    if master.results:
                        return Function(str(master.name))(*args)
                    else:
                        return Subroutine(str(master.name))(*args)
                else:
                    msg = 'TODO case of interface'
                    raise NotImplementedError(msg)

            args = [self._visit(arg, **settings) for arg in
                    expr.rhs.args]
            methods = list(first.cls_base.methods) + list(first.cls_base.interfaces)
            for i in methods:
                if str(i.name) == rhs_name:
                    if isinstance(i, Interface):
                        results = i.functions[0].results
                        if len(results)>0:
                            raise NotImplementedError('TODO')
                    else:
                        results = i.results

                    if len(results) == 1:
                        d_var = self._infere_type(results[0], **settings)
                        dtype = d_var['datatype']
                        assumptions = {str_dtype(dtype): True}
                        second = Function(rhs_name, **assumptions)(*args)

                    elif len(results) == 0:
                        second = Subroutine(rhs_name)(*args)
                    elif len(results) > 1:
                        msg = 'TODO case multiple return variables'
                        raise NotImplementedError(msg)

                    return DottedVariable(first, second)

        # look for a class attribute
        else:

            macro = self.get_macro(rhs_name)

            # Macro
            if isinstance(macro, MacroVariable):
                return macro.master
            elif isinstance(macro, MacroFunction):
                args = macro.apply([first])
                return Function(str(macro.master.name))(*args)

            # Attribute / property
            if isinstance(expr.rhs, Symbol) and first.cls_base:

                # standard class attribute
                if expr.rhs.name in attr_name:
                    self._current_class = first.cls_base
                    second = self._visit(expr.rhs, **settings)
                    self._current_class = None
                    return DottedVariable(first, second)

                # class property?
                else:
                    methods = list(first.cls_base.methods) + list(first.cls_base.interfaces)
                    for i in methods:
                        if str(i.name) == expr.rhs.name and 'property' \
                            in i.decorators.keys():
                            if isinstance(i, Interface):
                                raise NotImplementedError('TODO')
                            d_var = self._infere_type(i.results[0], **settings)
                            dtype = d_var['datatype']
                            assumptions = {str_dtype(dtype): True}
                            second = Function(expr.rhs.name, **assumptions)(Nil())
                            return DottedVariable(first, second)

        # did something go wrong?
        raise ValueError('attribute {} not found'.format(rhs_name))


    def _visit_Add(self, expr, **settings):

        stmts, expr = extract_subexpressions(expr)
        if stmts:
            stmts = [self._visit(i, **settings) for i in stmts]

        atoms_str = _atomic(expr, String)
        atoms_ls  = _atomic(expr, List)

        cls       = (Symbol, Indexed, DottedVariable, List)

        atoms = _atomic(expr, cls, ignore=(Function))
        atoms = [self._visit(a, **settings) for a in atoms]
        atoms = [a.rhs if isinstance(a, DottedVariable) else a for a in atoms]

        atoms = [self._infere_type(a , **settings) for a in atoms]

        atoms = [a['is_pointer'] or a['is_target'] for a in atoms if a['rank']>0]
        args  = [self._visit(a, **settings) for a in expr.args]


        if any(atoms) or atoms_ls:
            return Concatenate(args, True)
        elif atoms_str:
            return Concatenate(args, False)


        expr_new = Add(*args, evaluate=False)
        expr_new = expr_new.doit(deep=False)
        if stmts:
            expr_new = CodeBlock(stmts + [expr_new])
        return expr_new


    def _visit_Mul(self, expr, **settings):
        stmts, expr = extract_subexpressions(expr)
        if stmts:
            stmts = [self._visit(i, **settings) for i in stmts]
        args = [self._visit(a, **settings) for a in expr.args]
        expr_new = Mul(*args, evaluate=False)
        expr_new = expr_new.doit(deep=False)
        if stmts:
            expr_new = CodeBlock(stmts + [expr_new])
        return expr_new


    def _visit_Pow(self, expr, **settings):

        stmts, expr = extract_subexpressions(expr)
        if stmts:
            stmts = [self._visit(i, **settings) for i in stmts]
        args = [self._visit(a, **settings) for a in expr.args]
        expr_new = Pow(*args, evaluate=False)
        expr_new = expr_new.doit(deep=False)
        if stmts:
            expr_new = CodeBlock(stmts + [expr_new])
        return expr_new

    def _visit_And(self, expr, **settings):

        args = [self._visit(a, **settings) for a in expr.args]
        expr_new = And(*args, evaluate=False)
        expr_new = expr_new.doit(deep=False)

        return expr_new

    def _visit_Or(self, expr, **settings):

        args = [self._visit(a, **settings) for a in expr.args]
        expr_new = Or(*args, evaluate=False)
        expr_new = expr_new.doit(deep=False)

        return expr_new

    def _visit_Equality(self, expr, **settings):

        args = [self._visit(a, **settings) for a in expr.args]
        expr_new = Eq(*args, evaluate=False)
        expr_new = expr_new.doit(deep=False)
        return expr_new

    def _visit_Unequality(self, expr, **settings):


        args = [self._visit(a, **settings) for a in expr.args]
        expr_new = Ne(*args, evaluate=False)
        expr_new = expr_new.doit(deep=False)

        return expr_new

    def _visit_StrictLessThan(self, expr, **settings):

        args = [self._visit(a, **settings) for a in expr.args]
        expr_new = Lt(*args, evaluate=False)
        expr_new = expr_new.doit(deep=False)

        return expr_new

    def _visit_GreaterThan(self, expr, **settings):

        args = [self._visit(a, **settings) for a in expr.args]
        expr_new = Ge(*args, evaluate=False)
        expr_new = expr_new.doit(deep=False)

        return expr_new

    def _visit_LessThan(self, expr, **settings):

        args = [self._visit(a, **settings) for a in expr.args]
        expr_new = Le(*args, evaluate=False)
        expr_new = expr_new.doit(deep=False)

        return expr_new

    def _visit_StrictGreaterThan(self, expr, **settings):

        args = [self._visit(a, **settings) for a in expr.args]
        expr_new = Gt(*args, evaluate=False)
        expr_new = expr_new.doit(deep=False)
        return expr_new



    def _visit_Lambda(self, expr, **settings):


        expr_names = set(map(str, expr.expr.atoms(Symbol)))
        var_names = map(str, expr.variables)
        if len(expr_names.difference(var_names)) > 0:
            msg = 'Unknown variables in lambda definition'
            raise ValueError(msg)
        funcs = expr.expr.atoms(Function)
        for func in funcs:
            name = _get_name(func)
            f = self.get_symbolic_function(name)
            if f is None:
                msg = 'Unknown function in lambda definition'
                raise ValueError(msg)
            else:

                f = f(*func.args)
                expr_new = expr.expr.subs(func, f)
                expr = Lambda(expr.variables, expr_new)
        return expr

    def _visit_Application(self, expr, **settings):
        name     = type(expr).__name__
        func     = self.get_function(name)

        stmts, new_args = extract_subexpressions(expr.args)

        stmts = [self._visit(stmt, **settings) for stmt in stmts]
        args  = [self._visit(arg, **settings) for arg in new_args]

        if name == 'lambdify':
            args = self.get_symbolic_function(str(expr.args[0]))
        F = pyccel_builtin_function(expr, args)

        if F is not None:
            if len(stmts) > 0:
                stmts.append(F)
                return CodeBlock(stmts)
            return F

        elif name in self._namespace.cls_constructs.keys():

            # TODO improve the test
            # we must not invoke the namespace like this

            cls = self.get_class(name)
            d_methods = cls.methods_as_dict
            method = d_methods.pop('__init__', None)

            if method is None:

                # TODO improve case of class with the no __init__

                errors.report(UNDEFINED_INIT_METHOD, symbol=name,
                bounding_box=self._current_fst_node.absolute_bounding_box,
                severity='error', blocker=True)
            args = expr.args
            m_args = method.arguments[1:]  # we delete the self arg

            # TODO check compatibility
            # TODO treat parametrized arguments.

            expr = ConstructorCall(method, args, cls_variable=None)
            if len(stmts) > 0:
                stmts.append(expr)
                return CodeBlock(stmts)
            return expr
        else:

            # first we check if it is a macro, in this case, we will create
            # an appropriate FunctionCall

            macro = self.get_macro(name)
            if macro is not None:
                args = [self._visit(i, **settings) for i in args]
                func = macro.master
                name = _get_name(func.name)
                args = macro.apply(args)
            else:
                func = self.get_function(name)

            if func is None:
                # TODO [SH, 25.02.2020] Report error
                errors.report(UNDEFINED_FUNCTION, symbol=name,
                bounding_box=self._current_fst_node.absolute_bounding_box,
                severity='error', blocker=self.blocking)
            else:
                if not isinstance(func, (FunctionDef, Interface)):

                    args, kwargs = split_positional_keyword_arguments(*args)
                    expr = func(*args, **kwargs)

                    if isinstance(expr, (Where, Diag, Linspace)):
                        self.insert_variable(expr.index)

                    if len(stmts) > 0:
                        stmts.append(expr)
                        return CodeBlock(stmts)
                    return expr
                else:

                    if 'inline' in func.decorators.keys():
                        return inline(func,args)

                    if isinstance(func, FunctionDef):
                        results = func.results
                        f_args = func.arguments
                    elif isinstance(func, Interface):
                        arg_dvar = [self._infere_type(i, **settings) for i in args]
                        f_dvar = [[self._infere_type(j, **settings)
                                  for j in i.arguments] for i in
                                  func.functions]
                        j = -1
                        for i in f_dvar:
                            j += 1
                            found = True
                            for (idx, dt) in enumerate(arg_dvar):
                                dtype1 = str_dtype(dt['datatype'])
                                dtype2 = str_dtype(i[idx]['datatype'])
                                found = found and (dtype1 in dtype2
                                              or dtype2 in dtype1)
                                found = found and dt['rank'] \
                                              == i[idx]['rank']
                            if found:
                                break

                        if found:
                            results = func.functions[j].results
                            f_args = func.functions[j].arguments
                        else:
                            msg = 'function not found in the interface'
                            raise SystemExit(msg)

                        if func.hide:

                            # hide means that we print the real function's name
                            # and not the interface's name

                            name = str(func.functions[j].name)

                    # add the messing argument in the case of optional arguments

                    if not len(args) == len(f_args):
                        n = len(args)

                        missing_f_args = dict([(f.name,f) for f in f_args])
                        j = 0
                        while (j < n):
                            if isinstance(args[j], ValuedArgument) and args[j].name!=f_args[j].name:
                                break
                            elif isinstance(args[j], Nil):
                                if not isinstance(f_args[j], ValuedVariable):
                                    msg = 'Expecting a valued variable'
                                    raise TypeError(msg)
                                args.append(ValuedArgument(f_args[j].name, f_args[j].value))
                            missing_f_args.pop(f_args[j].name)
                            j=j+1
                        for i in args[j:]:
                            if not isinstance(i, ValuedArgument):
                                msg = 'non-default argument follows default argument'
                                raise SyntaxError(msg)
                            missing_f_args.pop(i.name)


                    if len(results) == 1:

                        d_var = self._infere_type(results[0], **settings)
                        dtype = d_var['datatype']
                        dtype = {str_dtype(dtype): True}
                        expr = Function(name,**dtype)(*args)

                    elif len(results) == 0:
                        expr = Subroutine(name)(*args)
                        if len(stmts) > 0:
                            stmts.append(expr)
                            return CodeBlock(stmts)
                        return expr
                    elif len(results) > 1:
                        expr = Function(name)(*args)
                        if len(stmts) > 0:
                            stmts.append(expr)
                            return CodeBlock(stmts)
                        return expr

                    if len(stmts) > 0:
                        stmts.append(expr)
                        return CodeBlock(stmts)
                    return expr

    def _visit_Expr(self, expr, **settings):
        msg = '{expr} not yet available'
        msg = msg.format(expr=type(expr))
        raise NotImplementedError(msg)

    def _visit_Min(self, expr, **settings):
        raise
        args = self._visit(expr.args, **settings)
        return Min(*args)

    def _visit_Max(self, expr, **settings):
        args = self._visit(expr.args, **settings)
        return Max(*args)

<<<<<<< HEAD
    def _visit_lhs_Assign(self, lhs, d_var, rhs, **settings):
=======
    def _assign_lhs_variable(self, lhs, d_var, rhs, **settings):
>>>>>>> a66017a4

        if isinstance(lhs, Symbol):

            name = lhs.name
            dtype = d_var.pop('datatype')

            d_lhs = d_var.copy()
            # ISSUES #177: lhs must be a pointer when rhs is allocatable array
            if d_lhs['allocatable'] and isinstance(rhs, Variable):
                d_lhs['allocatable'] = False
                d_lhs['is_pointer' ] = True

                # TODO uncomment this line, to make rhs target for
                #      lists/tuples.
                #rhs = self.update_variable(rhs, is_target=True)


            lhs = Variable(dtype, name, **d_lhs)
            var = self.get_variable_from_scope(name)

            # Variable not yet declared (hence array not yet allocated)
            if var is None:

                # Add variable to scope
                self.insert_variable(lhs, name=lhs.name)

                # Not yet supported for arrays: x=y+z, x=b[:]
                # Because we cannot infer shape of right-hand side yet
                know_lhs_shape = lhs.shape or (lhs.rank == 0) \
                        or isinstance(rhs, (Variable, EmptyLike, DottedVariable))
                if not know_lhs_shape:
                    msg = "Cannot infer shape of right-hand side for expression {}".format(expr)
                    raise NotImplementedError(msg)

            else:

                # TODO improve check type compatibility
                if str(lhs.dtype) != str(var.dtype):
                    txt = '|{name}| {old} <-> {new}'
                    txt = txt.format(name=name, old=var.dtype, new=lhs.dtype)

                    errors.report(INCOMPATIBLE_TYPES_IN_ASSIGNMENT,
                    symbol=txt,bounding_box=self._current_fst_node.absolute_bounding_box,
                    severity='error', blocker=False)

                # in the case of elemental, lhs is not of the same dtype as
                # var.
                # TODO d_lhs must be consistent with var!
                # the following is a small fix, since lhs must be already
                # declared
                lhs = var


        elif isinstance(lhs, DottedVariable):

            dtype = d_var.pop('datatype')
            name = lhs.lhs.name
            if self._current_function == '__init__':

                cls      = self.get_variable('self')
                cls_name = str(cls.cls_base.name)
                cls      = self.get_class(cls_name)

                attributes = cls.attributes
                parent     = cls.parent
                attributes = list(attributes)
                n_name     = str(lhs.rhs.name)

                # update the self variable with the new attributes

                dt       = self.get_class_construct(cls_name)()
                cls_base = self.get_class(cls_name)
                var      = Variable(dt, 'self', cls_base=cls_base)
                d_lhs    = d_var.copy()
                self.insert_variable(var, 'self')


                # ISSUES #177: lhs must be a pointer when rhs is allocatable array
                if d_lhs['allocatable'] and isinstance(rhs, Variable):
                    d_lhs['allocatable'] = False
                    d_lhs['is_pointer' ] = True

                    rhs = self.update_variable(rhs, is_target=True)

                member = Variable(dtype, n_name, **d_lhs)
                lhs    = DottedVariable(var, member)

                # update the attributes of the class and push it to the namespace
                attributes += [member]
                new_cls = ClassDef(cls_name, attributes, [], parent=parent)
                self.insert_class(new_cls, parent=True)
            else:
                lhs = self._visit_DottedVariable(lhs, **settings)
        return lhs


    def _visit_Assign(self, expr, **settings):

        # TODO unset position at the end of this part
        fst = expr.fst
        if fst:
            self._current_fst_node = fst
        else:
            msg = 'Found a node without fst member ({})'
            msg = msg.format(type(expr))
            raise PyccelSemanticError(msg)

        rhs = expr.rhs
        lhs = expr.lhs
        assigns = None

        if isinstance(rhs, Application):
            name = type(rhs).__name__
            macro = self.get_macro(name)
            if macro is None:
                rhs = self._visit_Application(rhs, **settings)
            else:

                # TODO check types from FunctionDef

                master = macro.master
                name = _get_name(master.name)

                # all terms in lhs must be already declared and available
                # the namespace
                # TODO improve

                if not sympy_iterable(lhs):
                    lhs = [lhs]

                results = []
                for a in lhs:
                    _name = _get_name(a)
                    var = self.get_variable(_name)
                    if var is None:
                        errors.report(UNDEFINED_VARIABLE,
                        symbol=_name,severity='error', blocker=self.blocking,
                        bounding_box=self._current_fst_node.absolute_bounding_box)
                    results.append(var)

                # ...

                args = [self._visit(i, **settings) for i in
                            rhs.args]
                args = macro.apply(args, results=results)
                if isinstance(master, FunctionDef):
                    # TODO: fixme for Function
                    return Subroutine(name)(*args)
                else:
                    msg = 'TODO treate interface case'
                    raise NotImplementedError(msg)

        elif isinstance(rhs, DottedVariable):
            var = rhs.rhs
            name = _get_name(var)
            macro = self.get_macro(name)
            if macro is None:
                rhs = self._visit_DottedVariable(rhs, **settings)
            else:
                master = macro.master
                if isinstance(macro, MacroVariable):
                    rhs = master
                    annotated_rhs = True
                else:

                    # If macro is function, create left-hand side variable
                    if isinstance(master, FunctionDef) and master.results:
                        d_var = self._infere_type(master.results[0], **settings)
                        dtype = d_var.pop('datatype')
                        lhs = Variable(dtype, lhs.name, **d_var)
                        var = self.get_variable_from_scope(lhs.name)
                        if var is None:
                            self.insert_variable(lhs)

                    name = macro.name
                    if not sympy_iterable(lhs):
                        lhs = [lhs]
                    results = []
                    for a in lhs:
                        _name = _get_name(a)
                        var = self.get_variable(_name)
                        if var is None:
                            errors.report(UNDEFINED_VARIABLE,
                            symbol=_name,severity='error', blocker=self.blocking,
                            bounding_box=self._current_fst_node.absolute_bounding_box)
                        results.append(var)

                    # ...

                    args = rhs.rhs.args
                    args = [rhs.lhs] + list(args)
                    args = [self._visit(i, **settings) for i in args]

                    args = macro.apply(args, results=results)

                    # TODO treate interface case

                    if isinstance(master, FunctionDef):
                        # Distinguish between function and subroutine
                        if master.results:
                            rhs = Function(str(master.name))(*args)
                            return Assign(lhs[0], rhs)
                        else:
                            return Subroutine(str(master.name))(*args)
                    else:
                        raise NotImplementedError('TODO')
        else:
            rhs = self._visit(rhs, **settings)

        if isinstance(rhs, IfTernaryOperator):
            args = rhs.args
            new_args = []
            for arg in args:
                if len(arg[1].body) != 1:
                    msg = 'IfTernary body must be of length 1'
                    raise ValueError(msg)
                result = arg[1].body[0]
                if isinstance(expr, Assign):
                    body = Assign(lhs, result)
                else:
                    body = AugAssign(lhs, expr.op, result)
                body.set_fst(fst)
                new_args.append([arg[0], [body]])
            expr = IfTernaryOperator(*new_args)
            return self._visit_If(expr, **settings)

        elif isinstance(rhs, FunctionDef):

            # case of lambdify

            rhs = rhs.rename(expr.lhs.name)
            for i in rhs.body:
                i.set_fst(fst)
            rhs = self._visit_FunctionDef(rhs, **settings)
            return rhs

        elif isinstance(rhs, Block):
            #case of inline
            results = _atomic(rhs.body,Return)
            sub = list(zip(results,[EmptyLine()]*len(results)))
            body = rhs.body
            body = subs(body,sub)
            results = [i.expr for i in results]
            lhs = expr.lhs
            if isinstance(lhs ,(list, tuple, Tuple)):
                sub = [list(zip(i,lhs)) for i in results]
            else:
                sub = [(i[0],lhs) for i in results]
            body = subs(body,sub)
            expr = Block(rhs.name, rhs.variables, body)
            return expr

        elif isinstance(rhs, GC):
            if str(rhs.lhs) != str(lhs):

                if isinstance(lhs, Symbol):
                    name = lhs.name
                    if self.get_variable(name) is None:
                        d_var = self._infere_type(rhs.lhs, **settings)
                        dtype = d_var.pop('datatype')
                        lhs = Variable(dtype, name , **d_var)
                        self.insert_variable(lhs)

                if isinstance(rhs, FunctionalSum):
                    stmt = AugAssign(lhs,'+',rhs.lhs)
                elif isinstance(rhs, FunctionalMin):
                    stmt = Assign(lhs, Min(lhs,rhs.lhs))
                elif isinstance(rhs, FunctionalMax):
                    stmt = Assign(lhs, Max(lhs, rhs.lhs))

                return CodeBlock([rhs, stmt])
            return rhs

        elif isinstance(rhs, FunctionalFor):
            return rhs


        elif isinstance(rhs, CodeBlock):
            # case of complex stmt
            # that needs to be splitted
            # into a list of stmts
            stmts = rhs.body
            stmt  = stmts[-1]
            lhs   = expr.lhs
            if isinstance(lhs, Symbol):
                name = lhs.name
                if self.get_variable(name) is None:
                    d_var = self._infere_type(stmt, **settings)
                    dtype = d_var.pop('datatype')
                    lhs = Variable(dtype, name , **d_var)
                    self.insert_variable(lhs)

            if isinstance(expr, Assign):
                stmt = Assign(lhs, stmt)
            elif isinstance(expr, AugAssign):
                stmt = AugAssign(lhs, expr.op, stmt)
            stmt.set_fst(fst)
            stmts[-1] = stmt
            return CodeBlock(stmts)

        elif isinstance(rhs, Application):

            # ARA: needed for functions defined only with a header

            name = _get_name(rhs)
            func = self.get_function(name)

            if isinstance(func, FunctionDef):
                results = func.results
                if results:
                    d_var = [self._infere_type(i, **settings)
                                 for i in results]

                # case of elemental function
                # if the input and args of func do not have the same shape,
                # then the lhs must be already declared
                if func.is_elemental:
                    # we first compare the funcdef args with the func call
                    # args
#                   d_var = None
                    func_args = func.arguments
                    call_args = rhs.args
                    f_ranks = [x.rank for x in func_args]
                    c_ranks = [x.rank for x in call_args]
                    same_ranks = [x==y for (x,y) in zip(f_ranks, c_ranks)]
                    if not all(same_ranks):
                        _name = _get_name(lhs)
                        var = self.get_variable(_name)
                        if var is None:
                            # TODO have a specific error message
                            errors.report(UNDEFINED_VARIABLE,
                            symbol=_name,severity='error', blocker=self.blocking,
                            bounding_box=self._current_fst_node.absolute_bounding_box)

            elif isinstance(func, Interface):
                d_var = [self._infere_type(i, **settings) for i in
                         func.functions[0].results]

                # TODO imporve this will not work for
                # the case of different results types
                d_var[0]['datatype'] = sp_dtype(rhs)

            else:
                d_var = self._infere_type(rhs, **settings)
        elif isinstance(rhs, Map):

            name = str(rhs.args[0])
            func = self.get_function(name)

            if func is None:
                errors.report(UNDEFINED_FUNCTION, symbol=name,
                bounding_box=self._current_fst_node.absolute_bounding_box,
                severity='error',blocker=self.blocking)

            dvar  = self._infere_type(rhs.args[1], **settings)
            d_var = [self._infere_type(result, **settings) for result in func.results]
            for i in range(len(d_var)):
                d_var[i]['shape'] = dvar['shape']
                d_var[i]['rank' ]  = dvar['rank']


        else:
            d_var = self._infere_type(rhs, **settings)

            d_list = d_var if isinstance(d_var, list) else [d_var]

            for d in d_list:
                __name__ = d['datatype'].__class__.__name__

                if __name__.startswith('Pyccel'):
                    __name__ = __name__[6:]
                    d['cls_base'] = self.get_class(__name__)
                    d['is_pointer'] = d['is_target'] or d['is_pointer']

                    # TODO if we want to use pointers then we set target to true
                    # in the ConsturcterCall

                    d['is_polymorphic'] = False

                if d['is_target']:
                    # case of rhs is a target variable the lhs must be a pointer
                    if isinstance(rhs, Symbol):
                        d['is_target' ] = False
                        d['is_pointer'] = True

        lhs = expr.lhs
        if isinstance(lhs, (Symbol, DottedVariable)):
            if isinstance(d_var, list):
                if len(d_var) == 1:
                    d_var = d_var[0]
                else:
                    errors.report(WRONG_NUMBER_OUTPUT_ARGS, symbol=expr,
                        bounding_box=self._current_fst_node.absolute_bounding_box,
                        severity='error', blocker=self.blocking)
                    return None
<<<<<<< HEAD
            lhs = self._visit_lhs_Assign(lhs, d_var, rhs, **settings)
        elif isinstance(lhs, Tuple):
            n = len(lhs)
            if isinstance(d_var, list) and len(d_var)== n:
                new_lhs = []
                for i,l in enumerate(lhs):
                    new_lhs.append( self._visit_lhs_Assign(l, d_var[i], rhs, **settings) )
                lhs = Tuple(*new_lhs, sympify=False)
            elif d_var['shape'][0]==n:
                new_lhs = []
                for i,l in enumerate(lhs):
                    new_lhs.append( self._visit_lhs_Assign(l, d_var, rhs, **settings) )
                lhs = Tuple(*new_lhs, sympify=False)
            else:
                errors.report(WRONG_NUMBER_OUTPUT_ARGS, symbol=expr,
                    bounding_box=self._current_fst_node.absolute_bounding_box,
                    severity='error', blocker=self.blocking)
                return None
=======
            lhs = self._assign_lhs_variable(lhs, d_var, rhs, **settings)
        elif isinstance(lhs, Tuple):
            n = len(lhs)
            if not isinstance(d_var, list) or len(d_var)!= n:
                errors.report(WRONG_NUMBER_OUTPUT_ARGS, symbol=expr,
                    bounding_box=self._current_fst_node.absolute_bounding_box,
                    severity='error', blocker=self.blocking)
                return None
            else:
                new_lhs = []
                for i,l in enumerate(lhs):
                    new_lhs.append( self._assign_lhs_variable(l, d_var[i], rhs, **settings) )
                lhs = Tuple(*new_lhs, sympify=False)
>>>>>>> a66017a4
        else:
            lhs = self._visit(lhs, **settings)

        if isinstance(rhs, (Map, Zip)):
            func  = _get_name(rhs.args[0])
            func  = Function(func)
            alloc = Assign(lhs, Zeros(lhs.shape, lhs.dtype))
            alloc.set_fst(fst)
            index = create_variable(expr)
            index = Variable('int',index.name)
            range_ = Function('range')(Function('len')(lhs))
            name  = _get_name(lhs)
            var   = IndexedBase(name)[index]
            args  = rhs.args[1:]
            args  = [_get_name(arg) for arg in args]
            args  = [IndexedBase(arg)[index] for arg in args]
            body  = [Assign(var, func(*args))]
            body[0].set_fst(fst)
            body  = For(index, range_, body, strict=False)
            body  = self._visit_For(body, **settings)
            body  = [alloc , body]
            return CodeBlock(body)


        if not isinstance(lhs, (list, Tuple, tuple)):
            lhs = [lhs]
            if isinstance(d_var,dict):
                d_var = [d_var]

        for (i, dic) in enumerate(d_var):

            allocatable = False
            is_pointer  = False
            if dic['allocatable']:
                allocatable = True

            if dic['is_pointer']:
                is_pointer = True

            if ('is_target' in dic.keys() and dic['is_target']  and
                isinstance(rhs, Variable)):
                is_pointer = True

            if (isinstance(rhs, IndexedElement) and
                lhs[i].rank > 0):
                allocatable = True

            elif (isinstance(rhs, Variable) and
                isinstance(rhs.dtype, NativeList)):
                is_pointer = True

            if (isinstance(lhs, Variable) and (allocatable or is_pointer)):
                lhs[i] = self.update_variable(lhs[i],
                         allocatable=allocatable,
                         is_pointer=is_pointer)

        if len(lhs) == 1:
            lhs = lhs[0]


        is_pointer = is_pointer and isinstance(rhs, (Variable, Dlist, DottedVariable))
        is_pointer = is_pointer or isinstance(lhs, (Variable, DottedVariable)) and lhs.is_pointer
        # ISSUES #177: lhs must be a pointer when rhs is allocatable array
        new_expr = Assign(lhs, rhs)
        if is_pointer:
            new_expr = AliasAssign(lhs, rhs)

        elif isinstance(expr, AugAssign):
            new_expr = AugAssign(lhs, expr.op, rhs)


        elif new_expr.is_symbolic_alias:
            new_expr = SymbolicAssign(lhs, rhs)

            # in a symbolic assign, the rhs can be a lambda expression
            # it is then treated as a def node

            F = self.get_symbolic_function(lhs)
            if F is None:
                self.insert_symbolic_function(new_expr)
            else:
                raise NotImplementedError('TODO')

        new_expr.set_fst(fst)

        return new_expr

    def _visit_For(self, expr, **settings):


        self.create_new_loop_scope()

        # treatment of the index/indices
        iterable = self._visit(expr.iterable, **settings)
        body     = list(expr.body)
        iterator = expr.target

        if isinstance(iterable, Variable):
            indx   = create_variable(iterable)
            assign = Assign(iterator, IndexedBase(iterable)[indx])
            assign.set_fst(expr.fst)
            iterator = indx
            body     = [assign] + body

        elif isinstance(iterable, Map):
            indx   = create_variable(iterable)
            func   = iterable.args[0]
            args   = [IndexedBase(arg)[indx] for arg in iterable.args[1:]]
            assing = assign = Assign(iterator, func(*args))
            assign.set_fst(expr.fst)
            iterator = indx
            body     = [assign] + body

        elif isinstance(iterable, Zip):
            args = iterable.args
            indx = create_variable(args)
            for i in range(len(args)):
                assign = Assign(iterator[i], IndexedBase(args[i])[indx])
                assign.set_fst(expr.fst)
                body = [assign] + body
            iterator = indx

        elif isinstance(iterable, Enumerate):
            indx   = iterator.args[0]
            var    = iterator.args[1]
            assign = Assign(var, IndexedBase(iterable.args[0])[indx])
            assign.set_fst(expr.fst)
            iterator = indx
            body     = [assign] + body

        elif isinstance(iterable, Product):
            args     = iterable.elements
            iterator = list(iterator)
            for i in range(len(args)):
                if not isinstance(args[i], Range):
                    indx   = create_variable(i)
                    assign = Assign(iterator[i], IndexedBase(args[i])[indx])

                    assign.set_fst(expr.fst)
                    body        = [assign] + body
                    iterator[i] = indx

        if isinstance(iterator, Symbol):
            name   = iterator.name
            var    = self.get_variable(name)
            target = var
            if var is None:
                target = Variable('int', name, rank=0)
                self.insert_variable(target)

        elif isinstance(iterator, list):
            target = []
            for i in iterator:
                name = str(i.name)
                var  = Variable('int', name, rank=0)
                self.insert_variable(var)
                target.append(var)
        else:
            dtype = type(iterator)

            # TODO ERROR not tested yet

            errors.report(INVALID_FOR_ITERABLE, symbol=expr.target,
                   bounding_box=self._current_fst_node.absolute_bounding_box,
                   severity='error', blocker=self.blocking)

        body = [self._visit(i, **settings) for i in body]

        local_vars = list(self.namespace.variables.values())
        self.exit_loop_scope()

        if isinstance(iterable, Variable):
            return ForIterator(target, iterable, body)

        return For(target, iterable, body, local_vars=local_vars)


    def _visit_GeneratorComprehension(self, expr, **settings):

        result   = expr.expr
        lhs_name = _get_name(expr.lhs)
        lhs      = self.get_variable(lhs_name)

        if lhs is None:
            lhs  = Variable('int', lhs_name)
            self.insert_variable(lhs)

        loops  = [self._visit(i, **settings) for i in expr.loops]
        result = self._visit(result, **settings)
        if isinstance(result, CodeBlock):
            result = result.body[-1]


        d_var = self._infere_type(result, **settings)
        dtype = d_var.pop('datatype')

        lhs = None
        if isinstance(expr.lhs, Symbol):
            lhs = Variable(dtype, lhs_name, **d_var)
            self.insert_variable(lhs)


        if isinstance(expr, FunctionalSum):
            val = Integer(0)
            if str_dtype(dtype) in ['real', 'complex']:
                val = Float(0.0)
        elif isinstance(expr, FunctionalMin):
            val = INF
        elif isinstance(expr, FunctionalMax):
            val = -INF

        stmt = Assign(expr.lhs, val)
        stmt.set_fst(expr.fst)
        loops.insert(0, stmt)

        if isinstance(expr, FunctionalSum):
            expr_new = FunctionalSum(loops, lhs=lhs)
        elif isinstance(expr, FunctionalMin):
            expr_new = FunctionalMin(loops, lhs=lhs)
        elif isinstance(expr, FunctionalMax):
            expr_new = FunctionalMax(loops, lhs=lhs)
        expr_new.set_fst(expr.fst)
        return expr_new

    def _visit_FunctionalFor(self, expr, **settings):

        target  = expr.expr
        index   = expr.index
        indices = expr.indices
        dims    = []
        body    = expr.loops[1]

        while isinstance(body, For):

            stop  = None
            start = 0
            step  = 1
            var   = body.target
            a     = self._visit(body.iterable, **settings)
            if isinstance(a, Range):
                var   = Variable('int', var.name)
                stop  = a.stop
                start = a.start
                step  = a.step
            elif isinstance(a, (Zip, Enumerate)):
                dvar  = self._infere_type(a.element, **settings)
                dtype = dvar.pop('datatype')
                if dvar['rank'] > 0:
                    dvar['rank' ] -= 1
                    dvar['shape'] = (dvar['shape'])[1:]
                if dvar['rank'] == 0:
                    dvar['allocatable'] = dvar['is_pointer'] = False
                var  = Variable(dtype, var.name, **dvar)
                stop = a.element.shape[0]
            elif isinstance(a, Variable):
                dvar  = self._infere_type(a, **settings)
                dtype = dvar.pop('datatype')
                if dvar['rank'] > 0:
                    dvar['rank'] -= 1
                    dvar['shape'] = (dvar['shape'])[1:]
                if dvar['rank'] == 0:
                    dvar['allocatable'] = dvar['is_pointer'] = False

                var  = Variable(dtype, var.name, **dvar)
                stop = a.shape[0]
            else:
                raise NotImplementedError('TODO')
            self.insert_variable(var)

            size = (stop - start) / step
            body = body.body[0]
            dims.append((size, step, start, stop))


        # we now calculate the size of the array which will be allocated

        for i in range(len(indices)):
            var = self.get_variable(indices[i].name)
            if var is None:
                raise ValueError('variable not found')
            indices[i] = var

        dim = dims[-1][0]
        for i in range(len(dims) - 1, 0, -1):
            size  = dims[i - 1][0]
            step  = dims[i - 1][1]
            start = dims[i - 1][2]
            size  = ceiling(size)
            dim   = ceiling(dim)
            dim   = dim.subs(indices[i-1], start+step*indices[i-1])
            dim   = Summation(dim, (indices[i-1], 0, size-1))
            dim   = dim.doit()
        if isinstance(dim, Summation):
            raise NotImplementedError('TODO')

        # TODO find a faster way to calculate dim
        # when step>1 and not isinstance(dim, Sum)
        # maybe use the c++ library of sympy

        # we annotate the target to infere the type of the list created

        target = self._visit(target, **settings)
        d_var = self._infere_type(target, **settings)

        dtype = d_var.pop('datatype')
        d_var['rank'] += 1
        shape = list(d_var['shape'])
        d_var['is_pointer'] = True
        shape.append(dim)
        d_var['shape'] = Tuple(*shape, sympify=False)

        lhs_name = _get_name(expr.lhs)
        lhs      = Variable(dtype, lhs_name, **d_var)
        self.insert_variable(lhs)

        loops = [self._visit(i, **settings) for i in expr.loops]
        index = self._visit(index, **settings)

        return FunctionalFor(loops, lhs=lhs, indices=indices, index=index)

    def _visit_While(self, expr, **settings):

        self.create_new_loop_scope()

        test = self._visit(expr.test, **settings)
        body = self._visit(expr.body, **settings)
        local_vars = list(self.namespace.variables.values())
        self.exit_loop_scope()

        return While(test, body, local_vars)

    def _visit_If(self, expr, **settings):
        args = [self._visit(i, **settings) for i in expr.args]
        return expr.func(*args)

    def _visit_VariableHeader(self, expr, **settings):

        # TODO improve
        #      move it to the ast like create_definition for FunctionHeader?

        name  = expr.name
        d_var = expr.dtypes.copy()
        dtype = d_var.pop('datatype')

        var = Variable(dtype, name, **d_var)
        self.insert_variable(var)
        return expr

    def _visit_FunctionHeader(self, expr, **settings):
        # TODO should we return it and keep it in the AST?
        self.insert_header(expr)
        return expr

    def _visit_ClassHeader(self, expr, **settings):
        # TODO should we return it and keep it in the AST?
        self.insert_header(expr)
        return expr

    def _visit_InterfaceHeader(self, expr, **settings):

        containers = [self.namespace.functions ,
        self.namespace.imports['functions']]
        # TODO improve test all possible containers
        name = None
        for container in containers:
            if set(expr.funcs).issubset(container.keys()):
                name  = expr.name
                funcs = []
                for i in expr.funcs:
                    funcs += [container[i]]

        if name is None:
            raise ValueError('inteface functions {} not found'.format(expr.funcs))
        expr            = Interface(name, funcs, hide=True)
        container[name] = expr
        return expr

    def _visit_Return(self, expr, **settings):

        results  = expr.expr
        new_vars = []
        assigns  = []

        if not isinstance(results, (list, Tuple, List)):
            results = [results]

        for result in results:
            if not isinstance(result, Symbol):
                new_vars += [create_variable(result)]
                stmt      = Assign(new_vars[-1], result)
                stmt.set_fst(expr.fst)
                assigns  += [stmt]
                assigns[-1].set_fst(expr.fst)

        if len(assigns) == 0:
            results = [self._visit_Symbol(result, **settings)
                       for result in results]
            return Return(results)
        else:
            assigns  = [self._visit_Assign(assign, **settings)
                       for assign in assigns]
            new_vars = [self._visit_Symbol(i, **settings) for i in
                        new_vars]
            assigns  = CodeBlock(assigns)
            return Return(new_vars, assigns)

    def _visit_FunctionDef(self, expr, **settings):

        name         = str(expr.name)
        name         = name.replace("'", '')
        cls_name     = expr.cls_name
        hide         = False
        kind         = 'function'
        decorators   = expr.decorators
        funcs        = []
        sub_funcs    = []
        is_pure      = expr.is_pure
        is_elemental = expr.is_elemental
        is_private   = expr.is_private
        is_external  = expr.is_external
        is_external_call  = expr.is_external_call

        header = expr.header
        if header is None:
            if cls_name:
                header = self.get_header(cls_name +'.'+ name)
            else:
                header = self.get_header(name)

        if expr.arguments and not header:

            # TODO ERROR wrong position

            errors.report(FUNCTION_TYPE_EXPECTED, symbol=name,
                   bounding_box=self._current_fst_node.absolute_bounding_box,
                   severity='error', blocker=self.blocking)

        # we construct a FunctionDef from its header

        if header:
            interfaces = header.create_definition()

            # get function kind from the header

            kind = header.kind
        else:

            # this for the case of a function without arguments => no header

            interfaces = [FunctionDef(name, [], [], [])]
#        TODO move this to codegen
#        vec_func = None
#        if 'vectorize' in decorators:
#            #TODO move to another place
#            vec_name  = 'vec_' + name
#            arg       = decorators['vectorize'][0]
#            arg       = str(arg.name)
#            args      = [str(i.name) for i in expr.arguments]
#            index_arg = args.index(arg)
#            arg       = Symbol(arg)
#            vec_arg   = IndexedBase(arg)
#            index     = create_variable(expr.body)
#            range_    = Function('range')(Function('len')(arg))
#            args      = symbols(args)
#            args[index_arg] = vec_arg[index]
#            body_vec        = Assign(args[index_arg], Function(name)(*args))
#            body_vec.set_fst(expr.fst)
#            body_vec   = [For(index, range_, [body_vec], strict=False)]
#            header_vec = header.vectorize(index_arg)
#            vec_func   = expr.vectorize(body_vec, header_vec)


        for m in interfaces:
            args        = []
            results     = []
            local_vars  = []
            global_vars = []
            imports     = []
            arg         = None
            arguments = expr.arguments
            header_results = m.results

            self.create_new_function_scope(name)

            if cls_name and str(arguments[0].name) == 'self':
                arg       = arguments[0]
                arguments = arguments[1:]
                dt        = self.get_class_construct(cls_name)()
                cls_base  = self.get_class(cls_name)
                var       = Variable(dt, 'self', cls_base=cls_base)
                self.insert_variable(var, 'self')

            if arguments:
                for (a, ah) in zip(arguments, m.arguments):
                    d_var = self._infere_type(ah, **settings)
                    dtype = d_var.pop('datatype')

                    # this is needed for the static case

                    additional_args = []
                    if isinstance(a, ValuedArgument):

                        # optional argument only if the value is None

                        d_var['is_optional'] = True
                        a_new = ValuedVariable(dtype, str(a.name),
                                    value=a.value, **d_var)
                    else:

                        rank = d_var['rank']
                        a_new = Variable(dtype, a.name, **d_var)

                    if additional_args:
                        args += additional_args

                    args.append(a_new)
                    self.insert_variable(a_new, name=str(a_new.name))

            if len(interfaces) == 1:
                # case of recursive function
                # TODO improve
                self.insert_function(interfaces[0])

            # we annotate the body
            body = self._visit(expr.body)

            # ISSUE 177: must update arguments to get is_target
            args = [self.get_variable(a.name) for a in args]

            # find return stmt and results

            returns = self._collect_returns_stmt(body)
            results = []

            # Remove duplicated return expressions, because we cannot have
            # duplicated intent(out) arguments in Fortran.
            # TODO [YG, 12.03.2020]: find workaround using temporary variables
            for stmt in returns:
                results += [list(OrderedDict.fromkeys(stmt.expr))]

            if not all(i == results[0] for i in results):
                #case of multiple return
                # with different variable name
                msg = 'TODO not available yet'
                raise PyccelSemanticError(msg)

            if len(results) > 0:
                results = list(results[0])

            if arg and cls_name:
                dt       = self.get_class_construct(cls_name)()
                cls_base = self.get_class(cls_name)
                var      = Variable(dt, 'self', cls_base=cls_base)
                args     = [var] + args

            for var in self.get_variables(self._namespace):
                if not var in args + results:
                    local_vars += [var]

            if 'stack_array' in decorators:

                for i in range(len(local_vars)):
                    var = local_vars[i]
                    var_name = var.name
                    if var_name in decorators['stack_array']:
                        d_var = self._infere_type(var, **settings)
                        d_var['is_stack_array'] = True
                        d_var['allocatable'] = False
                        d_var['is_pointer']  = False
                        d_var['is_target']   = False
                        dtype = d_var.pop('datatype')
                        var   = Variable(dtype, var_name, **d_var)
                        local_vars[i] = var

            # TODO should we add all the variables or only the ones used in the function
            container = self._namespace.parent_scope
            for var in self.get_variables(container):
                if not var in args + results + local_vars:
                    global_vars += [var]

            is_recursive = False

            # get the imports
            imports   = self.namespace.imports['imports'].values()
            imports   = list(set(imports))

            func_   = self.namespace.functions.pop(name, None)

            if not func_ is None and func_.is_recursive:
                is_recursive = True

            sub_funcs = [i for i in self.namespace.functions.values() if not i.is_header]

            self.exit_function_scope()
            # ... computing inout arguments
            args_inout = []
            for a in args:
                args_inout.append(False)

            results_names = [str(i) for i in results]

            assigned = get_assigned_symbols(body)
            assigned = [str(i) for i in assigned]

            apps = list(Tuple(*body.body).atoms(Application))
            apps = [i for i in apps if (i.__class__.__name__
                    in self.get_parent_functions())]

            d_apps = OrderedDict()
            for a in args:
                d_apps[a] = []

            for f in apps:
                a_args = set(f.args) & set(args)
                for a in a_args:
                    d_apps[a].append(f)

            for i,a in enumerate(args):
                if str(a) in results_names:
                    args_inout[i] = True

                elif str(a) in assigned:
                    args_inout[i] = True

                elif str(a) == 'self':
                    args_inout[i] = True

                if d_apps[a] and not( args_inout[i] ):
                    intent = False
                    n_fa = len(d_apps[a])
                    i_fa = 0
                    while not(intent) and i_fa < n_fa:
                        fa = d_apps[a][i_fa]
                        f_name = fa.__class__.__name__
                        func = self.get_function(f_name)

                        j = list(fa.args).index(a)
                        intent = func.arguments_inout[j]
                        if intent:
                            args_inout[i] = True

                        i_fa += 1
            # ...

            # Raise an error if one of the return arguments is either:
            #   a) a pointer
            #   b) array which is not among arguments, hence intent(out)
            for r in results:
                if r.is_pointer:
                    raise AstFunctionResultError(r)
                elif (r not in args) and r.rank > 0:
                    raise AstFunctionResultError(r)

            for rh,r in zip(header_results, results):
                # check type compatibility
                if str(rh.dtype) != str(r.dtype):
                    txt = '|{name}| {old} <-> {new}'
                    txt = txt.format(name=name, old=rh.dtype, new=r.dtype)
                    errors.report(INCOMPATIBLE_RETURN_VALUE_TYPE,
                    symbol=txt,bounding_box=self._current_fst_node.absolute_bounding_box,
                    severity='error', blocker=False)


            func = FunctionDef(name,
                    args,
                    results,
                    body,
                    local_vars=local_vars,
                    global_vars=global_vars,
                    cls_name=cls_name,
                    hide=hide,
                    kind=kind,
                    is_pure=is_pure,
                    is_elemental=is_elemental,
                    is_private=is_private,
                    is_external=is_external,
                    is_external_call=is_external_call,
                    imports=imports,
                    decorators=decorators,
                    is_recursive=is_recursive,
                    arguments_inout=args_inout,
                    functions = sub_funcs)

            if cls_name:
                cls = self.get_class(cls_name)
                methods = list(cls.methods) + [func]

                # update the class methods

                self.insert_class(ClassDef(cls_name, cls.attributes,
                methods, parent=cls.parent))

            funcs += [func]

            #clear the sympy cache
            #TODO clear all variable except the global ones
            cache.clear_cache()

        if len(funcs) == 1:
            funcs = funcs[0]
            self.insert_function(funcs)

        else:
            new_funcs = []
            for i,f in enumerate(funcs):
                #TODO add new scope for the interface
                self.namespace.sons_scopes[name+'_'+ str(i)] = self.namespace.sons_scopes[name]
                new_funcs.append(f.rename(name+'_'+ str(i)))

            funcs = Interface(name, new_funcs)
            self.insert_function(funcs)
#        TODO move this to codegen
#        if vec_func:
#           self._visit_FunctionDef(vec_func, **settings)
#           vec_func = self.namespace.functions.pop(vec_name)
#           if isinstance(funcs, Interface):
#               funcs = list(funcs.funcs)+[vec_func]
#           else:
#               self.namespace.sons_scopes['sc_'+ name] = self.namespace.sons_scopes[name]
#               funcs = funcs.rename('sc_'+ name)
#               funcs = [funcs, vec_func]
#           funcs = Interface(name, funcs)
#           self.insert_function(funcs)
        return EmptyLine()

    def _visit_Print(self, expr, **settings):
        args = [self._visit(i, **settings) for i in expr.expr]
        if len(args) == 0:
            raise ValueError('no arguments given to print function')

        is_symbolic = lambda var: isinstance(var, Variable) \
            and isinstance(var.dtype, NativeSymbol)
        test = all(is_symbolic(i) for i in args)

        # TODO fix: not yet working because of mpi examples
#        if not test:
#            raise ValueError('all arguments must be either symbolic or none of them')

        if is_symbolic(args[0]):
            _args = []
            for a in args:
                f = self.get_symbolic_function(a.name)
                if f is None:
                    _args.append(a)
                else:

                    # TODO improve: how can we print SymbolicAssign as  lhs = rhs

                    _args.append(f)
            return SymbolicPrint(_args)
        else:
            return Print(args)

    def _visit_ClassDef(self, expr, **settings):

        # TODO - improve the use and def of interfaces
        #      - wouldn't be better if it is done inside ClassDef?

        name = str(expr.name)
        name = name.replace("'", '')
        methods = list(expr.methods)
        parent = expr.parent
        interfaces = []

        # remove quotes for str representation
        cls = ClassDef(name, [], [], parent=parent)
        self.insert_class(cls)
        const = None

        for (i, method) in enumerate(methods):
            m_name = str(method.name).replace("'", '')

            if m_name == '__init__':
                self._visit_FunctionDef(method, **settings)
                methods.pop(i)
                const = self.namespace.functions.pop(m_name)
                break



        if not const:
            errors.report(UNDEFINED_INIT_METHOD, symbol=name,
                   bounding_box=self._current_fst_node.absolute_bounding_box,
                   severity='error', blocker=True)

        ms = []
        for i in methods:
            self._visit_FunctionDef(i, **settings)
            m_name = str(i.name).replace("'", '')
            m = self.namespace.functions.pop(m_name)
            ms.append(m)

        methods = [const] + ms
        header = self.get_header(name)

        if not header:
            msg = 'Expecting a header class for {classe} but could not find it.'
            raise ValueError(msg.format(classe=name))

        options    = header.options
        attributes = self.get_class(name).attributes

        for i in methods:
            if isinstance(i, Interface):
                methods.remove(i)
                interfaces += [i]

        cls = ClassDef(name, attributes, methods,
              interfaces=interfaces, parent=parent)
        self.insert_class(cls)

        return EmptyLine()

    def _visit_Del(self, expr, **settings):

        ls = [self._visit(i, **settings) for i in expr.variables]
        return Del(ls)

    def _visit_Is(self, expr, **settings):

        # TODO ERROR wrong position ??

        name = expr.lhs
        var1 = self.get_variable(str(expr.lhs))
        if var1 is None:
            errors.report(UNDEFINED_VARIABLE, symbol=name,
            bounding_box=self._current_fst_node.absolute_bounding_box,
            severity='error', blocker=self.blocking)

        var2 = self.get_variable(str(expr.rhs))
        if var2 is None:
            if (not var1.is_optional):
                new_var = var1.clone(str(name),new_class=ValuedVariable,is_optional = True)
                self.replace_variable(str(name),new_var)
                var1=new_var
            return Is(var1, expr.rhs)

        if ((var1.is_Boolean or isinstance(var1.dtype, NativeBool)) and
            (var2.is_Boolean or isinstance(var2.dtype, NativeBool))):
            return Is(var1, var2)

        errors.report(PYCCEL_RESTRICTION_IS_RHS,
        bounding_box=self._current_fst_node.absolute_bounding_box,
        severity='error', blocker=self.blocking)
        return Is(var1, expr.rhs)

    def _visit_IsNot(self, expr, **settings):

        # TODO ERROR wrong position ??

        name = expr.lhs
        var1 = self.get_variable(str(expr.lhs))
        if var1 is None:
            errors.report(UNDEFINED_VARIABLE, symbol=name,
            bounding_box=self._current_fst_node.absolute_bounding_box,
            severity='error', blocker=self.blocking)

        var2 = self.get_variable(str(expr.rhs))
        if var2 is None:
            if (not var1.is_optional):
                new_var = var1.clone(str(name),new_class=ValuedVariable,is_optional = True)
                self.replace_variable(str(name),new_var)
                var1=new_var
            return IsNot(var1, expr.rhs)

        if ((var1.is_Boolean or isinstance(var1.dtype, NativeBool)) and
            (var2.is_Boolean or isinstance(var2.dtype, NativeBool))):
            return IsNot(var1, var2)

        errors.report(PYCCEL_RESTRICTION_IS_RHS,
        bounding_box=self._current_fst_node.absolute_bounding_box,
        severity='error', blocker=self.blocking)
        return IsNot(var1, expr.rhs)

    def _visit_Import(self, expr, **settings):

        # TODO - must have a dict where to store things that have been
        #        imported
        #      - should not use namespace

        if expr.source:
            container = self.namespace.imports

            if str(expr.source) in pyccel_builtin_import_registery:

                imports = pyccel_builtin_import(expr)
                for (name, atom) in imports:
                    if not name is None:
                        F = self.get_variable(name)

                        if F is None:
                            container['functions'][name] = atom
                        elif name in container:
                            errors.report(FOUND_DUPLICATED_IMPORT,
                                        symbol=name, severity='warning')
                        else:
                            raise NotImplementedError('must report error')
            else:

                # in some cases (blas, lapack, openmp and openacc level-0)
                # the import should not appear in the final file
                # all metavars here, will have a prefix and suffix = __

                __ignore_at_import__ = False
                __module_name__      = None
                __import_all__       = False
                __print__            = False

                # we need to use str here since source has been defined
                # using repr.
                # TODO shall we improve it?
                source = str(expr.source)
                targets = [_get_name(i) for i in expr.target]
                p       = self.d_parsers[source]
                for entry in ['variables', 'classes', 'functions']:
                    d_son = getattr(p.namespace, entry)
                    for k in targets:
                        if k in d_son:
                            container[entry][k] = d_son[k]

                self.namespace.cls_constructs.update(p.namespace.cls_constructs)
                self.namespace.macros.update(p.namespace.macros)

                # ... meta variables

                if 'ignore_at_import' in list(p.metavars.keys()):
                    __ignore_at_import__ = p.metavars['ignore_at_import']

                if 'import_all' in list(p.metavars.keys()):
                    __import_all__ = p.metavars['import_all']

                if 'module_name' in list(p.metavars.keys()):
                    __module_name__ = p.metavars['module_name']

                if 'print' in list(p.metavars.keys()):
                    __print__ = True

                if __import_all__:
                    expr = Import(__module_name__)
                    container['imports'][__module_name__] = expr

                elif __module_name__:
                    expr = Import(expr.target, __module_name__)
                    container['imports'][__module_name__] = expr

                # ...
                elif __print__ in p.metavars.keys():
                    source = str(expr.source).split('.')[-1]
                    source = 'mod_' + source
                    expr   = Import(expr.target, source=source)
                    container['imports'][source] = expr
                elif not __ignore_at_import__:
                    container['imports'][source] = expr

        return EmptyLine()



    def _visit_With(self, expr, **settings):

        domaine = self._visit(expr.test, **settings)
        parent  = domaine.cls_base
        if not parent.is_with_construct:
            msg = '__enter__ or __exit__ methods not found'
            raise ValueError(msg)

        body = self._visit(expr.body, **settings)
        return With(domaine, body, None).block



    def _visit_MacroFunction(self, expr, **settings):

        # we change here the master name to its FunctionDef

        f_name = expr.master
        header = self.get_header(f_name)
        if header is None:
            func = self.get_function(f_name)
            if func is None:
                errors.report(MACRO_MISSING_HEADER_OR_FUNC,
                symbol=f_name,severity='error', blocker=self.blocking,
                bounding_box=self._current_fst_node.absolute_bounding_box)
        else:
            interfaces = header.create_definition()

            # TODO -> Said: must handle interface

            func = interfaces[0]

        name = expr.name
        args = expr.arguments
        master_args = expr.master_arguments
        results = expr.results
        macro   = MacroFunction(name, args, func, master_args,
                                  results=results)
        self.insert_macro(macro)

        return macro

    def _visit_MacroVariable(self, expr, **settings):

        master = expr.master
        if isinstance(master, DottedName):
            raise NotImplementedError('TODO')
        header = self.get_header(master)
        if header is None:
            var = self.get_variable(master)
            if var is None:
                errors.report(MACRO_MISSING_HEADER_OR_FUNC,
                symbol=master,severity='error', blocker=self.blocking,
                bounding_box=self._current_fst_node.absolute_bounding_box)
        else:
            var = Variable(header.dtype, header.name)

                # TODO -> Said: must handle interface

        expr = MacroVariable(expr.name, var)
        self.insert_macro(expr)
        return expr

    def _visit_Dlist(self, expr, **settings):

        val = self._visit(expr.val, **settings)
        if isinstance(val, (Tuple, list, tuple)):
            #TODO list of dimesion > 1 '

            msg = 'TODO not yet supported'
            raise PyccelSemanticError(msg)
        shape = self._visit(expr.length, **settings)
        return Dlist(val, shape)

#==============================================================================


if __name__ == '__main__':
    import sys

    try:
        filename = sys.argv[1]
    except:
        raise ValueError('Expecting an argument for filename')

    parser = SyntaxParser(filename)
#    print(parser.namespace)
    parser = SemanticParser(parser)
#    print(parser.ast)
#    parser.view_namespace('variables')<|MERGE_RESOLUTION|>--- conflicted
+++ resolved
@@ -1713,11 +1713,7 @@
         args = self._visit(expr.args, **settings)
         return Max(*args)
 
-<<<<<<< HEAD
-    def _visit_lhs_Assign(self, lhs, d_var, rhs, **settings):
-=======
     def _assign_lhs_variable(self, lhs, d_var, rhs, **settings):
->>>>>>> a66017a4
 
         if isinstance(lhs, Symbol):
 
@@ -2113,40 +2109,24 @@
                         bounding_box=self._current_fst_node.absolute_bounding_box,
                         severity='error', blocker=self.blocking)
                     return None
-<<<<<<< HEAD
-            lhs = self._visit_lhs_Assign(lhs, d_var, rhs, **settings)
+            lhs = self._assign_lhs_variable(lhs, d_var, rhs, **settings)
         elif isinstance(lhs, Tuple):
             n = len(lhs)
             if isinstance(d_var, list) and len(d_var)== n:
                 new_lhs = []
                 for i,l in enumerate(lhs):
-                    new_lhs.append( self._visit_lhs_Assign(l, d_var[i], rhs, **settings) )
+                    new_lhs.append( self._assign_lhs_variable(l, d_var[i], rhs, **settings) )
                 lhs = Tuple(*new_lhs, sympify=False)
             elif d_var['shape'][0]==n:
                 new_lhs = []
                 for i,l in enumerate(lhs):
-                    new_lhs.append( self._visit_lhs_Assign(l, d_var, rhs, **settings) )
+                    new_lhs.append( self._assign_lhs_variable(l, d_var, rhs, **settings) )
                 lhs = Tuple(*new_lhs, sympify=False)
             else:
                 errors.report(WRONG_NUMBER_OUTPUT_ARGS, symbol=expr,
                     bounding_box=self._current_fst_node.absolute_bounding_box,
                     severity='error', blocker=self.blocking)
                 return None
-=======
-            lhs = self._assign_lhs_variable(lhs, d_var, rhs, **settings)
-        elif isinstance(lhs, Tuple):
-            n = len(lhs)
-            if not isinstance(d_var, list) or len(d_var)!= n:
-                errors.report(WRONG_NUMBER_OUTPUT_ARGS, symbol=expr,
-                    bounding_box=self._current_fst_node.absolute_bounding_box,
-                    severity='error', blocker=self.blocking)
-                return None
-            else:
-                new_lhs = []
-                for i,l in enumerate(lhs):
-                    new_lhs.append( self._assign_lhs_variable(l, d_var[i], rhs, **settings) )
-                lhs = Tuple(*new_lhs, sympify=False)
->>>>>>> a66017a4
         else:
             lhs = self._visit(lhs, **settings)
 
