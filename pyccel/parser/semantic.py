--- conflicted
+++ resolved
@@ -1281,22 +1281,11 @@
                     self._infere_type(a, **settings)
             expr = func(*args, **kwargs)
 
-<<<<<<< HEAD
             return expr
         else:
-=======
-            if isinstance(expr, (NumpyWhere, NumpyDiag, NumpyLinspace)):
-                self.insert_variable(expr.index)
+            expr = FunctionCall(func, args, self._current_function)
             return expr
->>>>>>> 2d179b11
-
-        else:
-            expr = FunctionCall(func, args, self._current_function)
-<<<<<<< HEAD
-
-=======
->>>>>>> 2d179b11
-            return expr
+
     def _visit_Application(self, expr, **settings):
         name     = type(expr).__name__
         func     = self.get_function(name)
@@ -2441,14 +2430,13 @@
                 else:
                     errors.report(msg, symbol=expr.arguments, severity='fatal')
 
-        if header is None:
+        interfaces = []
+        if len(header) == 0:
             # check if a header is imported from a header file
             # TODO improve in the case of multiple headers ( interface )
             func       = self.get_function(name)
             if func and func.is_header:
                 interfaces = [func]
-            else:
-                interfaces = []
 
         if expr.arguments and not header and not interfaces:
 
@@ -2459,23 +2447,14 @@
                    severity='error', blocker=self.blocking)
 
         # we construct a FunctionDef from its header
-        interfaces = []
         for hd in header:
             interfaces += hd.create_definition(templates)
 
         if header:
             # get function kind from the header
-<<<<<<< HEAD
-
-            kind = header.kind
+            kind = header[0].kind
         elif not interfaces:
-=======
-            kind = header[0].kind
-        else:
->>>>>>> 2d179b11
-
             # this for the case of a function without arguments => no header
-
             interfaces = [FunctionDef(name, [], [], [])]
 
 #        TODO move this to codegen
