# -*- coding: utf-8 -*-
#------------------------------------------------------------------------------------------#
# This file is part of Pyccel which is released under MIT License. See the LICENSE file or #
# go to https://github.com/pyccel/pyccel/blob/master/LICENSE for full license details.     #
#------------------------------------------------------------------------------------------#

# pylint: disable=R0201, missing-function-docstring

from collections import OrderedDict
from itertools import chain

from sympy.core.function       import Application, UndefinedFunction
from sympy.utilities.iterables import iterable as sympy_iterable

from sympy import Sum as Summation
from sympy import Symbol
from sympy import Integer as sp_Integer
from sympy import Indexed, IndexedBase
from sympy import ceiling
from sympy import oo  as INF
from sympy import Tuple
from sympy import Lambda
from sympy.core import cache

#==============================================================================

from pyccel.ast.basic import PyccelAstNode

from pyccel.ast.core import Allocate, Deallocate
from pyccel.ast.core import Constant
from pyccel.ast.core import Nil
from pyccel.ast.core import Variable
from pyccel.ast.core import TupleVariable
from pyccel.ast.core import DottedName, DottedVariable
from pyccel.ast.core import Assign, AliasAssign, SymbolicAssign
from pyccel.ast.core import AugAssign, CodeBlock
from pyccel.ast.core import Return
from pyccel.ast.core import ConstructorCall
from pyccel.ast.core import ValuedFunctionAddress
from pyccel.ast.core import FunctionDef, Interface, FunctionAddress, FunctionCall
from pyccel.ast.core import DottedFunctionCall
from pyccel.ast.core import ClassDef
from pyccel.ast.core import For, FunctionalFor, ForIterator
from pyccel.ast.core import IfTernaryOperator
from pyccel.ast.core import While
from pyccel.ast.core import SymbolicPrint
from pyccel.ast.core import Del
from pyccel.ast.core import EmptyNode
from pyccel.ast.core import Slice, IndexedElement
from pyccel.ast.core import ValuedVariable
from pyccel.ast.core import ValuedArgument
from pyccel.ast.core import Import
from pyccel.ast.core import AsName
from pyccel.ast.core import With, Block
from pyccel.ast.core import PythonList, Dlist
from pyccel.ast.core import StarredArguments
from pyccel.ast.core import subs
from pyccel.ast.core import get_assigned_symbols
from pyccel.ast.core import _atomic
from pyccel.ast.operators import PyccelIs, PyccelIsNot
from pyccel.ast.itertoolsext import Product

from pyccel.ast.functionalexpr import FunctionalSum, FunctionalMax, FunctionalMin

from pyccel.ast.datatypes import NativeRange, str_dtype
from pyccel.ast.datatypes import NativeSymbol
from pyccel.ast.datatypes import DataTypeFactory
from pyccel.ast.datatypes import NativeInteger, NativeBool, NativeReal, NativeString, NativeGeneric, NativeComplex

from pyccel.ast.literals import LiteralTrue, LiteralFalse
from pyccel.ast.literals import LiteralInteger, LiteralFloat

from pyccel.ast.headers import FunctionHeader, ClassHeader, MethodHeader
from pyccel.ast.headers import MacroFunction, MacroVariable

from pyccel.ast.utilities import builtin_function as pyccel_builtin_function
from pyccel.ast.utilities import builtin_import as pyccel_builtin_import
from pyccel.ast.utilities import builtin_import_registery as pyccel_builtin_import_registery
from pyccel.ast.utilities import split_positional_keyword_arguments

from pyccel.ast.builtins import PythonPrint
from pyccel.ast.builtins import PythonInt, PythonBool, PythonFloat, PythonComplex
from pyccel.ast.builtins import python_builtin_datatype
from pyccel.ast.builtins import (PythonRange, PythonZip, PythonEnumerate,
                                 PythonMap, PythonTuple)

from pyccel.ast.numpyext import NumpyZeros
from pyccel.ast.numpyext import NumpyInt, NumpyInt32, NumpyInt64
from pyccel.ast.numpyext import NumpyFloat, NumpyFloat32, NumpyFloat64
from pyccel.ast.numpyext import NumpyComplex, NumpyComplex64, NumpyComplex128
from pyccel.ast.numpyext import NumpyArrayClass, NumpyNewArray

from pyccel.ast.sympy_helper import sympy_to_pyccel, pyccel_to_sympy

from pyccel.errors.errors import Errors
from pyccel.errors.errors import PyccelSemanticError

# TODO - remove import * and only import what we need
#      - use OrderedDict whenever it is possible
# TODO move or delete extract_subexpressions when we introduce
#   Functional programming
from pyccel.errors.messages import *

from pyccel.parser.base      import BasicParser, Scope
from pyccel.parser.base      import get_filename_from_import
from pyccel.parser.syntactic import SyntaxParser

import pyccel.decorators as def_decorators
#==============================================================================

errors = Errors()

#==============================================================================

def _get_name(var):
    """."""

<<<<<<< HEAD
    if isinstance(var, (Symbol, IndexedBase, DottedVariable)):
=======
    if isinstance(var, (Symbol, IndexedVariable, IndexedBase, DottedName)):
>>>>>>> fc9b49b4
        return str(var)
    if isinstance(var, (IndexedElement, Indexed)):
        return str(var.base)
    if isinstance(var, Application):
        return type(var).__name__
    if isinstance(var, AsName):
        return var.target
    msg = 'Name of Object : {} cannot be determined'.format(type(var).__name__)
    errors.report(PYCCEL_RESTRICTION_TODO+'\n'+msg, symbol=var,
                severity='fatal')

#==============================================================================

class SemanticParser(BasicParser):

    """ Class for a Semantic Parser.
    It takes a syntactic parser as input for the moment"""

    def __init__(self, inputs, **kwargs):

        # a Parser can have parents, who are importing it.
        # imports are then its sons.
        self._parents = kwargs.pop('parents', [])
        self._d_parsers = kwargs.pop('d_parsers', OrderedDict())

        # ...
        if not isinstance(inputs, SyntaxParser):
            raise TypeError('> Expecting a syntactic parser as input')

        parser = inputs
        # ...

        # ...
        BasicParser.__init__(self, **kwargs)
        # ...

        # ...
        self._fst = parser._fst
        self._ast = parser._ast

        self._filename  = parser._filename
        self._metavars  = parser._metavars
        self._namespace = parser._namespace
        self._namespace.imports['imports'] = OrderedDict()
        self._used_names = parser.used_names
        self._dummy_counter = parser._dummy_counter

        # used to store the local variables of a code block needed for garbage collecting
        self._allocs = []

        # we use it to detect the current method or function

        #
        self._code = parser._code
        # ...

        # ... TOD add settings
        settings = {}
        self.annotate()
        # ...

    @property
    def parents(self):
        """Returns the parents parser."""
        return self._parents

    @property
    def d_parsers(self):
        """Returns the d_parsers parser."""

        return self._d_parsers

    def annotate(self, **settings):
        """."""

        if self.semantic_done:
            print ('> semantic analysis already done')
            return self.ast

        # TODO - add settings to Errors
        #      - filename

        errors = Errors()
        if self.filename:
            errors.set_target(self.filename, 'file')
        errors.set_parser_stage('semantic')

        # then we treat the current file

        ast = self.ast

        self._allocs.append([])
        # we add the try/except to allow the parser to find all possible errors
        PyccelAstNode.stage = 'semantic'
        ast = self._visit(ast, **settings)

        self._ast = ast

        # in the case of a header file, we need to convert all headers to
        # FunctionDef etc ...

        if self.is_header_file:
            target = []

            for parent in self.parents:
                for (key, item) in parent.imports.items():
                    if get_filename_from_import(key) == self.filename:
                        target += item

            target = set(target)
            target_headers = target.intersection(self.namespace.headers.keys())
            for name in list(target_headers):
                v = self.namespace.headers[name][0]
                if isinstance(v, FunctionHeader) and not isinstance(v,
                        MethodHeader):
                    F = self.get_function(name)
                    if F is None:
                        interfaces = v.create_definition()
                        for F in interfaces:
                            self.insert_function(F)
                    else:
                        errors.report(IMPORTING_EXISTING_IDENTIFIED,
                                symbol=name, blocker=True,
                                severity='fatal')

        self._semantic_done = True

        # Calling the Garbage collecting,
        # it will add the necessary Deallocate nodes
        # to the ast
        self._ast = ast = self.garbage_collector(ast)

        return ast

    def garbage_collector(self, expr):
        """
        Search in a CodeBlock if no trailing Return Node is present add the needed frees.

        Return the same CodeBlock if a trailing Return is found otherwise Return a new CodeBlock with additional Deallocate Nodes.
        """
        code = expr
        if not isinstance(expr.body[-1], Return):
            code = expr.body + [Deallocate(i) for i in self._allocs[-1]]
            code = CodeBlock(code)
        self._allocs.pop()
        return code

    def get_variable_from_scope(self, name):
        """
        Search for a Variable object with the given name inside the local Python scope.
        If not found, return None.
        """
        # Walk up nested loops (if any)
        container = self.namespace
        while container.is_loop:
            container = container.parent_scope

        var = self._get_variable_from_scope(name, container)

        return var

    def _get_variable_from_scope(self, name, container):
        """
        Search for a Variable object with the given name in the given Python scope.
        This is a recursive function because it searches inside nested loops, where
        OpenMP variables could be defined.
        """
        if name in container.variables:
            return container.variables[name]

        if name in container.imports['variables']:
            return container.imports['variables'][name]

        # Search downwards, walking down the tree of nested loop Scopes
        for container in container.loops:
            var = self._get_variable_from_scope(name, container)
            if var:
                return var

        return None

    def check_for_variable(self, name):
        """
        Search for a Variable object with the given name in the current namespace,
        defined by the local and global Python scopes. Return None if not found.
        """

        if self.current_class:
            for i in self._current_class.attributes:
                if str(i.name) == name:
                    var = i
                    return var

        # Walk up nested loops (if any)
        container = self.namespace
        while container.is_loop:
            container = container.parent_scope

        # Walk up the tree of Scope objects, until the root if needed
        while container:
            var = self._get_variable_from_scope(name, container)
            if var is not None:
                return var
            container = container.parent_scope

        return None

    def get_variable(self, name):
        """ Like 'check_for_variable', but raise Pyccel error if Variable is not found.
        """
        var = self.check_for_variable(name)
        if var is None:
            errors.report(UNDEFINED_VARIABLE, symbol=name,
            bounding_box=(self._current_fst_node.lineno, self._current_fst_node.col_offset),
            severity='fatal', blocker=True)
        else:
            return var

    def get_variables(self, container):
        # this only works if called on a function scope
        # TODO needs more tests when we have nested functions
        variables = []
        variables.extend(container.variables.values())
        for container in container.loops:
            variables.extend(self.get_variables(container))
        return variables


    def get_parent_functions(self):
        container = self.namespace
        funcs = container.functions.copy()
        container = container.parent_scope
        while container:
            for i in container.functions:
                if not i in funcs:
                    funcs[i] = container.functions[i]
            container = container.parent_scope
        return funcs


    def get_class(self, name):
        """."""

        container = self.namespace

        while container:
            if name in container.classes:
                return container.classes[name]
            elif name in container.imports['classes']:
                return container.imports['classes'][name]

            container = container.parent_scope
        return None

    def insert_variable(self, var, name=None):
        """."""

        # TODO add some checks before
        if not isinstance(var, Variable):
            raise TypeError('variable must be of type Variable')

        if name is None:
            name = str(var.name)

        self.namespace.variables[name] = var


    def insert_class(self, cls, parent=False):
        """."""

        if isinstance(cls, ClassDef):
            name = str(cls.name)
            container = self.namespace
            if parent:
                container = container.parent_scope
            container.classes[name] = cls
        else:
            raise TypeError('Expected A class definition ')

    def insert_template(self, expr):
        """append the scope's templates with the given template"""
        self.namespace.templates[expr.name] = expr

    def insert_header(self, expr):
        """."""
        if isinstance(expr, (FunctionHeader, MethodHeader)):
            if expr.name in self.namespace.headers:
                self.namespace.headers[expr.name].append(expr)
            else:
                self.namespace.headers[expr.name] = [expr]
        elif isinstance(expr, ClassHeader):
            self.namespace.headers[expr.name] = expr

            #  create a new Datatype for the current class

            iterable = 'iterable' in expr.options
            with_construct = 'with' in expr.options
            dtype = DataTypeFactory(str(expr.name), '_name',
                                    is_iterable=iterable,
                                    is_with_construct=with_construct)
            self.set_class_construct(str(expr.name), dtype)
        else:
            msg = 'header of type{0} is not supported'
            msg = msg.format(str(type(expr)))
            raise TypeError(msg)

    def get_function(self, name):
        """."""

        # TODO shall we keep the elif in _imports?

        func = None

        container = self.namespace
        while container:
            if name in container.functions:
                func = container.functions[name]
                break

            if name in container.imports['functions']:
                func =  container.imports['functions'][name]
                break
            container = container.parent_scope

        return func


    def get_import(self, name):
        """."""

        imp = None

        container = self.namespace
        while container:

            if name in container.imports['imports']:
                imp =  container.imports['imports'][name]
                break
            container = container.parent_scope


        return imp


    def get_symbolic_function(self, name):
        """."""

        # TODO shall we keep the elif in _imports?
        container = self.namespace
        while container:
            if name in container.symbolic_functions:
                return container.symbolic_functions[name]

            if name in container.imports['symbolic_functions']:
                return container.imports['symbolic_functions'][name]
            container = container.parent_scope

        return None

    def get_python_function(self, name):
        """."""

        # TODO shall we keep the elif in _imports?
        container = self.namespace
        while container:
            if name in container.python_functions:
                return container.python_functions[name]

            if name in container.imports['python_functions']:
                return container.imports['python_functions'][name]

            container = container.parent_scope

        return None

    def get_macro(self, name):
        """."""

        # TODO shall we keep the elif in _imports?

        container = self.namespace
        while container:
            if name in container.macros:
                return container.macros[name]
            container = container.parent_scope

        return None

    def insert_macro(self, macro):
        """."""

        container = self.namespace.macros

        if isinstance(macro, (MacroFunction, MacroVariable)):
            name = macro.name
            if isinstance(macro.name, DottedName):
                name = name.name[-1]
            container[str(name)] = macro
        else:
            raise TypeError('Expected a macro')

    def remove_variable(self, name):
        """."""

        container = self.namespace
        while container:
            if name in container.variables:
                container.pop(name)
                break
            container = container.parent_scope

    def get_header(self, name):
        """."""
        container = self.namespace
        headers = []
        while container:
            if name in container.headers:
                if isinstance(container.headers[name], list):
                    headers += container.headers[name]
                else:
                    headers.append(container.headers[name])
            container = container.parent_scope
        return headers

    def get_templates(self):
        """Returns templates of the current scope and all its parents scopes"""
        container = self.namespace
        templates = {}
        while container:
            templates.update({tmplt:container.templates[tmplt] for tmplt in container.templates\
                if tmplt not in templates})
            container = container.parent_scope
        return templates

    def find_class_construct(self, name):
        """Returns the class datatype for name if it exists.
        Returns None otherwise
        """
        container = self.namespace
        while container:
            if name in container.cls_constructs:
                return container.cls_constructs[name]
            container = container.parent_scope
        return None

    def get_class_construct(self, name):
        """Returns the class datatype for name if it exists.
        Raises an error otherwise
        """
        result = self.find_class_construct(name)

        if result:
            return result
        else:
            msg = 'class construct {} not found'.format(name)
            return errors.report(msg,
                bounding_box=(self._current_fst_node.lineno, self._current_fst_node.col_offset),
                severity='fatal', blocker=self.blocking)


    def set_class_construct(self, name, value):
        """Sets the class datatype for name."""

        self.namespace.cls_constructs[name] = value

    def create_new_function_scope(self, name, decorators):
        """
        Create a new Scope object for a Python function with the given name,
        and attach any decorators' information to the scope. The new scope is
        a child of the current one, and can be accessed from the dictionary of
        its children using the function name as key.

        Before returning control to the caller, the current scope (stored in
        self._namespace) is changed to the one just created, and the function's
        name is stored in self._current_function.

        Parameters
        ----------
        name : str
            Function's name, used as a key to retrieve the new scope.

        decorators : dict
            Decorators attached to FunctionDef object at syntactic stage.

        """
        child = self.namespace.new_child_scope(name, decorators=decorators)

        self._namespace = child
        if self._current_function:
            name = DottedName(self._current_function, name)
        self._current_function = name

    def exit_function_scope(self):

        self._namespace = self._namespace.parent_scope
        if isinstance(self._current_function, DottedName):

            name = self._current_function.name[:-1]
            if len(name)>1:
                name = DottedName(*name)
            else:
                name = name[0]
        else:
            name = None
        self._current_function = name

    def create_new_loop_scope(self):
        new_scope = Scope(decorators=self._namespace.decorators)
        new_scope._is_loop = True
        new_scope.parent_scope = self._namespace
        self._namespace._loops.append(new_scope)
        self._namespace = new_scope

    def exit_loop_scope(self):
        self._namespace = self._namespace.parent_scope

#==============================================================================

    def _infere_type(self, expr, **settings):
        """
        type inference for expressions
        """

        # TODO - add settings to Errors
        #      - line and column
        #      - blocking errors

        errors = Errors()

        verbose = settings.pop('verbose', False)
        if verbose:
            print ('*** type inference for : ', type(expr))

        d_var = {}
        # TODO improve => put settings as attribut of Parser

        if expr in (PythonInt, PythonFloat, PythonComplex, PythonBool, NumpyInt,
                      NumpyInt32, NumpyInt64, NumpyComplex, NumpyComplex64,
					  NumpyComplex128, NumpyFloat, NumpyFloat64, NumpyFloat32):

            d_var['datatype'   ] = '*'
            d_var['rank'       ] = 0
            d_var['precision'  ] = 0
            return d_var

        elif isinstance(expr, Variable):

            d_var['datatype'      ] = expr.dtype
            d_var['allocatable'   ] = expr.allocatable
            d_var['shape'         ] = expr.shape
            d_var['rank'          ] = expr.rank
            d_var['cls_base'      ] = expr.cls_base
            d_var['is_pointer'    ] = expr.is_pointer
            d_var['is_polymorphic'] = expr.is_polymorphic
            d_var['is_target'     ] = expr.is_target
            d_var['order'         ] = expr.order
            d_var['precision'     ] = expr.precision
            return d_var

        elif isinstance(expr, PythonTuple):
            d_var['datatype'      ] = expr.dtype
            d_var['precision']      = expr.precision
            d_var['is_stack_array'] = expr.is_homogeneous
            d_var['shape'         ] = expr.shape
            d_var['rank'          ] = expr.rank
            d_var['is_pointer']     = False

            return d_var

        elif isinstance(expr, Dlist):
            d = self._infere_type(expr.val, **settings)

            # TODO must check that it is consistent with pyccel's rules
            # TODO improve
            d_var['datatype'   ] = d['datatype']
            d_var['rank'       ] = expr.rank
            d_var['shape'      ] = expr.shape
            d_var['allocatable'] = False
            d_var['is_pointer' ] = True
            return d_var

        elif isinstance(expr, NumpyNewArray):
            d_var['datatype'   ] = expr.dtype
            d_var['allocatable'] = expr.rank>0
            d_var['shape'      ] = expr.shape
            d_var['rank'       ] = expr.rank
            d_var['order'      ] = expr.order
            d_var['precision'  ] = expr.precision
            d_var['cls_base'   ] = NumpyArrayClass
            return d_var

        elif isinstance(expr, PyccelAstNode):

            d_var['datatype'   ] = expr.dtype
            d_var['allocatable'] = expr.rank>0
            d_var['shape'      ] = expr.shape
            d_var['rank'       ] = expr.rank
            d_var['order'      ] = expr.order
            d_var['precision'  ] = expr.precision
            return d_var

        elif isinstance(expr, IfTernaryOperator):
            return self._infere_type(expr.args[0][1].body[0])

        elif isinstance(expr, PythonRange):

            d_var['datatype'   ] = NativeRange()
            d_var['allocatable'] = False
            d_var['shape'      ] = ()
            d_var['rank'       ] = 0
            d_var['cls_base'   ] = expr  # TODO: shall we keep it?
            return d_var

        elif isinstance(expr, Lambda):

            d_var['datatype'   ] = NativeSymbol()
            d_var['allocatable'] = False
            d_var['is_pointer' ] = False
            d_var['rank'       ] = 0
            return d_var

        elif isinstance(expr, ConstructorCall):
            cls_name = expr.func.cls_name
            cls = self.get_class(cls_name)

            dtype = self.get_class_construct(cls_name)()

            d_var['datatype'   ] = dtype
            d_var['allocatable'] = False
            d_var['shape'      ] = ()
            d_var['rank'       ] = 0
            d_var['is_target'  ] = False

            # set target  to True if we want the class objects to be pointers

            d_var['is_polymorphic'] = False
            d_var['cls_base'      ] = cls
            return d_var

        else:
            msg = 'Type of Object : {} cannot be infered'.format(type(expr).__name__)
            errors.report(PYCCEL_RESTRICTION_TODO+'\n'+msg, symbol=expr,
                bounding_box=(self._current_fst_node.lineno, self._current_fst_node.col_offset),
                severity='fatal', blocker=self.blocking)


#==============================================================================
#==============================================================================
#==============================================================================


    def _visit(self, expr, **settings):
        """Annotates the AST.

        # TODO: Why is IndexedVariable mentioned here?
        IndexedVariable atoms are only used to manipulate expressions, we then,
        always have a Variable in the namespace."""

        # TODO - add settings to Errors
        #      - line and column
        #      - blocking errors
        current_fst = self._current_fst_node

        if hasattr(expr,'fst') and expr.fst is not None:
            self._current_fst_node = expr.fst

        classes = type(expr).__mro__
        for cls in classes:
            annotation_method = '_visit_' + cls.__name__
            if hasattr(self, annotation_method):
                obj = getattr(self, annotation_method)(expr, **settings)
                self._current_fst_node = current_fst
                return obj

        # Unknown object, we raise an error.
        errors.report(PYCCEL_RESTRICTION_TODO, symbol=type(expr),
            bounding_box=(self._current_fst_node.lineno, self._current_fst_node.col_offset),
            severity='fatal', blocker=self.blocking)

    def _visit_list(self, expr, **settings):
        ls = [self._visit(i, **settings) for i in expr]
        return Tuple(*ls, sympify=False)

    def _visit_tuple(self, expr, **settings):
        ls = tuple(self._visit(i, **settings) for i in expr)
        return ls

    def _visit_PythonTuple(self, expr, **settings):
        ls = [self._visit(i, **settings) for i in expr]
        return PythonTuple(*ls)

    def _visit_Tuple(self, expr, **settings):
        ls = [self._visit(i, **settings) for i in expr]
        return Tuple(*ls, sympify=False)

    def _visit_PythonList(self, expr, **settings):
        ls = [self._visit(i, **settings) for i in expr]
        expr = PythonList(*ls, sympify=False)

        if not expr.is_homogeneous:
            errors.report(PYCCEL_RESTRICTION_INHOMOG_LIST, symbol=expr,
                bounding_box=(self._current_fst_node.lineno, self._current_fst_node.col_offset),
                severity='fatal')
        return expr

    def _visit_ValuedArgument(self, expr, **settings):
        value = self._visit(expr.value, **settings)
        d_var      = self._infere_type(value, **settings)
        dtype      = d_var.pop('datatype')
        return ValuedVariable(dtype, expr.name,
                               value=value, **d_var)

    def _visit_CodeBlock(self, expr, **settings):
        ls = [self._visit(i, **settings) for i in expr.body]
        return CodeBlock(ls)

    def _visit_Nil(self, expr, **settings):
        return expr
    def _visit_EmptyNode(self, expr, **settings):
        return expr
    def _visit_NewLine(self, expr, **settings):
        return expr
    def _visit_Break(self, expr, **settings):
        return expr
    def _visit_Continue(self, expr, **settings):
        return expr
    def _visit_Comment(self, expr, **settings):
        return expr
    def _visit_CommentBlock(self, expr, **settings):
        return expr
    def _visit_AnnotatedComment(self, expr, **settings):
        return expr
    def _visit_Literal(self, expr, **settings):
        return expr
    def _visit_Integer(self, expr, **settings):
        """Visit sympy.Integer"""
        return LiteralInteger(expr.p)
    def _visit_Float(self, expr, **settings):
        """Visit sympy.Integer"""
        return LiteralFloat(expr)
    def _visit_PythonComplex(self, expr, **settings):
        return expr
    def _visit_Pass(self, expr, **settings):
        return expr

    def _visit_NumberSymbol(self, expr, **settings):
        return expr.n()

    def _visit_Number(self, expr, **settings):
        return expr.n()

    def _visit_Variable(self, expr, **settings):
        name = expr.name
        return self.get_variable(name)

    def _visit_str(self, expr, **settings):
        return repr(expr)

    def _visit_Slice(self, expr, **settings):
        start = self._visit(expr.start) if expr.start is not None else None
        stop = self._visit(expr.stop) if expr.stop is not None else None
        step = self._visit(expr.step) if expr.step is not None else None

        return Slice(start, stop, step)

    def _extract_indexed_from_var(self, var, args, name):

        # case of Pyccel ast Variable
        # if not possible we use symbolic objects

        if not isinstance(var, Variable):
            assert(hasattr(var,'__getitem__'))
            if len(args)==1:
                return var[args[0]]
            else:
                return self._visit(Indexed(var[args[0]],args[1:]))

        args = tuple(args)

        if isinstance(var, TupleVariable) and not var.is_homogeneous:

            arg = args[0]

            if isinstance(arg, Slice):
                if ((arg.start is not None and not isinstance(arg.start, LiteralInteger)) or
                        (arg.stop is not None and not isinstance(arg.stop, LiteralInteger))):
                    errors.report(INDEXED_TUPLE, symbol=var,
                        bounding_box=(self._current_fst_node.lineno, self._current_fst_node.col_offset),
                        severity='fatal', blocker=self.blocking)

                idx = slice(arg.start, arg.stop)
                selected_vars = var.get_var(idx)
                if len(selected_vars)==1:
                    if len(args) == 1:
                        return selected_vars[0]
                    else:
                        var = selected_vars[0]
                        return self._extract_indexed_from_var(var, args[1:], name)
                elif len(selected_vars)<1:
                    return None
                elif len(args)==1:
                    return PythonTuple(*selected_vars)
                else:
                    return PythonTuple(*[self._extract_indexed_from_var(var, args[1:], name) for var in selected_vars])

            elif isinstance(arg, LiteralInteger):

                if len(args)==1:
                    return var[arg]

                var = var[arg]
                return self._extract_indexed_from_var(var, args[1:], name)

            else:
                errors.report(INDEXED_TUPLE, symbol=var,
                    bounding_box=(self._current_fst_node.lineno, self._current_fst_node.col_offset),
                    severity='fatal', blocker=self.blocking)

        if isinstance(var, PythonTuple) and not var.is_homogeneous:
            errors.report(LIST_OF_TUPLES, symbol=var,
                bounding_box=(self._current_fst_node.lineno, self._current_fst_node.col_offset),
                severity='error', blocker=self.blocking)

        return var[args]

    def _visit_IndexedBase(self, expr, **settings):
        return self._visit(expr.label)

    def _visit_Indexed(self, expr, **settings):
        name = str(expr.base)
        var = self._visit(expr.base)

         # TODO check consistency of indices with shape/rank

        args = list(expr.indices)

        new_args = [self._visit(arg, **settings) for arg in args]

        if (len(new_args)==1 and isinstance(new_args[0],(TupleVariable, PythonTuple))):
            len_args = len(new_args[0])
            args = [self._visit(Indexed(args[0],i)) for i in range(len_args)]
        elif any(isinstance(arg,(TupleVariable, PythonTuple)) for arg in new_args):
            n_exprs = None
            for a in new_args:
                if hasattr(a,'__len__'):
                    if n_exprs:
                        assert(n_exprs)==len(a)
                    else:
                        n_exprs = len(a)
            new_expr_args = []
            for i in range(n_exprs):
                ls = []
                for j,a in enumerate(new_args):
                    if isinstance(a,TupleVariable):
                        ls.append(Indexed(args[j],i))
                    elif hasattr(a,'__getitem__'):
                        ls.append(args[j][i])
                    else:
                        ls.append(args[j])
                new_expr_args.append(ls)

            return Tuple(*[self._visit(Indexed(name,*a)) for a in new_expr_args])
        else:
            args = new_args
            len_args = len(args)

        if var.rank>len_args:
            # add missing dimensions

            args = args + [self._visit(Slice(None, None),**settings)]*(var.rank-len(args))

        return self._extract_indexed_from_var(var, args, name)

    def _visit_Symbol(self, expr, **settings):
        name = expr.name
        var = self.check_for_variable(name)

        if var is None:
            var = self.get_function(name)
        if var is None:
            var = self.get_symbolic_function(name)
        if var is None:
            var = python_builtin_datatype(name)

        if var is None:

            errors.report(UNDEFINED_VARIABLE, symbol=name,
            bounding_box=(self._current_fst_node.lineno, self._current_fst_node.col_offset),
            severity='fatal', blocker=True)
        return var


    def _visit_DottedName(self, expr, **settings):

        var = self.check_for_variable(_get_name(expr))
        if var:
            return var

        lhs = expr.name[0] if len(expr.name) == 2 \
                else DottedName(*expr.name[:-1])
        rhs = expr.name[-1]

        visited_lhs = self._visit(lhs)
        first = visited_lhs
        if isinstance(visited_lhs, FunctionCall):
            results = visited_lhs.funcdef.results
            if len(results) != 1:
                errors.report("Cannot get attribute of function call with multiple returns",
                        symbol=expr,
                        bounding_box=(self._current_fst_node.lineno, self._current_fst_node.col_offset),
                        severity='fatal', blocker=True)
            first = results[0]
        rhs_name = _get_name(rhs)
        attr_name = []

        # Handle case of imported module
        if isinstance(first, dict):

            if rhs_name in first:
                imp = self.get_import(_get_name(lhs))

                new_name = rhs_name
                # If pyccelized file
                if imp is not None:
                    new_name = imp.find_module_target(rhs_name)
                    if new_name is None:
                        new_name = self.get_new_name(rhs_name)

                        # Save the import target that has been used
                        if new_name == rhs_name:
                            imp.define_target(Symbol(rhs_name))
                        else:
                            imp.define_target(AsName(Symbol(rhs_name), Symbol(new_name)))

                if isinstance(rhs, Application):
                    # If object is a function
                    args  = self._handle_function_args(rhs.args, **settings)
                    func  = first[rhs_name]
                    if new_name != rhs_name:
                        func  = func.clone(new_name)
                    return self._handle_function(func, args, **settings)
                elif isinstance(rhs, Constant):
                    var = first[rhs_name]
                    if new_name != rhs_name:
                        var.name = new_name
                    return var
                else:
                    # If object is something else (eg. dict)
                    var = first[rhs_name]
                    return var
            else:
                errors.report(UNDEFINED_IMPORT_OBJECT.format(rhs_name, str(lhs)),
                        symbol=expr,
                        bounding_box=(self._current_fst_node.lineno, self._current_fst_node.col_offset),
                        severity='fatal', blocker=True)

        if not hasattr(first, 'cls_base') or first.cls_base is None:
            errors.report('Attribute {} not found'.format(rhs_name),
                bounding_box=(self._current_fst_node.lineno, self._current_fst_node.col_offset),
                severity='fatal', blocker=True)

        if first.cls_base:
            attr_name = [i.name for i in first.cls_base.attributes]

        # look for a class method
        if isinstance(rhs, Application):
            methods = list(first.cls_base.methods) + list(first.cls_base.interfaces)
            for method in methods:
                if isinstance(method, Interface):
                    errors.report('Generic methods are not supported yet',
                        symbol=method.name,
                        bounding_box=(self._current_fst_node.lineno,
                            self._current_fst_node.col_offset),
                        severity='fatal')
            macro = self.get_macro(rhs_name)
            if macro is not None:
                master = macro.master
                name = macro.name
                args = rhs.args
                args = [lhs] + list(args)
                args = [self._visit(i, **settings) for i in args]
                args = macro.apply(args)
                return FunctionCall(master, args, self._current_function)

            args = [self._visit(arg, **settings) for arg in
                    rhs.args]
            for i in methods:
                if str(i.name) == rhs_name:
                    if 'numpy_wrapper' in i.decorators.keys():
                        func = i.decorators['numpy_wrapper']
                        return func(visited_lhs, *args)
                    else:
                        return DottedFunctionCall(i, args, prefix = visited_lhs,
                                    current_function = self._current_function)

        # look for a class attribute / property
        elif isinstance(rhs, Symbol) and first.cls_base:
            methods = list(first.cls_base.methods) + list(first.cls_base.interfaces)
            for method in methods:
                if isinstance(method, Interface):
                    errors.report('Generic methods are not supported yet',
                        symbol=method.name,
                        bounding_box=(self._current_fst_node.lineno,
                            self._current_fst_node.col_offset),
                        severity='fatal')
            # standard class attribute
            if rhs.name in attr_name:
                self._current_class = first.cls_base
                second = self._visit(rhs, **settings)
                self._current_class = None
                return second.clone(second.name, new_class = DottedVariable, lhs = visited_lhs)

            # class property?
            else:
                for i in methods:
                    if str(i.name) == rhs.name and \
                            'property' in i.decorators.keys():
                        if 'numpy_wrapper' in i.decorators.keys():
                            func = i.decorators['numpy_wrapper']
                            return func(visited_lhs)
                        else:
                            return DottedFunctionCall(i, [], prefix = visited_lhs,
                                    current_function = self._current_function)

        # look for a macro
        else:

            macro = self.get_macro(rhs_name)

            # Macro
            if isinstance(macro, MacroVariable):
                return macro.master
            elif isinstance(macro, MacroFunction):
                args = macro.apply([visited_lhs])
                return FunctionCall(macro.master, args, self._current_function)

        # did something go wrong?
        return errors.report('Attribute {} not found'.format(rhs_name),
            bounding_box=(self._current_fst_node.lineno, self._current_fst_node.col_offset),
            severity='fatal', blocker=True)

    def _visit_PyccelOperator(self, expr, **settings):
        #stmts, expr = extract_subexpressions(expr)
        #stmts = []
        #if stmts:
        #    stmts = [self._visit(i, **settings) for i in stmts]
        args     = [self._visit(a, **settings) for a in expr.args]
        try:
            expr_new = expr.func(*args)
        except PyccelSemanticError as err:
            msg = str(err)
            errors.report(msg, symbol=expr,
                bounding_box=(self._current_fst_node.lineno, self._current_fst_node.col_offset),
                severity='fatal', blocker=True)
        #if stmts:
        #    expr_new = CodeBlock(stmts + [expr_new])
        return expr_new

    def _visit_PyccelAdd(self, expr, **settings):
        args = [self._visit(a, **settings) for a in expr.args]
        if isinstance(args[0], (TupleVariable, PythonTuple, Tuple, PythonList)):
            get_vars = lambda a: a.get_vars() if isinstance(a, TupleVariable) else a.args
            tuple_args = [ai for a in args for ai in get_vars(a)]
            expr_new = PythonTuple(*tuple_args)
        else:
            expr_new = self._visit_PyccelOperator(expr, **settings)
        return expr_new

    def _visit_PyccelMul(self, expr, **settings):
        args = [self._visit(a, **settings) for a in expr.args]
        if isinstance(args[0], (TupleVariable, PythonTuple, Tuple, PythonList)):
            expr_new = self._visit(Dlist(args[0], args[1]))
        elif isinstance(args[1], (TupleVariable, PythonTuple, Tuple, PythonList)):
            expr_new = self._visit(Dlist(args[1], args[0]))
        else:
            expr_new = self._visit_PyccelOperator(expr, **settings)
        return expr_new

    def _visit_Lambda(self, expr, **settings):


        expr_names = set(map(str, expr.expr.atoms(Symbol)))
        var_names = map(str, expr.variables)
        if len(expr_names.difference(var_names)) > 0:
            errors.report(UNDEFINED_LAMBDA_VARIABLE, symbol = expr_names.difference(var_names),
                bounding_box=(self._current_fst_node.lineno, self._current_fst_node.col_offset),
                severity='fatal', blocker=True)
        funcs = expr.expr.atoms(Application)
        for func in funcs:
            name = _get_name(func)
            f = self.get_symbolic_function(name)
            if f is None:
                errors.report(UNDEFINED_LAMBDA_FUNCTION, symbol=name,
                    bounding_box=(self._current_fst_node.lineno, self._current_fst_node.col_offset),
                    severity='fatal', blocker=True)
            else:

                f = f(*func.args)
                expr_new = expr.expr.subs(func, f)
                expr = Lambda(tuple(expr.variables), expr_new)
        return expr

    def _handle_function_args(self, arguments, **settings):
        args  = []
        for arg in arguments:
            a = self._visit(arg, **settings)
            if isinstance(a, StarredArguments):
                args.extend(a.args_var)
            else:
                args.append(a)
        return args

    def _handle_function(self, func, args, **settings):
        if not isinstance(func, (FunctionDef, Interface)):
            args, kwargs = split_positional_keyword_arguments(*args)
            for a in args:
                if getattr(a,'dtype',None) == 'tuple':
                    self._infere_type(a, **settings)
            for a in kwargs.values():
                if getattr(a,'dtype',None) == 'tuple':
                    self._infere_type(a, **settings)
            expr = func(*args, **kwargs)

            return expr
        else:
            expr = FunctionCall(func, args, self._current_function)
            return expr

    def _visit_Application(self, expr, **settings):
        name     = type(expr).__name__
        func     = self.get_function(name)

        args = self._handle_function_args(expr.args, **settings)

        if name == 'lambdify':
            args = self.get_symbolic_function(str(expr.args[0]))
        F = pyccel_builtin_function(expr, args)

        if F is not None:
            return F

        elif self.find_class_construct(name):

            # TODO improve the test
            # we must not invoke the namespace like this

            cls = self.get_class(name)
            d_methods = cls.methods_as_dict
            method = d_methods.pop('__init__', None)

            if method is None:

                # TODO improve case of class with the no __init__

                errors.report(UNDEFINED_INIT_METHOD, symbol=name,
                bounding_box=(self._current_fst_node.lineno, self._current_fst_node.col_offset),
                severity='error', blocker=True)
            args = expr.args

            # TODO check compatibility
            # TODO treat parametrized arguments.

            expr = ConstructorCall(method, args, cls_variable=None)
            #if len(stmts) > 0:
            #    stmts.append(expr)
            #    return CodeBlock(stmts)
            return expr
        else:

            # first we check if it is a macro, in this case, we will create
            # an appropriate FunctionCall

            macro = self.get_macro(name)
            if macro is not None:
                func = macro.master
                name = _get_name(func.name)
                args = macro.apply(args)
            else:
                func = self.get_function(name)
            if func is None:
                # TODO [SH, 25.02.2020] Report error
                errors.report(UNDEFINED_FUNCTION, symbol=name,
                bounding_box=(self._current_fst_node.lineno, self._current_fst_node.col_offset),
                severity='fatal', blocker=self.blocking)
            else:
                return self._handle_function(func, args, **settings)

    def _visit_Expr(self, expr, **settings):
        errors.report(PYCCEL_RESTRICTION_TODO, symbol=expr,
            bounding_box=(self._current_fst_node.lineno, self._current_fst_node.col_offset),
            severity='fatal', blocker=self.blocking)

    def _create_variable(self, name, dtype, rhs, d_lhs):
        """
        Create a new variable. In most cases this is just a call to
        Variable.__init__
        but in the case of a tuple variable it is a recursive call to
        create all elements in the tuple.
        This is done separately to _assign_lhs_variable to ensure that
        elements of a tuple do not exist in the scope

        Parameters
        ----------
        name : str
            The name of the new variable

        dtype : DataType
            The data type of the new variable

        rhs : Variable
            The value assigned to the lhs. This is required to call
            self._infere_type recursively for tuples

        d_lhs : dict
            Dictionary of properties for the new Variable
        """

        if isinstance(rhs, (TupleVariable, PythonTuple, PythonList)):
            elem_vars = []
            for i,r in enumerate(rhs):
                elem_name = self.get_new_name( name + '_' + str(i) )
                elem_d_lhs = self._infere_type( r )

                self._ensure_target( r, elem_d_lhs )

                elem_dtype = elem_d_lhs.pop('datatype')

                var = self._create_variable(elem_name, elem_dtype, r, elem_d_lhs)
                elem_vars.append(var)

            d_lhs['is_pointer'] = any(v.is_pointer for v in elem_vars)
            lhs = TupleVariable(elem_vars, dtype, name, **d_lhs)

        else:
            lhs = Variable(dtype, name, **d_lhs)

        return lhs

    def _ensure_target(self, rhs, d_lhs):
        if isinstance(rhs, Variable) and rhs.allocatable:
            d_lhs['allocatable'] = False
            d_lhs['is_pointer' ] = True

            # TODO uncomment this line, to make rhs target for
            #      lists/tuples.
            rhs.is_target = True
        if isinstance(rhs, IndexedElement) and rhs.rank > 0 and rhs.base.allocatable:
            d_lhs['allocatable'] = False
            d_lhs['is_pointer' ] = True

            # TODO uncomment this line, to make rhs target for
            #      lists/tuples.
            rhs.base.is_target = True

    def _assign_lhs_variable(self, lhs, d_var, rhs, new_expressions, is_augassign, **settings):
        """
        Create a lhs based on the information in d_var
        If the lhs already exists then check that it has the expected properties.

        Parameters
        ----------
        lhs : Symbol (or DottedName of Symbols)
            The representation of the lhs provided by the SyntacticParser

        d_var : dict
            Dictionary of expected lhs properties

        rhs : Variable / expression
            The representation of the rhs provided by the SemanticParser.
            This is necessary in order to set the rhs 'is_target' property
            if necessary

        new_expression : list
            A list which allows collection of any additional expressions
            resulting from this operation (e.g. Allocation)

        is_augassign : bool
            Indicates whether this is an assign ( = ) or an augassign ( += / -= / etc )
            This is necessary as the restrictions on the dtype are less strict in this
            case

        settings : dictionary
            Provided to all _visit_ClassName functions
        """

        if isinstance(lhs, Symbol):

            name = lhs.name
            dtype = d_var.pop('datatype')

            d_lhs = d_var.copy()
            # ISSUES #177: lhs must be a pointer when rhs is allocatable array
            self._ensure_target(rhs, d_lhs)

            var = self.get_variable_from_scope(name)

            # Variable not yet declared (hence array not yet allocated)
            if var is None:

                # Update variable's dictionary with information from function decorators
                decorators = self._namespace.decorators
                if decorators:
                    if 'stack_array' in decorators:
                        if name in decorators['stack_array']:
                            d_lhs.update(is_stack_array=True,
                                    allocatable=False, is_pointer=False)
                    if 'allow_negative_index' in decorators:
                        if lhs.name in decorators['allow_negative_index']:
                            d_lhs.update(allows_negative_indexes=True)

                # Create new variable
                lhs = self._create_variable(name, dtype, rhs, d_lhs)

                # Add variable to scope
                self.insert_variable(lhs, name=lhs.name)

                # ...
                # Add memory allocation if needed
                if lhs.allocatable:
                    if self._namespace.is_loop:
                        # Array defined in a loop may need reallocation at every cycle
                        errors.report(ARRAY_DEFINITION_IN_LOOP, symbol=name,
                            severity='warning', blocker=False,
                            bounding_box=(self._current_fst_node.lineno,
                                self._current_fst_node.col_offset))
                        status='unknown'
                    else:
                        # Array defined outside of a loop will be allocated only once
                        status='unallocated'

                    # Create Allocate node
                    new_expressions.append(Allocate(lhs, shape=lhs.alloc_shape, order=lhs.order, status=status))
                # ...

                # ...
                # Add memory deallocation for array variables
                if lhs.is_ndarray and not lhs.is_stack_array:
                    # Create Deallocate node
                    self._allocs[-1].append(lhs)
                # ...

                # We cannot allow the definition of a stack array in a loop
                if lhs.is_stack_array and self._namespace.is_loop:
                    errors.report(STACK_ARRAY_DEFINITION_IN_LOOP, symbol=name,
                        severity='error', blocker=False,
                        bounding_box=(self._current_fst_node.lineno,
                            self._current_fst_node.col_offset))

                # Not yet supported for arrays: x=y+z, x=b[:]
                # Because we cannot infer shape of right-hand side yet
                know_lhs_shape = all(sh is not None for sh in lhs.alloc_shape) \
                    or (lhs.rank == 0)

                if not know_lhs_shape:
                    msg = "Cannot infer shape of right-hand side for expression {} = {}".format(lhs, rhs)
                    errors.report(PYCCEL_RESTRICTION_TODO+'\n'+msg,
                        bounding_box=(self._current_fst_node.lineno, self._current_fst_node.col_offset),
                        severity='fatal', blocker=self.blocking)

            # Variable already exists
            else:

                # TODO improve check type compatibility
                if not hasattr(var, 'dtype'):
                    errors.report(INCOMPATIBLE_TYPES_IN_ASSIGNMENT,
                            symbol = '|{name}| <module> -> {rhs}'.format(name=name, rhs=rhs),
                            bounding_box=(self._current_fst_node.lineno, self._current_fst_node.col_offset),
                            severity='fatal', blocker=False)

                elif not is_augassign and var.is_ndarray and isinstance(rhs, (Variable, IndexedElement)) and var.allocatable:
                    errors.report(ASSIGN_ARRAYS_ONE_ANOTHER,
                        bounding_box=(self._current_fst_node.lineno,
                            self._current_fst_node.col_offset),
                                severity='error', symbol=lhs.name)

                elif not is_augassign and var.is_ndarray and var.is_target:
                    errors.report(ARRAY_ALREADY_IN_USE,
                        bounding_box=(self._current_fst_node.lineno,
                            self._current_fst_node.col_offset),
                                severity='error', symbol=var.name)

                elif var.is_ndarray and var.is_pointer:
                    # we allow pointers to be reassigned multiple times
                    # pointers reassigning need to call free_pointer func
                    # to remove memory leaks
                    new_expressions.append(Deallocate(var))

                elif not is_augassign and str(dtype) != str(getattr(var, 'dtype', 'None')):
                    txt = '|{name}| {old} <-> {new}'
                    txt = txt.format(name=name, old=var.dtype, new=dtype)

                    errors.report(INCOMPATIBLE_TYPES_IN_ASSIGNMENT,
                    symbol=txt,bounding_box=(self._current_fst_node.lineno, self._current_fst_node.col_offset),
                    severity='error', blocker=False)

                elif not is_augassign:

                    rank  = getattr(var, 'rank' , 'None')
                    order = getattr(var, 'order', 'None')
                    shape = getattr(var, 'shape', 'None')

                    if (d_var['rank'] != rank) or (rank > 1 and d_var['order'] != order):

                        txt = '|{name}| {dtype}{old} <-> {dtype}{new}'
                        format_shape = lambda s: "" if len(s)==0 else s
                        txt = txt.format(name=name, dtype=dtype, old=format_shape(var.shape),
                            new=format_shape(d_var['shape']))
                        errors.report(INCOMPATIBLE_REDEFINITION, symbol=txt,
                            bounding_box=(self._current_fst_node.lineno, self._current_fst_node.col_offset),
                            severity='error', blocker=False)

                    elif d_var['shape'] != shape:

                        if var.is_stack_array:
                            errors.report(INCOMPATIBLE_REDEFINITION_STACK_ARRAY, symbol=name,
                                severity='error', blocker=False,
                                bounding_box=(self._current_fst_node.lineno,
                                    self._current_fst_node.col_offset))

                        else:
                            # TODO [YG, 04.11.2020] If we could be sure that the
                            # array was not created in an if-then-else block, we
                            # would use status='allocated' instead.
                            new_expressions.append(Allocate(var,
                                shape=d_var['shape'], order=d_var['order'],
                                status='unknown'))

                            errors.report(ARRAY_REALLOCATION, symbol=name,
                                severity='warning', blocker=False,
                                bounding_box=(self._current_fst_node.lineno,
                                    self._current_fst_node.col_offset))

                # in the case of elemental, lhs is not of the same dtype as
                # var.
                # TODO d_lhs must be consistent with var!
                # the following is a small fix, since lhs must be already
                # declared
                lhs = var

        elif isinstance(lhs, DottedName):

            dtype = d_var.pop('datatype')
            name = lhs.name[:-1]
            if self._current_function == '__init__':

                cls      = self.get_variable('self')
                cls_name = str(cls.cls_base.name)
                cls      = self.get_class(cls_name)

                attributes = cls.attributes
                parent     = cls.parent
                attributes = list(attributes)
                n_name     = str(lhs.name[-1])

                # update the self variable with the new attributes

                dt       = self.get_class_construct(cls_name)()
                cls_base = self.get_class(cls_name)
                var      = Variable(dt, 'self', cls_base=cls_base)
                d_lhs    = d_var.copy()
                self.insert_variable(var, 'self')


                # ISSUES #177: lhs must be a pointer when rhs is allocatable array
                self._ensure_target(rhs, d_lhs)

                member = self._create_variable(n_name, dtype, rhs, d_lhs)
                lhs    = member.clone(member.name, new_class = DottedVariable, lhs = var)

                # update the attributes of the class and push it to the namespace
                attributes += [member]
                new_cls = ClassDef(cls_name, attributes, [], parent=parent)
                self.insert_class(new_cls, parent=True)
            else:
                lhs = self._visit(lhs, **settings)
        else:
            raise NotImplementedError("_assign_lhs_variable does not handle {}".format(str(type(lhs))))

        return lhs


    def _visit_Assign(self, expr, **settings):
        # TODO unset position at the end of this part
        new_expressions = []
        fst = expr.fst
        assert(fst)
        if fst:
            self._current_fst_node = fst

        rhs = expr.rhs
        lhs = expr.lhs

        if isinstance(rhs, Application):
            name = type(rhs).__name__
            macro = self.get_macro(name)
            if macro is None:
                rhs = self._visit(rhs, **settings)
            else:

                # TODO check types from FunctionDef

                master = macro.master
                name = _get_name(master.name)

                # all terms in lhs must be already declared and available
                # the namespace
                # TODO improve

                if not sympy_iterable(lhs):
                    lhs = [lhs]

                results = []
                for a in lhs:
                    _name = _get_name(a)
                    var = self.get_variable(_name)
                    results.append(var)

                # ...

                args = [self._visit(i, **settings) for i in
                            rhs.args]
                args = macro.apply(args, results=results)
                if isinstance(master, FunctionDef):
                    return FunctionCall(master, args, self._current_function)
                else:
                    # TODO treate interface case
                    errors.report(PYCCEL_RESTRICTION_TODO,
                                  bounding_box=(self._current_fst_node.lineno, self._current_fst_node.col_offset),
                                  severity='fatal')

        elif isinstance(rhs, DottedVariable):
            var = rhs.rhs
            name = _get_name(var)
            macro = self.get_macro(name)
            if macro is None:
                rhs = self._visit(rhs, **settings)
            else:
                master = macro.master
                if isinstance(macro, MacroVariable):
                    rhs = master
                else:

                    # If macro is function, create left-hand side variable
                    if isinstance(master, FunctionDef) and master.results:
                        d_var = self._infere_type(master.results[0], **settings)
                        dtype = d_var.pop('datatype')
                        lhs = Variable(dtype, lhs.name, **d_var)
                        var = self.get_variable_from_scope(lhs.name)
                        if var is None:
                            self.insert_variable(lhs)

                    name = macro.name
                    if not sympy_iterable(lhs):
                        lhs = [lhs]
                    results = []
                    for a in lhs:
                        _name = _get_name(a)
                        var = self.get_variable(_name)
                        results.append(var)

                    args = rhs.rhs.args
                    args = [rhs.lhs] + list(args)
                    args = [self._visit(i, **settings) for i in args]

                    args = macro.apply(args, results=results)

                    # Distinguish between function
                    if master.results:
                        return Assign(lhs[0], FunctionCall(master, args, self._current_function))
                    else:
                        return FunctionCall(master, args, self._current_function)

        else:
            rhs = self._visit(rhs, **settings)

        if isinstance(rhs, FunctionDef):

            # case of lambdify

            rhs = rhs.rename(expr.lhs.name)
            for i in rhs.body:
                i.set_fst(fst)
            rhs = self._visit_FunctionDef(rhs, **settings)
            return rhs

        elif isinstance(rhs, Block):
            #case of inline
            results = _atomic(rhs.body,Return)
            sub = list(zip(results,[EmptyNode()]*len(results)))
            body = rhs.body
            body = subs(body,sub)
            results = [i.expr for i in results]
            lhs = expr.lhs
            if isinstance(lhs ,(list, tuple, PythonTuple)):
                sub = [list(zip(i,lhs)) for i in results]
            else:
                sub = [(i[0],lhs) for i in results]
            body = subs(body,sub)
            expr = Block(rhs.name, rhs.variables, body)
            return expr

        elif isinstance(rhs, CodeBlock):
            if len(rhs.body)>1 and isinstance(rhs.body[1], FunctionalFor):
                return rhs

            # case of complex stmt
            # that needs to be splitted
            # into a list of stmts
            stmts = rhs.body
            stmt  = stmts[-1]
            lhs   = expr.lhs
            if isinstance(lhs, Symbol):
                name = lhs.name
                if self.check_for_variable(name) is None:
                    d_var = self._infere_type(stmt, **settings)
                    dtype = d_var.pop('datatype')
                    lhs = Variable(dtype, name , **d_var)
                    self.insert_variable(lhs)

            if isinstance(expr, Assign):
                stmt = Assign(lhs, stmt)
            elif isinstance(expr, AugAssign):
                stmt = AugAssign(lhs, expr.op, stmt)
            stmt.set_fst(fst)
            stmts[-1] = stmt
            return CodeBlock(stmts)

        elif isinstance(rhs, FunctionCall):

            func = rhs.funcdef
            if isinstance(func, FunctionDef):
                results = func.results
                if results:
                    d_var = [self._infere_type(i, **settings)
                                 for i in results]

                # case of elemental function
                # if the input and args of func do not have the same shape,
                # then the lhs must be already declared
                if func.is_elemental:
                    # we first compare the funcdef args with the func call
                    # args
#                   d_var = None
                    func_args = func.arguments
                    call_args = rhs.arguments
                    f_ranks = [x.rank for x in func_args]
                    c_ranks = [x.rank for x in call_args]
                    same_ranks = [x==y for (x,y) in zip(f_ranks, c_ranks)]
                    if not all(same_ranks):
                        assert(len(c_ranks) == 1)
                        for d in d_var:
                            d['shape'      ] = call_args[0].shape
                            d['rank'       ] = call_args[0].rank
                            d['allocatable'] = call_args[0].allocatable
                            d['order'      ] = call_args[0].order

            elif isinstance(func, Interface):
                d_var = [self._infere_type(i, **settings) for i in
                         func.functions[0].results]

                # TODO imporve this will not work for
                # the case of different results types
                d_var[0]['datatype'] = rhs.dtype

            else:
                d_var = self._infere_type(rhs, **settings)

        elif isinstance(rhs, PythonMap):

            name = str(rhs.args[0])
            func = self.get_function(name)

            if func is None:
                errors.report(UNDEFINED_FUNCTION, symbol=name,
                bounding_box=(self._current_fst_node.lineno, self._current_fst_node.col_offset),
                severity='error',blocker=self.blocking)

            dvar  = self._infere_type(rhs.args[1], **settings)
            d_var = [self._infere_type(result, **settings) for result in func.results]
            for d_var_i in d_var:
                d_var_i['shape'] = dvar['shape']
                d_var_i['rank' ]  = dvar['rank']

        else:
            d_var  = self._infere_type(rhs, **settings)
            d_list = d_var if isinstance(d_var, list) else [d_var]

            for d in d_list:
                name = d['datatype'].__class__.__name__

                if name.startswith('Pyccel'):
                    name = name[6:]
                    d['cls_base'] = self.get_class(name)
                    #TODO: Avoid writing the default variables here
                    d['is_pointer'] = d_var.get('is_target',False) or d_var.get('is_pointer',False)

                    # TODO if we want to use pointers then we set target to true
                    # in the ConsturcterCall

                    d['is_polymorphic'] = False

                if isinstance(rhs, Variable) and rhs.is_target:
                    # case of rhs is a target variable the lhs must be a pointer
                    d['is_target' ] = False
                    d['is_pointer'] = True


        lhs = expr.lhs
        if isinstance(lhs, (Symbol, DottedName)):
            if isinstance(d_var, list):
                if len(d_var) == 1:
                    d_var = d_var[0]
                else:
                    errors.report(WRONG_NUMBER_OUTPUT_ARGS, symbol=expr,
                        bounding_box=(self._current_fst_node.lineno, self._current_fst_node.col_offset),
                        severity='error', blocker=self.blocking)
                    return None

            lhs = self._assign_lhs_variable(lhs, d_var, rhs, new_expressions, isinstance(expr, AugAssign), **settings)
        elif isinstance(lhs, PythonTuple):
            n = len(lhs)
            if isinstance(rhs, PythonTuple):
                new_lhs = []
                for i,(l,r) in enumerate(zip(lhs,rhs)):
                    d = self._infere_type(r, **settings)
                    new_lhs.append( self._assign_lhs_variable(l, d, r, new_expressions, isinstance(expr, AugAssign), **settings) )
                lhs = PythonTuple(*new_lhs)

            elif isinstance(rhs, TupleVariable):
                new_lhs = []

                if rhs.is_homogeneous:
                    d_var = self._infere_type(rhs[0])
                    new_rhs = []
                    for i,l in enumerate(lhs):
                        new_lhs.append( self._assign_lhs_variable(l, d_var.copy(),
                            rhs[i], new_expressions, isinstance(expr, AugAssign), **settings) )
                        new_rhs.append(rhs[i])
                    rhs = PythonTuple(*new_rhs)
                    d_var = [d_var]
                else:
                    d_var = [self._infere_type(v) for v in rhs]
                    for i,(l,r) in enumerate(zip(lhs,rhs)):
                        new_lhs.append( self._assign_lhs_variable(l, d_var[i].copy(), r, new_expressions, isinstance(expr, AugAssign), **settings) )

                lhs = PythonTuple(*new_lhs)


            elif isinstance(d_var, list) and len(d_var)== n:
                new_lhs = []
                if hasattr(rhs,'__getitem__'):
                    for i,l in enumerate(lhs):
                        new_lhs.append( self._assign_lhs_variable(l, d_var[i].copy(), rhs[i], new_expressions, isinstance(expr, AugAssign), **settings) )
                else:
                    for i,l in enumerate(lhs):
                        new_lhs.append( self._assign_lhs_variable(l, d_var[i].copy(), rhs, new_expressions, isinstance(expr, AugAssign), **settings) )
                lhs = PythonTuple(*new_lhs)

            elif d_var['shape'][0]==n:
                new_lhs = []
                new_rhs = []

                for i,l in enumerate(lhs):
                    rhs_i = self._visit(Indexed(rhs,i))
                    new_lhs.append( self._assign_lhs_variable(l, self._infere_type(rhs_i), rhs_i, new_expressions, isinstance(expr, AugAssign), **settings) )
                    new_rhs.append(rhs_i)

                lhs = PythonTuple(*new_lhs)
                rhs = new_rhs
            else:
                errors.report(WRONG_NUMBER_OUTPUT_ARGS, symbol=expr,
                    bounding_box=(self._current_fst_node.lineno, self._current_fst_node.col_offset),
                    severity='error', blocker=self.blocking)
                return None
        else:
            lhs = self._visit(lhs, **settings)

        if isinstance(rhs, (PythonMap, PythonZip)):
            func  = _get_name(rhs.args[0])
            func  = UndefinedFunction(func)
            alloc = Assign(lhs, NumpyZeros(lhs.shape, lhs.dtype))
            alloc.set_fst(fst)
            index_name = self.get_new_name(expr)
            index = Variable('int',index_name)
            range_ = UndefinedFunction('range')(UndefinedFunction('len')(lhs))
            name  = _get_name(lhs)
            var   = IndexedBase(name)[index]
            args  = rhs.args[1:]
            args  = [_get_name(arg) for arg in args]
            args  = [IndexedBase(arg)[index] for arg in args]
            body  = [Assign(var, func(*args))]
            body[0].set_fst(fst)
            body  = For(index, range_, body, strict=False)
            body  = self._visit_For(body, **settings)
            body  = [alloc , body]
            return CodeBlock(body)

        elif not isinstance(lhs, (list, tuple)):
            lhs = [lhs]
            if isinstance(d_var,dict):
                d_var = [d_var]

        if len(lhs) == 1:
            lhs = lhs[0]

        if isinstance(lhs, Variable):
            is_pointer = lhs.is_pointer
        elif isinstance(lhs, IndexedElement):
            is_pointer = False
        elif isinstance(lhs, (PythonTuple, PythonList)):
            is_pointer = any(l.is_pointer for l in lhs)

        # TODO: does is_pointer refer to any/all or last variable in list (currently last)
        is_pointer = is_pointer and isinstance(rhs, (Variable, Dlist))
        is_pointer = is_pointer or isinstance(lhs, Variable) and lhs.is_pointer

        # ISSUES #177: lhs must be a pointer when rhs is allocatable array
        if not ((isinstance(lhs, PythonTuple) or (isinstance(lhs, TupleVariable) and not lhs.is_homogeneous)) \
                and isinstance(rhs,(PythonTuple, TupleVariable, list))):
            lhs = [lhs]
            rhs = [rhs]

        for l, r in zip(lhs,rhs):
            is_pointer_i = l.is_pointer if isinstance(l, Variable) else is_pointer

            new_expr = Assign(l, r)

            if is_pointer_i:
                new_expr = AliasAssign(l, r)

            elif isinstance(expr, AugAssign):
                new_expr = AugAssign(l, expr.op, r)


            elif new_expr.is_symbolic_alias:
                new_expr = SymbolicAssign(l, r)

                # in a symbolic assign, the rhs can be a lambda expression
                # it is then treated as a def node

                F = self.get_symbolic_function(l)
                if F is None:
                    self.insert_symbolic_function(new_expr)
                else:
                    errors.report(PYCCEL_RESTRICTION_TODO,
                                  bounding_box=(self._current_fst_node.lineno, self._current_fst_node.col_offset),
                                  severity='fatal')
            new_expressions.append(new_expr)
        if (len(new_expressions)==1):
            new_expressions = new_expressions[0]
            new_expressions.set_fst(fst)

            return new_expressions
        else:
            result = CodeBlock(new_expressions)
            result.set_fst(fst)
            return result

    def _visit_For(self, expr, **settings):


        self.create_new_loop_scope()

        # treatment of the index/indices
        iterable = self._visit(expr.iterable, **settings)
        body     = list(expr.body)
        iterator = expr.target

        if isinstance(iterable, Variable):
            indx   = self.get_new_variable()
            assign = Assign(iterator, IndexedBase(iterable)[indx])
            assign.set_fst(expr.fst)
            iterator = indx
            body     = [assign] + body

        elif isinstance(iterable, PythonMap):
            indx   = self.get_new_variable()
            func   = iterable.args[0]
            args   = [IndexedBase(arg)[indx] for arg in iterable.args[1:]]
            assign = Assign(iterator, func(*args))
            assign.set_fst(expr.fst)
            iterator = indx
            body     = [assign] + body

        elif isinstance(iterable, PythonZip):
            args = iterable.args
            indx = self.get_new_variable()
            for i, arg in enumerate(args):
                assign = Assign(iterator[i], IndexedBase(arg)[indx])
                assign.set_fst(expr.fst)
                body = [assign] + body
            iterator = indx

        elif isinstance(iterable, PythonEnumerate):
            indx   = iterator.args[0]
            var    = iterator.args[1]
            assign = Assign(var, IndexedBase(iterable.args[0])[indx])
            assign.set_fst(expr.fst)
            iterator = indx
            body     = [assign] + body

        elif isinstance(iterable, Product):
            args     = iterable.elements
            iterator = list(iterator)
            for i,arg in enumerate(args):
                if not isinstance(arg, PythonRange):
                    indx   = self.get_new_variable()
                    assign = Assign(iterator[i], IndexedBase(arg)[indx])

                    assign.set_fst(expr.fst)
                    body        = [assign] + body
                    iterator[i] = indx

        if isinstance(iterator, Symbol):
            name   = iterator.name
            var    = self.check_for_variable(name)
            target = var
            if var is None:
                target = Variable('int', name, rank=0)
                self.insert_variable(target)

        elif isinstance(iterator, list):
            target = []
            for i in iterator:
                name = str(i.name)
                var  = Variable('int', name, rank=0)
                self.insert_variable(var)
                target.append(var)
        else:

            # TODO ERROR not tested yet

            errors.report(INVALID_FOR_ITERABLE, symbol=expr.target,
                   bounding_box=(self._current_fst_node.lineno, self._current_fst_node.col_offset),
                   severity='error', blocker=self.blocking)

        body = [self._visit(i, **settings) for i in body]

        local_vars = list(self.namespace.variables.values())
        self.exit_loop_scope()

        if isinstance(iterable, Variable):
            return ForIterator(target, iterable, body)

        return For(target, iterable, body, local_vars=local_vars)


    def _visit_GeneratorComprehension(self, expr, **settings):
        msg = "Generator expressions as args are not currently correctly implemented\n"
        msg += "See issue #272 at https://github.com/pyccel/pyccel/issues"
        errors.report(msg, symbol = expr,
                  bounding_box=(self._current_fst_node.lineno, self._current_fst_node.col_offset),
                  severity='fatal')

        result   = expr.expr
        lhs_name = _get_name(expr.lhs)
        lhs  = self.check_for_variable(lhs_name)

        if lhs is None:
            tmp_lhs  = Variable('int', lhs_name)
            self.insert_variable(tmp_lhs)
        else:
            tmp_lhs = None

        loops  = [self._visit(i, **settings) for i in expr.loops]
        result = self._visit(result, **settings)
        if isinstance(result, CodeBlock):
            result = result.body[-1]


        d_var = self._infere_type(result, **settings)
        dtype = d_var.pop('datatype')

        if tmp_lhs is not None:
            self.remove_variable(tmp_lhs)
            lhs = Variable(dtype, lhs_name, **d_var)
            self.insert_variable(lhs)


        if isinstance(expr, FunctionalSum):
            val = LiteralInteger(0)
            if str_dtype(dtype) in ['real', 'complex']:
                val = LiteralFloat(0.0)
        elif isinstance(expr, FunctionalMin):
            val = INF
        elif isinstance(expr, FunctionalMax):
            val = -INF

        stmt = Assign(expr.lhs, val)
        stmt.set_fst(expr.fst)
        loops.insert(0, stmt)

        if isinstance(expr, FunctionalSum):
            expr_new = FunctionalSum(loops, lhs=lhs)
        elif isinstance(expr, FunctionalMin):
            expr_new = FunctionalMin(loops, lhs=lhs)
        elif isinstance(expr, FunctionalMax):
            expr_new = FunctionalMax(loops, lhs=lhs)
        expr_new.set_fst(expr.fst)
        return expr_new

    def _visit_FunctionalFor(self, expr, **settings):

        target  = expr.expr
        index   = expr.index
        indices = expr.indices
        dims    = []
        body    = expr.loops[1]

        idx_subs = dict()

        # The symbols created to represent unknown valued objects are temporary
        tmp_used_names = self.used_names.copy()
        while isinstance(body, For):

            stop  = None
            start = LiteralInteger(0)
            step  = LiteralInteger(1)
            var   = body.target
            a     = self._visit(body.iterable, **settings)
            if isinstance(a, PythonRange):
                var   = Variable('int', var.name)
                stop  = a.stop
                start = a.start
                step  = a.step
            elif isinstance(a, (PythonZip, PythonEnumerate)):
                dvar  = self._infere_type(a.element, **settings)
                dtype = dvar.pop('datatype')
                if dvar['rank'] > 0:
                    dvar['rank' ] -= 1
                    dvar['shape'] = (dvar['shape'])[1:]
                if dvar['rank'] == 0:
                    dvar['allocatable'] = dvar['is_pointer'] = False
                var  = Variable(dtype, var.name, **dvar)
                stop = a.element.shape[0]
            elif isinstance(a, Variable):
                dvar  = self._infere_type(a, **settings)
                dtype = dvar.pop('datatype')
                if dvar['rank'] > 0:
                    dvar['rank'] -= 1
                    dvar['shape'] = (dvar['shape'])[1:]
                if dvar['rank'] == 0:
                    dvar['allocatable'] = dvar['is_pointer'] = False

                var  = Variable(dtype, var.name, **dvar)
                stop = a.shape[0]
            else:
                errors.report(PYCCEL_RESTRICTION_TODO,
                              bounding_box=(self._current_fst_node.lineno, self._current_fst_node.col_offset),
                              severity='fatal')
            self.insert_variable(var)

            step  = pyccel_to_sympy(step , idx_subs, tmp_used_names)
            start = pyccel_to_sympy(start, idx_subs, tmp_used_names)
            stop  = pyccel_to_sympy(stop , idx_subs, tmp_used_names)
            size = (stop - start) / step
            if (step != 1):
                size = ceiling(size)

            body = body.body[0]
            dims.append((size, step, start, stop))

        # we now calculate the size of the array which will be allocated

        for idx in indices:
            var = self.get_variable(idx.name)
            idx_subs[idx] = var


        dim = sp_Integer(1)

        for i in reversed(range(len(dims))):
            size  = dims[i][0]
            step  = dims[i][1]
            start = dims[i][2]
            stop  = dims[i][3]

            # For complicated cases we must ensure that the upper bound is never smaller than the
            # lower bound as this leads to too little memory being allocated
            min_size = size
            # Collect all uses of other indices
            start_idx = [-1] + [indices.index(a) for a in start.atoms(Symbol) if a in indices]
            stop_idx  = [-1] + [indices.index(a) for a in  stop.atoms(Symbol) if a in indices]
            start_idx.sort()
            stop_idx.sort()

            # Find the minimum size
            while max(len(start_idx),len(stop_idx))>1:
                # Use the maximum value of the start
                if start_idx[-1] > stop_idx[-1]:
                    s = start_idx.pop()
                    min_size = min_size.subs(indices[s], dims[s][3])
                # and the minimum value of the stop
                else:
                    s = stop_idx.pop()
                    min_size = min_size.subs(indices[s], dims[s][2])

            # While the min_size is not a known integer, assume that the bounds are positive
            j = 0
            while not isinstance(min_size, sp_Integer) and j<=i:
                min_size = min_size.subs(dims[j][3]-dims[j][2], 1).simplify()
                j+=1
            # If the min_size is negative then the size will be wrong and an error is raised
            if isinstance(min_size, sp_Integer) and min_size < 0:
                errors.report(PYCCEL_RESTRICTION_LIST_COMPREHENSION_LIMITS.format(indices[i]),
                          bounding_box=(self._current_fst_node.lineno, self._current_fst_node.col_offset),
                          severity='error')

            # sympy is necessary to carry out the summation
            dim   = dim.subs(indices[i], start+step*indices[i])
            dim   = Summation(dim, (indices[i], 0, size-1))
            dim   = dim.doit()

        try:
            dim = sympy_to_pyccel(dim, idx_subs)
        except TypeError:
            errors.report(PYCCEL_RESTRICTION_LIST_COMPREHENSION_SIZE + '\n Deduced size : {}'.format(dim),
                          bounding_box=(self._current_fst_node.lineno, self._current_fst_node.col_offset),
                          severity='fatal')

        # TODO find a faster way to calculate dim
        # when step>1 and not isinstance(dim, Sum)
        # maybe use the c++ library of sympy

        # we annotate the target to infere the type of the list created

        target = self._visit(target, **settings)
        d_var = self._infere_type(target, **settings)

        dtype = d_var['datatype']

        if dtype is NativeGeneric():
            errors.report(LIST_OF_TUPLES,
                          bounding_box=(self._current_fst_node.lineno, self._current_fst_node.col_offset),
                          severity='fatal')

        d_var['rank'] += 1
        d_var['allocatable'] = True
        shape = list(d_var['shape'])
        shape.insert(0, dim)
        d_var['shape'] = shape
        d_var['is_stack_array'] = False # PythonTuples can be stack arrays

        # ...
        # TODO [YG, 30.10.2020]:
        #  - Check if we should allow the possibility that is_stack_array=True
        # ...
        # expr.lhs is a sympy.Indexed
        lhs_symbol = expr.lhs.base.label
        ne = []
        lhs = self._assign_lhs_variable(lhs_symbol, d_var, rhs=expr, new_expressions=ne, is_augassign=False, **settings)
        lhs_alloc = ne[0]

        if isinstance(target, PythonTuple) and not target.is_homogeneous:
            errors.report(LIST_OF_TUPLES, symbol=expr,
                bounding_box=(self._current_fst_node.lineno, self._current_fst_node.col_offset),
                severity='error', blocker=self.blocking)

        loops = [self._visit(i, **settings) for i in expr.loops]
        index = self._visit(index, **settings)

        return CodeBlock([lhs_alloc, FunctionalFor(loops, lhs=lhs, indices=indices, index=index)])

    def _visit_While(self, expr, **settings):

        self.create_new_loop_scope()

        test = self._visit(expr.test, **settings)
        body = self._visit(expr.body, **settings)
        local_vars = list(self.namespace.variables.values())
        self.exit_loop_scope()

        return While(test, body, local_vars)

    def _visit_If(self, expr, **settings):
        args = [self._visit(i, **settings) for i in expr.args]
        return expr.func(*args)

    def _visit_IfTernaryOperator(self, expr, **settings):
        args = [self._visit(i, **settings) for i in expr.args]
        return expr.func(*args)

    def _visit_VariableHeader(self, expr, **settings):

        # TODO improve
        #      move it to the ast like create_definition for FunctionHeader?

        name  = expr.name
        d_var = expr.dtypes.copy()
        dtype = d_var.pop('datatype')
        d_var.pop('is_func')

        var = Variable(dtype, name, **d_var)
        self.insert_variable(var)
        return expr

    def _visit_FunctionHeader(self, expr, **settings):
        # TODO should we return it and keep it in the AST?
        self.insert_header(expr)
        return expr

    def _visit_Template(self, expr, **settings):
        self.insert_template(expr)
        return expr

    def _visit_ClassHeader(self, expr, **settings):
        # TODO should we return it and keep it in the AST?
        self.insert_header(expr)
        return expr

    def _visit_Return(self, expr, **settings):

        results     = expr.expr
        f_name      = self._current_function
        if isinstance(f_name, DottedName):
            f_name = f_name.name[-1]

        return_vars = self.get_function(f_name).results
        assigns     = []
        for v,r in zip(return_vars, results):
            if not (isinstance(r, Symbol) and r.name == v.name):
                assigns.append(Assign(v,r))
                assigns[-1].set_fst(expr.fst)

        assigns = [self._visit_Assign(e) for e in assigns]
        results = [self._visit_Symbol(i, **settings) for i in return_vars]

        #add the Deallocate node before the Return node
        code = assigns + [Deallocate(i) for i in self._allocs[-1]]
        if code:
            expr  = Return(results, CodeBlock(code))
        else:
            expr  = Return(results)
        return expr

    def _visit_FunctionDef(self, expr, **settings):

        name            = str(expr.name)
        name            = name.replace("'", '')
        cls_name        = expr.cls_name
        decorators      = expr.decorators
        funcs           = []
        sub_funcs       = []
        func_interfaces = []
        is_pure         = expr.is_pure
        is_elemental    = expr.is_elemental
        is_private      = expr.is_private
        doc_string      = self._visit(expr.doc_string) if expr.doc_string else expr.doc_string
        headers = []

        not_used = [d for d in decorators if d not in def_decorators.__all__]

        if len(not_used) >= 1:
            errors.report(UNDEFINED_DECORATORS, symbol=', '.join(not_used), severity='warning')

        args_number = len(expr.arguments)
        templates = self.get_templates()
        templates.update(expr.templates)

        tmp_headers = expr.headers
        if cls_name:
            tmp_headers += self.get_header(cls_name + '.' + name)
            args_number -= 1
        else:
            tmp_headers += self.get_header(name)
        for header in tmp_headers:
            if all(header.dtypes != hd.dtypes for hd in headers):
                headers.append(header)
            else:
                errors.report(DUPLICATED_SIGNATURE, symbol=header,
                        severity='warning')
        for hd in headers:
            if (args_number != len(hd.dtypes)):
                msg = 'The number of arguments in the function {} ({}) does not match the number\
                        of types in decorator/header ({}).'.format(name ,args_number, len(hd.dtypes))
                if (args_number < len(hd.dtypes)):
                    errors.report(msg, symbol=expr.arguments, severity='warning')
                else:
                    errors.report(msg, symbol=expr.arguments, severity='fatal')

        interfaces = []
        if len(headers) == 0:
            # check if a header is imported from a header file
            # TODO improve in the case of multiple headers ( interface )
            func       = self.get_function(name)
            if func and func.is_header:
                interfaces = [func]

        if expr.arguments and not headers and not interfaces:

            # TODO ERROR wrong position

            errors.report(FUNCTION_TYPE_EXPECTED, symbol=name,
                   bounding_box=(self._current_fst_node.lineno, self._current_fst_node.col_offset),
                   severity='error', blocker=self.blocking)

        # We construct a FunctionDef from each function header
        for hd in headers:
            interfaces += hd.create_definition(templates)

        if not interfaces:
            # this for the case of a function without arguments => no headers
            interfaces = [FunctionDef(name, [], [], [])]

#        TODO move this to codegen
#        vec_func = None
#        if 'vectorize' in decorators:
#            #TODO move to another place
#            vec_name  = 'vec_' + name
#            arg       = decorators['vectorize'][0]
#            arg       = str(arg.name)
#            args      = [str(i.name) for i in expr.arguments]
#            index_arg = args.index(arg)
#            arg       = Symbol(arg)
#            vec_arg   = IndexedBase(arg)
#            index     = self.get_new_variable()
#            range_    = Function('range')(Function('len')(arg))
#            args      = symbols(args)
#            args[index_arg] = vec_arg[index]
#            body_vec        = Assign(args[index_arg], Function(name)(*args))
#            body_vec.set_fst(expr.fst)
#            body_vec   = [For(index, range_, [body_vec], strict=False)]
#            header_vec = header.vectorize(index_arg)
#            vec_func   = expr.vectorize(body_vec, header_vec)

        interface_name = name

        for i, m in enumerate(interfaces):
            args           = []
            results        = []
            local_vars     = []
            global_vars    = []
            imports        = []
            arg            = None
            arguments      = expr.arguments
            header_results = m.results

            if len(interfaces) > 1:
                name = interface_name + '_' + str(i).zfill(2)
            self.create_new_function_scope(name, decorators)

            if cls_name and str(arguments[0].name) == 'self':
                arg       = arguments[0]
                arguments = arguments[1:]
                dt        = self.get_class_construct(cls_name)()
                cls_base  = self.get_class(cls_name)
                var       = Variable(dt, 'self', cls_base=cls_base)
                self.insert_variable(var, 'self')

            if arguments:
                for (a, ah) in zip(arguments, m.arguments):
                    additional_args = []
                    if isinstance(ah, FunctionAddress):
                        d_var = {}
                        d_var['is_argument'] = True
                        d_var['is_pointer'] = True
                        d_var['is_kwonly'] = a.is_kwonly
                        if isinstance(a, ValuedArgument):

                            # optional argument only if the value is None
                            if isinstance(a.value, Nil):
                                d_var['is_optional'] = True

                            a_new = ValuedFunctionAddress(a.name, ah.arguments, ah.results, [],
                                        value=a.value, **d_var)
                        else:
                            a_new = FunctionAddress(a.name, ah.arguments, ah.results, [], **d_var)
                    else:
                        d_var = self._infere_type(ah, **settings)
                        d_var['shape'] = ah.alloc_shape
                        d_var['is_argument'] = True
                        d_var['is_kwonly'] = a.is_kwonly
                        d_var['is_const'] = ah.is_const
                        dtype = d_var.pop('datatype')
                        if d_var['rank']>0:
                            d_var['cls_base'] = NumpyArrayClass

                        if 'allow_negative_index' in self._namespace.decorators:
                            if a.name in decorators['allow_negative_index']:
                                d_var.update(allows_negative_indexes=True)
                        # this is needed for the static case
                        if isinstance(a, ValuedArgument):

                            # optional argument only if the value is None
                            if isinstance(a.value, Nil):
                                d_var['is_optional'] = True

                            a_new = ValuedVariable(dtype, str(a.name),
                                        value=a.value, **d_var)
                        else:
                            a_new = Variable(dtype, a.name, **d_var)

                    if additional_args:
                        args += additional_args

                    args.append(a_new)
                    if isinstance(a_new, FunctionAddress):
                        self.insert_function(a_new)
                    else:
                        self.insert_variable(a_new, name=str(a_new.name))
            results = expr.results
            if header_results:
                new_results = []

                for a, ah in zip(results, header_results):
                    d_var = self._infere_type(ah, **settings)
                    dtype = d_var.pop('datatype')
                    a_new = Variable(dtype, a.name, **d_var)
                    self.insert_variable(a_new, name=str(a_new.name))
                    new_results.append(a_new)

                results = new_results

            # insert the FunctionDef into the scope
            # to handle the case of a recursive function
            # TODO improve in the case of an interface
            func = FunctionDef(name, args, results, [])
            self.insert_function(func)

            # Create a new list that store local variables for each FunctionDef to handle nested functions
            self._allocs.append([])

            # we annotate the body
            body = self._visit(expr.body)

            # Calling the Garbage collecting,
            # it will add the necessary Deallocate nodes
            # to the body of the function
            body = self.garbage_collector(body)

            args    = [self.get_variable(a.name) if isinstance(a, Variable) else self.get_function(str(a.name)) for a in args]
            results = list(OrderedDict((a.name,self.get_variable(a.name)) for a in results).values())

            if arg and cls_name:
                dt       = self.get_class_construct(cls_name)()
                cls_base = self.get_class(cls_name)
                var      = Variable(dt, 'self', cls_base=cls_base)
                args     = [var] + args

            # Determine local and global variables
            local_vars  = [v for v in self.get_variables(self.namespace)              if v not in args + results]
            global_vars = [v for v in self.get_variables(self.namespace.parent_scope) if v not in args + results + local_vars]

            # get the imports
            imports   = self.namespace.imports['imports'].values()
            imports   = list(set(imports))

            # remove the FunctionDef from the function scope
            # TODO improve func_ is None in the case of an interface
            func_     = self.namespace.functions.pop(name, None)
            is_recursive = False
            # check if the function is recursive if it was called on the same scope
            if func_ and func_.is_recursive:
                is_recursive = True

            sub_funcs = [i for i in self.namespace.functions.values() if not i.is_header and not isinstance(i, FunctionAddress)]

            func_args = [i for i in self.namespace.functions.values() if isinstance(i, FunctionAddress)]
            if func_args:
                func_interfaces.append(Interface('', func_args, is_argument = True))

            self.exit_function_scope()

            # ... computing inout arguments
            args_inout = [False] * len(args)

            results_names = [str(i) for i in results]

            all_assigned = get_assigned_symbols(body)
            assigned     = [a for a in all_assigned if a.rank > 0]
            all_assigned = [str(i) for i in all_assigned]
            assigned     = [str(i) for i in assigned]

            apps = list(Tuple(*body.body).atoms(Application))
            apps = [i for i in apps if (i.__class__.__name__
                    in self.get_parent_functions())]

            d_apps = OrderedDict((a, []) for a in args)
            for f in apps:
                a_args = set(f.args) & set(args)
                for a in a_args:
                    d_apps[a].append(f)

            for i, a in enumerate(args):
                if str(a) in chain(results_names, assigned, ['self']):
                    args_inout[i] = True

                if d_apps[a] and not( args_inout[i] ):
                    intent = False
                    n_fa = len(d_apps[a])
                    i_fa = 0
                    while not(intent) and i_fa < n_fa:
                        fa = d_apps[a][i_fa]
                        f_name = fa.__class__.__name__
                        func = self.get_function(f_name)

                        j = list(fa.args).index(a)
                        intent = func.arguments_inout[j]
                        if intent:
                            args_inout[i] = True

                        i_fa += 1
                if isinstance(a, Variable):
                    if a.is_const and (args_inout[i] or (str(a) in all_assigned)):
                        msg = "Cannot modify 'const' argument ({})".format(a)
                        errors.report(msg, bounding_box=(self._current_fst_node.lineno,
                            self._current_fst_node.col_offset),
                            severity='fatal', blocker=self.blocking)
            # ...

            # Raise an error if one of the return arguments is either:
            #   a) a pointer
            #   b) array which is not among arguments, hence intent(out)
            for r in results:
                if r.is_pointer:
                    errors.report(UNSUPPORTED_ARRAY_RETURN_VALUE,
                    symbol=r,bounding_box=(self._current_fst_node.lineno, self._current_fst_node.col_offset),
                    severity='fatal')
                elif (r not in args) and r.rank > 0:
                    errors.report(UNSUPPORTED_ARRAY_RETURN_VALUE,
                    symbol=r,bounding_box=(self._current_fst_node.lineno, self._current_fst_node.col_offset),
                    severity='fatal')

            func = FunctionDef(name,
                    args,
                    results,
                    body,
                    local_vars=local_vars,
                    global_vars=global_vars,
                    cls_name=cls_name,
                    is_pure=is_pure,
                    is_elemental=is_elemental,
                    is_private=is_private,
                    imports=imports,
                    decorators=decorators,
                    is_recursive=is_recursive,
                    arguments_inout=args_inout,
                    functions = sub_funcs,
                    interfaces = func_interfaces,
                    doc_string = doc_string)

            if cls_name:
                cls = self.get_class(cls_name)
                methods = list(cls.methods) + [func]

                # update the class methods

                self.insert_class(ClassDef(cls_name, cls.attributes,
                methods, parent=cls.parent))

            funcs += [func]

            #clear the sympy cache
            #TODO clear all variable except the global ones
            cache.clear_cache()
        if len(funcs) == 1:
            funcs = funcs[0]
            self.insert_function(funcs)

        else:
            for f in funcs:
                self.insert_function(f)

            funcs = Interface(interface_name, funcs)
            self.insert_function(funcs)
#        TODO move this to codegen
#        if vec_func:
#           self._visit_FunctionDef(vec_func, **settings)
#           vec_func = self.namespace.functions.pop(vec_name)
#           if isinstance(funcs, Interface):
#               funcs = list(funcs.funcs)+[vec_func]
#           else:
#               self.namespace.sons_scopes['sc_'+ name] = self.namespace.sons_scopes[name]
#               funcs = funcs.rename('sc_'+ name)
#               funcs = [funcs, vec_func]
#           funcs = Interface(name, funcs)
#           self.insert_function(funcs)
        return EmptyNode()

    def _visit_PythonPrint(self, expr, **settings):
        args = [self._visit(i, **settings) for i in expr.expr]
        if len(args) == 0:
            return PythonPrint(args)

        is_symbolic = lambda var: isinstance(var, Variable) \
            and isinstance(var.dtype, NativeSymbol)

        # TODO fix: not yet working because of mpi examples
#        if not test:
#            # TODO: Add description to parser/messages.py
#            errors.report('Either all arguments must be symbolic or none of them can be',
#                   bounding_box=(self._current_fst_node.lineno, self._current_fst_node.col_offset),
#                   severity='fatal', blocker=self.blocking)

        if is_symbolic(args[0]):
            _args = []
            for a in args:
                f = self.get_symbolic_function(a.name)
                if f is None:
                    _args.append(a)
                else:

                    # TODO improve: how can we print SymbolicAssign as  lhs = rhs

                    _args.append(f)
            return SymbolicPrint(_args)
        else:
            return PythonPrint(args)

    def _visit_ClassDef(self, expr, **settings):

        # TODO - improve the use and def of interfaces
        #      - wouldn't be better if it is done inside ClassDef?

        name = str(expr.name)
        name = name.replace("'", '')
        methods = list(expr.methods)
        parent = expr.parent
        interfaces = []

        # remove quotes for str representation
        cls = ClassDef(name, [], [], parent=parent)
        self.insert_class(cls)
        const = None

        for (i, method) in enumerate(methods):
            m_name = str(method.name).replace("'", '')

            if m_name == '__init__':
                self._visit_FunctionDef(method, **settings)
                methods.pop(i)
                const = self.namespace.functions.pop(m_name)
                break



        if not const:
            errors.report(UNDEFINED_INIT_METHOD, symbol=name,
                   bounding_box=(self._current_fst_node.lineno, self._current_fst_node.col_offset),
                   severity='error', blocker=True)

        ms = []
        for i in methods:
            self._visit_FunctionDef(i, **settings)
            m_name = str(i.name).replace("'", '')
            m = self.namespace.functions.pop(m_name)
            ms.append(m)

        methods = [const] + ms
        header = self.get_header(name)

        if not header:
            errors.report(PYCCEL_MISSING_HEADER, symbol=name,
                   bounding_box=(self._current_fst_node.lineno, self._current_fst_node.col_offset),
                   severity='fatal', blocker=self.blocking)

        attributes = self.get_class(name).attributes

        for i in methods:
            if isinstance(i, Interface):
                methods.remove(i)
                interfaces += [i]

        cls = ClassDef(name, attributes, methods,
              interfaces=interfaces, parent=parent)
        self.insert_class(cls)

        return EmptyNode()

    def _visit_Del(self, expr, **settings):

        ls = [self._visit(i, **settings) for i in expr.variables]
        return Del(ls)

    def _visit_PyccelIs(self, expr, **settings):
        # Handles PyccelIs and PyccelIsNot
        IsClass = type(expr)

        # TODO ERROR wrong position ??

        var1 = self._visit(expr.lhs)
        var2 = self._visit(expr.rhs)

        if (var1 is var2) or (isinstance(var2, Nil) and isinstance(var1, Nil)):
            if IsClass == PyccelIsNot:
                return LiteralFalse()
            elif IsClass == PyccelIs:
                return LiteralTrue()

        if isinstance(var1, Nil):
            var1, var2 = var2, var1

        if isinstance(var2, Nil):
            if not var1.is_optional:
                errors.report(PYCCEL_RESTRICTION_OPTIONAL_NONE,
                        bounding_box=(self._current_fst_node.lineno, self._current_fst_node.col_offset),
                        severity='error', blocker=self.blocking)
            return IsClass(var1, expr.rhs)

        if (var1.dtype != var2.dtype):
            if IsClass == PyccelIs:
                return LiteralFalse()
            elif IsClass == PyccelIsNot:
                return LiteralTrue()

        if (isinstance(var1.dtype, NativeBool) and
            isinstance(var2.dtype, NativeBool)):
            return IsClass(var1, var2)

        lst = [NativeString(), NativeComplex(), NativeReal(), NativeInteger()]
        if (var1.dtype in lst):
            errors.report(PYCCEL_RESTRICTION_PRIMITIVE_IMMUTABLE, symbol=expr,
            bounding_box=(self._current_fst_node.lineno, self._current_fst_node.col_offset),
            severity='error', blocker=self.blocking)
            return IsClass(var1, var2)

        errors.report(PYCCEL_RESTRICTION_IS_ISNOT,
            bounding_box=(self._current_fst_node.lineno, self._current_fst_node.col_offset),
            severity='error', blocker=self.blocking)
        return IsClass(var1, var2)

    def _visit_Import(self, expr, **settings):

        # TODO - must have a dict where to store things that have been
        #        imported
        #      - should not use namespace

        container = self.namespace.imports

        if isinstance(expr.source, AsName):
            source        = str(expr.source.name)
            source_target = str(expr.source.target)
        else:
            source        = str(expr.source)
            source_target = source

        if source in pyccel_builtin_import_registery:
            imports = pyccel_builtin_import(expr)

            def _insert_obj(location, target, obj):
                F = self.check_for_variable(target)

                if obj is F:
                    errors.report(FOUND_DUPLICATED_IMPORT,
                                symbol=target, severity='warning')
                elif F is None or isinstance(F, dict):
                    container[location][target] = obj
                else:
                    errors.report(IMPORTING_EXISTING_IDENTIFIED,
                                  bounding_box=(self._current_fst_node.lineno, self._current_fst_node.col_offset),
                                  severity='fatal')

            if expr.target:
                for (name, atom) in imports:
                    if not name is None:
                        if isinstance(atom, Constant):
                            _insert_obj('variables', name, atom)
                        else:
                            _insert_obj('functions', name, atom)
            else:
                _insert_obj('variables', source_target, imports)
        else:

            # in some cases (blas, lapack, openmp and openacc level-0)
            # the import should not appear in the final file
            # all metavars here, will have a prefix and suffix = __

            __ignore_at_import__ = False
            __module_name__      = None
            __import_all__       = False
            __print__            = False

            # we need to use str here since source has been defined
            # using repr.
            # TODO shall we improve it?

            p       = self.d_parsers[source_target]
            if expr.target:
                targets = [i.target if isinstance(i,AsName) else i.name for i in expr.target]
                names = [i.name for i in expr.target]
                for entry in ['variables', 'classes', 'functions']:
                    d_son = getattr(p.namespace, entry)
                    for t,n in zip(targets,names):
                        if n in d_son:
                            e = d_son[n]
                            if t == n:
                                container[entry][t] = e
                            else:
                                container[entry][t] = e.clone(t)
            else:
                imported_dict = []
                for entry in ['variables', 'classes', 'functions']:
                    d_son = getattr(p.namespace, entry)
                    imported_dict.extend(d_son.items())
                container['variables'][source_target] = dict(imported_dict)

            self.namespace.cls_constructs.update(p.namespace.cls_constructs)
            self.namespace.macros.update(p.namespace.macros)

            # ... meta variables

            if 'ignore_at_import' in list(p.metavars.keys()):
                __ignore_at_import__ = p.metavars['ignore_at_import']

            if 'import_all' in list(p.metavars.keys()):
                __import_all__ = p.metavars['import_all']

            if 'module_name' in list(p.metavars.keys()):
                __module_name__ = p.metavars['module_name']

            if 'print' in list(p.metavars.keys()):
                __print__ = True

            if len(expr.target) == 0 and isinstance(expr.source,AsName):
                expr = Import(expr.source.name)

            if source_target in container['imports']:
                targets = container['imports'][source_target].target + expr.target
            else:
                targets = expr.target

            expr = Import(expr.source, targets)

            if __import_all__:
                expr = Import(__module_name__)
                container['imports'][source_target] = expr

            elif __module_name__:
                expr = Import(__module_name__, expr.target)
                container['imports'][source_target] = expr

            # ...
            elif __print__ in p.metavars.keys():
                source = str(expr.source).split('.')[-1]
                source = 'mod_' + source
                expr   = Import(source, expr.target)
                container['imports'][source_target] = expr
            elif not __ignore_at_import__:

                container['imports'][source_target] = expr

        return EmptyNode()



    def _visit_With(self, expr, **settings):

        domaine = self._visit(expr.test, **settings)
        parent  = domaine.cls_base
        if not parent.is_with_construct:
            errors.report(UNDEFINED_WITH_ACCESS,
                   bounding_box=(self._current_fst_node.lineno, self._current_fst_node.col_offset),
                   severity='fatal', blocker=self.blocking)

        body = self._visit(expr.body, **settings)
        return With(domaine, body, None).block



    def _visit_MacroFunction(self, expr, **settings):
        # we change here the master name to its FunctionDef

        f_name = expr.master
        header = self.get_header(f_name)
        if not header:
            func = self.get_function(f_name)
            if func is None:
                errors.report(MACRO_MISSING_HEADER_OR_FUNC,
                symbol=f_name,severity='error', blocker=self.blocking,
                bounding_box=(self._current_fst_node.lineno, self._current_fst_node.col_offset))
        else:
            interfaces = []
            for hd in header:
                interfaces += hd.create_definition()

            # TODO -> Said: must handle interface

            func = interfaces[0]

        name = expr.name
        args = [self._visit(a, **settings) if isinstance(a, ValuedArgument)
                else a for a in expr.arguments]
        master_args = [self._visit(a, **settings) if isinstance(a, ValuedArgument)
                else a for a in expr.master_arguments]
        results = expr.results
        macro   = MacroFunction(name, args, func, master_args,
                                  results=results)
        self.insert_macro(macro)

        return macro

    def _visit_MacroShape(self, expr, **settings):
        return expr

    def _visit_MacroVariable(self, expr, **settings):

        master = expr.master
        if isinstance(master, DottedName):
            errors.report(PYCCEL_RESTRICTION_TODO,
                          bounding_box=(self._current_fst_node.lineno, self._current_fst_node.col_offset),
                          severity='fatal')
        header = self.get_header(master)
        if header is None:
            var = self.get_variable(master)
        else:
            var = Variable(header.dtype, header.name)

                # TODO -> Said: must handle interface

        expr = MacroVariable(expr.name, var)
        self.insert_macro(expr)
        return expr

    def _visit_Dlist(self, expr, **settings):
        # Arguments have been treated in PyccelMul

        val = expr.args[0]
        length = expr.args[1]
        if isinstance(val, (TupleVariable, PythonTuple)):
            if isinstance(length, LiteralInteger):
                length = length.p
            if isinstance(val, TupleVariable):
                return PythonTuple(*(val.get_vars()*length))
            else:
                return PythonTuple(*(val.args*length))
        return Dlist(val, length)

    def _visit_StarredArguments(self, expr, **settings):
        name = expr.args_var
        var = self._visit(name)
        assert(var.rank==1)
        size = var.shape[0]
        if isinstance(size, LiteralInteger):
            size = size.p
        return StarredArguments([self._visit(Indexed(name,i)) for i in range(size)])

#==============================================================================


if __name__ == '__main__':
    import sys

    try:
        filename = sys.argv[1]
    except IndexError:
        raise ValueError('Expecting an argument for filename')

    parser = SyntaxParser(filename)
#    print(parser.namespace)
    parser = SemanticParser(parser)
#    print(parser.ast)
#    parser.view_namespace('variables')<|MERGE_RESOLUTION|>--- conflicted
+++ resolved
@@ -115,11 +115,7 @@
 def _get_name(var):
     """."""
 
-<<<<<<< HEAD
-    if isinstance(var, (Symbol, IndexedBase, DottedVariable)):
-=======
-    if isinstance(var, (Symbol, IndexedVariable, IndexedBase, DottedName)):
->>>>>>> fc9b49b4
+    if isinstance(var, (Symbol, IndexedBase, DottedName)):
         return str(var)
     if isinstance(var, (IndexedElement, Indexed)):
         return str(var.base)
