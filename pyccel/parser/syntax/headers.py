# coding: utf-8

"""
"""

# TODO: - remove 'star' from everywhere

from os.path import join, dirname
from textx.metamodel import metamodel_from_file
from textx.export import metamodel_export, model_export

from pyccel.parser.syntax.basic import BasicStmt
from pyccel.ast.core import FunctionHeader, ClassHeader, MethodHeader, VariableHeader

DEBUG = False

class Header(object):
    """Class for Header syntax."""
    def __init__(self, **kwargs):
        """
        Constructor for Header.

        """
        self.statements = kwargs.pop('statements', [])

class TypeHeader(BasicStmt):
    """Base class representing a  header type in the grammar."""

    def __init__(self, **kwargs):
        """
        Constructor for a TypeHeader.

        dtype: str
            variable type
        """
        self.dtype = kwargs.pop('dtype')
        self.trailer = kwargs.pop('trailer', [])

        super(TypeHeader, self).__init__(**kwargs)

    @property
    def expr(self):
        dtype = self.dtype
        trailer = self.trailer
        if trailer:
            trailer = [str(i) for i in trailer.args]
        else:
            trailer = []
        return dtype, trailer

<<<<<<< HEAD
=======
class TypeHeader(BasicStmt):
    pass

class UnionTypeStmt(BasicStmt):
    def __init__(self, **kwargs):
        """
        Constructor for a TypeHeader.

        dtype: list fo str
        """
        self.dtypes = kwargs.pop('dtype')

        super(UnionTypeStmt, self).__init__(**kwargs)

        
>>>>>>> 451a2a6d
class VariableHeaderStmt(BasicStmt):
    """Base class representing a header statement in the grammar."""

    def __init__(self, **kwargs):
        """
        Constructor for a VariableHeader statement.
        In the case of builtin datatypes, we export a Variable

        name: str
            variable name
        dec: list, tuple
            list of argument types
        """
        self.name = kwargs.pop('name')
        self.dec  = kwargs.pop('dec')

        super(VariableHeaderStmt, self).__init__(**kwargs)

    @property
    def expr(self):
        dtype, trailer = self.dec.expr
        star = None

        return VariableHeader(self.name, (dtype, trailer, star))

class FunctionHeaderStmt(BasicStmt):
    """Base class representing a function header statement in the grammar."""

    def __init__(self, **kwargs):
        """
        Constructor for a FunctionHeader statement

        name: str
            function name
        kind: str
            one among {function, procedure, method}
        decs: list, tuple
            list of argument types
        results: list, tuple
            list of output types
        """
        self.name = kwargs.pop('name')
        self.kind = kwargs.pop('kind', None)
        self.static = kwargs.pop('static', None)
        self.decs = kwargs.pop('decs')
        self.results = kwargs.pop('results', None)

        super(FunctionHeaderStmt, self).__init__(**kwargs)

    @property
    def expr(self):
        # TODO: do we need dtypes and results to be attributs of the class?
        dtypes = []
        for dec in self.decs:
            if isinstance(dec,UnionTypeStmt):
                l = []
                for i in dec.dtypes:
                    l += [i.expr +('',)]
                dtypes +=[l]
            else:       
                dtypes +=[[dec.expr + ('',)]]                

        if self.kind is None:
            kind = 'function'
        else:
            kind = str(self.kind)

        is_static = False
        if self.static == 'static':
            is_static = True

        if kind == 'method':
            cls_instance = dtypes[0][0][0]
            dtypes = dtypes[1:] # remove the attribut
            kind = 'procedure'
            if self.results:
                kind = 'function'
            return MethodHeader((cls_instance, self.name), dtypes, [],kind=kind )
        else:
            return FunctionHeader(self.name,
                                  dtypes,
                                  results=[],
                                  kind=kind,
                                  is_static=is_static)

class ClassHeaderStmt(BasicStmt):
    """Base class representing a class header statement in the grammar."""

    def __init__(self, **kwargs):
        """
        Constructor for a Header statement

        name: str
            class name
        options: list, tuple
            list of class options
        """
        self.name    = kwargs.pop('name')
        self.options = kwargs.pop('options')

        super(ClassHeaderStmt, self).__init__(**kwargs)

    @property
    def expr(self):
        options = [str(i) for i in self.options]
        return ClassHeader(self.name, options)
#################################################

#################################################
# whenever a new rule is added in the grammar, we must update the following
# lists.
<<<<<<< HEAD
hdr_classes = [Header, TypeHeader,
=======
hdr_classes = [Header, TypeHeader,Type,ListType,UnionTypeStmt,
>>>>>>> 451a2a6d
               FunctionHeaderStmt,
               ClassHeaderStmt,
               VariableHeaderStmt]

def parse(filename=None, stmts=None, debug=False):
    this_folder = dirname(__file__)

    # Get meta-model from language description
    grammar = join(this_folder, '../grammar/headers.tx')

    meta = metamodel_from_file(grammar, debug=debug, classes=hdr_classes)

    # Instantiate model
    if filename:
        model = meta.model_from_file(filename)
    elif stmts:
        model = meta.model_from_str(stmts)
    else:
        raise ValueError('Expecting a filename or a string')

    stmts = []
    for stmt in model.statements:
        e = stmt.stmt.expr
        stmts.append(e)

    if len(stmts) == 1:
        return stmts[0]
    else:
        return stmts

######################
if __name__ == '__main__':
    print(parse(stmts='#$ header variable x :: int'))
    print(parse(stmts='#$ header variable x float [:, :]'))
    print(parse(stmts='#$ header function f(float [:], int [:]) results(int)'))
    print(parse(stmts='#$ header class Square(public)'))
<<<<<<< HEAD
    print(parse(stmts='#$ header method translate(Point, double, double)'))
=======
    print(parse(stmts='#$ header method translate(Point, [double], [int], int[:,:], double[:])'))

>>>>>>> 451a2a6d
<|MERGE_RESOLUTION|>--- conflicted
+++ resolved
@@ -23,12 +23,30 @@
         """
         self.statements = kwargs.pop('statements', [])
 
-class TypeHeader(BasicStmt):
-    """Base class representing a  header type in the grammar."""
+class ListType(BasicStmt):
+    """Base class representing a  ListType in the grammar."""
 
     def __init__(self, **kwargs):
         """
         Constructor for a TypeHeader.
+
+        dtype: list fo str
+        """
+        self.dtype = kwargs.pop('dtype')
+
+        super(ListType, self).__init__(**kwargs)
+
+    @property
+    def expr(self):
+        dtype = [str(i) for i in self.dtype]
+        return dtype,[]
+
+class Type(BasicStmt):
+    """Base class representing a header type in the grammar."""
+
+    def __init__(self, **kwargs):
+        """
+        Constructor for a Type.
 
         dtype: str
             variable type
@@ -36,7 +54,7 @@
         self.dtype = kwargs.pop('dtype')
         self.trailer = kwargs.pop('trailer', [])
 
-        super(TypeHeader, self).__init__(**kwargs)
+        super(Type, self).__init__(**kwargs)
 
     @property
     def expr(self):
@@ -48,8 +66,6 @@
             trailer = []
         return dtype, trailer
 
-<<<<<<< HEAD
-=======
 class TypeHeader(BasicStmt):
     pass
 
@@ -65,7 +81,6 @@
         super(UnionTypeStmt, self).__init__(**kwargs)
 
         
->>>>>>> 451a2a6d
 class VariableHeaderStmt(BasicStmt):
     """Base class representing a header statement in the grammar."""
 
@@ -177,11 +192,7 @@
 #################################################
 # whenever a new rule is added in the grammar, we must update the following
 # lists.
-<<<<<<< HEAD
-hdr_classes = [Header, TypeHeader,
-=======
 hdr_classes = [Header, TypeHeader,Type,ListType,UnionTypeStmt,
->>>>>>> 451a2a6d
                FunctionHeaderStmt,
                ClassHeaderStmt,
                VariableHeaderStmt]
@@ -218,9 +229,5 @@
     print(parse(stmts='#$ header variable x float [:, :]'))
     print(parse(stmts='#$ header function f(float [:], int [:]) results(int)'))
     print(parse(stmts='#$ header class Square(public)'))
-<<<<<<< HEAD
-    print(parse(stmts='#$ header method translate(Point, double, double)'))
-=======
     print(parse(stmts='#$ header method translate(Point, [double], [int], int[:,:], double[:])'))
 
->>>>>>> 451a2a6d
