# -*- coding: utf-8 -*-

from collections import OrderedDict
import redbaron
import traceback
import importlib
import pickle
import os
import sys
import re

#==============================================================================

from redbaron import RedBaron
from redbaron import StringNode, IntNode, FloatNode, ComplexNode
from redbaron import FloatExponantNode, StarNode
from redbaron import NameNode
from redbaron import AssignmentNode
from redbaron import CommentNode, EndlNode
from redbaron import ComparisonNode
from redbaron import ComparisonOperatorNode
from redbaron import UnitaryOperatorNode
from redbaron import BinaryOperatorNode, BooleanOperatorNode
from redbaron import AssociativeParenthesisNode
from redbaron import DefNode
from redbaron import ClassNode
from redbaron import TupleNode, ListNode
from redbaron import CommaProxyList
from redbaron import LineProxyList
from redbaron import ListComprehensionNode
from redbaron import ComprehensionLoopNode
from redbaron import ArgumentGeneratorComprehensionNode
from redbaron import NodeList
from redbaron import DotProxyList
from redbaron import ReturnNode
from redbaron import PassNode
from redbaron import DefArgumentNode
from redbaron import ForNode
from redbaron import PrintNode
from redbaron import DelNode
from redbaron import DictNode, DictitemNode
from redbaron import WhileNode
from redbaron import IfelseblockNode, IfNode, ElseNode, ElifNode
from redbaron import TernaryOperatorNode
from redbaron import DotNode
from redbaron import CallNode
from redbaron import CallArgumentNode
from redbaron import AssertNode
from redbaron import ExceptNode
from redbaron import FinallyNode
from redbaron import RaiseNode
from redbaron import TryNode
from redbaron import YieldNode
from redbaron import YieldAtomNode
from redbaron import BreakNode, ContinueNode
from redbaron import GetitemNode, SliceNode
from redbaron import ImportNode, FromImportNode
from redbaron import DottedAsNameNode, DecoratorNode
from redbaron import NameAsNameNode
from redbaron import LambdaNode
from redbaron import WithNode
from redbaron import AtomtrailersNode

#==============================================================================

from pyccel.ast import NativeInteger, NativeReal
from pyccel.ast import NativeBool, NativeComplex
from pyccel.ast import NativeRange
from pyccel.ast import NativeIntegerList
from pyccel.ast import NativeRealList
from pyccel.ast import NativeComplexList
from pyccel.ast import NativeList
from pyccel.ast import NativeSymbol
from pyccel.ast import String
from pyccel.ast import DataTypeFactory
from pyccel.ast import Nil, Void
from pyccel.ast import Variable
from pyccel.ast import DottedName, DottedVariable
from pyccel.ast import Assign, AliasAssign, SymbolicAssign
from pyccel.ast import AugAssign, CodeBlock
from pyccel.ast import Return
from pyccel.ast import Pass
from pyccel.ast import ConstructorCall
from pyccel.ast import FunctionDef, Interface
from pyccel.ast import PythonFunction, SympyFunction
from pyccel.ast import ClassDef
from pyccel.ast import GetDefaultFunctionArg
from pyccel.ast import For, FunctionalFor, ForIterator
from pyccel.ast import GeneratorComprehension as GC
from pyccel.ast import FunctionalSum, FunctionalMax, FunctionalMin
from pyccel.ast import If, IfTernaryOperator
from pyccel.ast import While
from pyccel.ast import Print
from pyccel.ast import SymbolicPrint
from pyccel.ast import Del
from pyccel.ast import Assert
from pyccel.ast import Comment, EmptyLine, NewLine
from pyccel.ast import Break, Continue
from pyccel.ast import Slice, IndexedVariable, IndexedElement
from pyccel.ast import FunctionHeader, ClassHeader, MethodHeader
from pyccel.ast import VariableHeader, InterfaceHeader
from pyccel.ast import MetaVariable
from pyccel.ast import MacroFunction, MacroVariable
from pyccel.ast import Concatinate
from pyccel.ast import ValuedVariable
from pyccel.ast import Argument, ValuedArgument
from pyccel.ast import Is
from pyccel.ast import Import, TupleImport
from pyccel.ast import AsName
from pyccel.ast import AnnotatedComment, CommentBlock
from pyccel.ast import With, Block
from pyccel.ast import Range, Zip, Enumerate, Product, Map
from pyccel.ast import List, Dlist, Len
from pyccel.ast import builtin_function as pyccel_builtin_function
from pyccel.ast import builtin_import as pyccel_builtin_import
from pyccel.ast import builtin_import_registery as pyccel_builtin_import_registery
from pyccel.ast import Macro
from pyccel.ast import MacroShape
from pyccel.ast import construct_macro
from pyccel.ast import SumFunction, Subroutine
from pyccel.ast import Zeros
from pyccel.ast import inline, subs, create_variable, extract_subexpressions
from pyccel.ast.core import local_sympify, int2float, Pow, _atomic
from pyccel.ast.datatypes import sp_dtype, str_dtype


from pyccel.parser.utilities import omp_statement, acc_statement
from pyccel.parser.utilities import fst_move_directives
from pyccel.parser.utilities import reconstruct_pragma_multilines
from pyccel.parser.utilities import is_valid_filename_pyh, is_valid_filename_py
from pyccel.parser.utilities import read_file
from pyccel.parser.utilities import get_default_path

from pyccel.parser.syntax.headers import parse as hdr_parse
from pyccel.parser.syntax.openmp  import parse as omp_parse
from pyccel.parser.syntax.openacc import parse as acc_parse

from pyccel.parser.errors import Errors, PyccelSyntaxError
from pyccel.parser.errors import PyccelSemanticError

# TODO - remove import * and only import what we need
#      - use OrderedDict whenever it is possible

from pyccel.parser.messages import *

#==============================================================================

from sympy.core.function       import Function, FunctionClass, Application
from sympy.core.numbers        import ImaginaryUnit
from sympy.logic.boolalg       import Boolean, BooleanTrue, BooleanFalse
from sympy.utilities.iterables import iterable as sympy_iterable
from sympy.core.assumptions    import StdFactKB

from sympy import Sum as Summation
from sympy import KroneckerDelta, Heaviside
from sympy import Symbol, sympify, symbols
from sympy import Eq, Ne, Lt, Le, Gt, Ge
from sympy import NumberSymbol, Number
from sympy import Indexed, IndexedBase
from sympy import Add, Mul, And, Or
from sympy import FunctionClass
from sympy import ceiling, floor, Mod
from sympy import Min, Max

from sympy import oo  as INF
from sympy import Pow as sp_Pow
from sympy import Integer, Float
from sympy import true, false
from sympy import Tuple
from sympy import Lambda
from sympy import Atom
from sympy import Expr
from sympy import Dict
from sympy import Not
from sympy import cache

#==============================================================================

strip_ansi_escape = \
    re.compile(r'(\x9B|\x1B\[)[0-?]*[ -\/]*[@-~]|[\n\t\r]')

redbaron.ipython_behavior = False

# use this to delete ansi_escape characters from a string
# Useful for very coarse version differentiation.

PY2 = sys.version_info[0] == 2
PY3 = sys.version_info[0] == 3


#==============================================================================

def is_ignored_module(name):
    if isinstance(name, DottedName):
        if str(name) in ['pyccel.decorators']:
            return True

    return False


def get_filename_from_import(module,output_folder='',context_import_path = {}):
    """Returns a valid filename with absolute path, that corresponds to the
    definition of module.
    The priority order is:
        - header files (extension == pyh)
        - python files (extension == py)
    """

    filename_pyh = '{}.pyh'.format(module.replace('.','/'))
    filename_py = '{}.py'.format(module.replace('.','/'))

    if is_valid_filename_pyh(filename_pyh):
        return os.path.abspath(filename_pyh)
    if is_valid_filename_py(filename_py):
        return os.path.abspath(filename_py)

    if (module in context_import_path):
        poss_filename_pyh = '{0}{1}.pyh'.format(context_import_path[module],module)
        poss_filename_py = '{0}{1}.py'.format(context_import_path[module],module)
        if is_valid_filename_pyh(poss_filename_pyh):
            return os.path.abspath(poss_filename_pyh)
        if is_valid_filename_py(poss_filename_py):
            return os.path.abspath(poss_filename_py)

    folders = output_folder.split(""".""")
    for i in range(len(folders)):
        poss_dirname      = os.path.join( *folders[:i+1] )
        poss_filename_pyh = os.path.join( poss_dirname, filename_pyh )
        poss_filename_py  = os.path.join( poss_dirname, filename_py  )
        if is_valid_filename_pyh(poss_filename_pyh):
            return os.path.abspath(poss_filename_pyh)
        if is_valid_filename_py(poss_filename_py):
            return os.path.abspath(poss_filename_py)

    source = module
    if len(module.split(""".""")) > 1:

        # we remove the last entry, since it can be a pyh file

        source = """.""".join(i for i in module.split(""".""")[:-1])
        _module = module.split(""".""")[-1]
        filename_pyh = '{}.pyh'.format(_module)
        filename_py = '{}.py'.format(_module)

    try:
        package = importlib.import_module(source)
        package_dir = str(package.__path__[0])
    except:
        errors = Errors()
        errors.report(PYCCEL_UNFOUND_IMPORTED_MODULE, symbol=source,
                      severity='fatal')

    filename_pyh = os.path.join(package_dir, filename_pyh)
    filename_py = os.path.join(package_dir, filename_py)
    if os.path.isfile(filename_pyh):
        return filename_pyh
    elif os.path.isfile(filename_py):
        return filename_py

    errors = Errors()
    errors.report(PYCCEL_UNFOUND_IMPORTED_MODULE, symbol=module,
                  severity='fatal')


#==============================================================================

def _get_name(var):
    """."""

    if isinstance(var, (Symbol, IndexedVariable, IndexedBase)):
        return str(var)
    if isinstance(var, (IndexedElement, Indexed)):
        return str(var.base)
    if isinstance(var, Application):
        return str(type(var).__name__)

    raise NotImplementedError('Uncovered type {dtype}'.format(dtype=type(var)))

#==============================================================================

class Parser(object):

    """ Class for a Parser."""

    def __init__(self, inputs, debug=False, headers=None, static=None, show_traceback=True,
                    output_folder='', context_import_path = {}):
        """Parser constructor.

        inputs: str
            filename or code to parse as a string

        debug: bool
            True if in debug mode.

        headers: list, tuple
            list of headers to append to the namespace

        static: list/tuple
            a list of 'static' functions as strings

        show_traceback: bool
            prints Tracebacke exception if True

        """
        self._fst = None
        self._ast = None
        self._filename = None
        self._metavars = {}
        self._namespace = {}
        self._namespace['imports'] = OrderedDict()
        self._namespace['variables'] = {}
        self._namespace['classes'] = {}
        self._namespace['functions'] = {}
        self._namespace['macros'] = {}
        self._namespace['cls_constructs'] = {}
        self._namespace['symbolic_functions'] = {}
        self._namespace['python_functions'] = {}
        self._scope = {}
        self._output_folder = output_folder
        self._context_import_path = context_import_path

        # represent the namespace of a function

        self._current_class = None
        self._current = None

        # we use it to detect the current method or function

        self._imports = {}

        # we use it to store the imports

        self._parents = []

        # a Parser can have parents, who are importing it.
        # imports are then its sons.

        self._sons = []
        self._d_parsers = OrderedDict()

        # the following flags give us a status on the parsing stage

        self._syntax_done = False
        self._semantic_done = False

        # current position for errors

        self._bounding_box = None

        # flag for blocking errors. if True, an error with this flag will cause
        # Pyccel to stop
        # TODO ERROR must be passed to the Parser __init__ as argument

        self._blocking = False

        # printing exception

        self._show_traceback = show_traceback

        # TODO use another name for headers
        #      => reserved keyword, or use __

        self._namespace['headers'] = {}
        if headers:
            if not isinstance(headers, dict):
                raise TypeError('Expecting a dict of headers')

            for (key, value) in list(headers.items()):
                self._namespace['headers'][key] = value

        self._namespace['static'] = []
        if static:
            if not isinstance(static, (list, tuple)):
                raise TypeError('Expecting a list/tuple of static')

            for i in static:
                if not isinstance(i, str):
                    raise TypeError('Expecting str. given {}'.format(type(i)))

            self._namespace['static'] = static

        # check if inputs is a file
        code = inputs
        if os.path.isfile(inputs):

            # we don't use is_valid_filename_py since it uses absolute path
            # file extension

            ext = inputs.split(""".""")[-1]
            if not ext in ['py', 'pyh']:
                errors = Errors()
                errors.report(INVALID_FILE_EXTENSION, symbol=ext,
                              severity='fatal')
                errors.check()
                raise SystemExit(0)

            code = read_file(inputs)
            self._filename = inputs

        self._code = code

        try:
            red = RedBaron(code)
        except Exception as e:
            errors = Errors()
            errors.report(INVALID_PYTHON_SYNTAX, symbol='\n' + str(e),
                          severity='fatal')
            errors.check()
            raise SystemExit(0)

        red = fst_move_directives(red)
        self._fst = red

    @property
    def namespace(self):
        return self._namespace

    @property
    def headers(self):
        return self.namespace['headers']

    @property
    def imports(self):
        return self.namespace['imports']

    @property
    def functions(self):
        return self.namespace['functions']

    @property
    def variables(self):
        return self.namespace['variables']

    @property
    def classes(self):
        return self.namespace['classes']

    @property
    def python_functions(self):
        return self.namespace['python_functions']

    @property
    def symbolic_functions(self):
        return self.namespace['symbolic_functions']

    @property
    def static_functions(self):
        return self.namespace['static']

    @property
    def macros(self):
        return self.namespace['macros']

    @property
    def filename(self):
        return self._filename

    @property
    def code(self):
        return self._code

    @property
    def fst(self):
        return self._fst

    @property
    def ast(self):
        if self._ast is None:
            self._ast = self.parse()
        return self._ast

    @property
    def metavars(self):
        return self._metavars

    @property
    def current_class(self):
        return self._current_class

    @property
    def syntax_done(self):
        return self._syntax_done

    @property
    def semantic_done(self):
        return self._semantic_done

    @property
    def parents(self):
        """Returns the parents parser."""

        return self._parents

    @property
    def sons(self):
        """Returns the sons parser."""

        return self._sons

    @property
    def d_parsers(self):
        """Returns the d_parsers parser."""

        return self._d_parsers

    @property
    def is_header_file(self):
        """Returns True if we are treating a header file."""

        if self.filename:
            return self.filename.split(""".""")[-1] == 'pyh'
        else:
            return False

    @property
    def bounding_box(self):
        return self._bounding_box

    @property
    def blocking(self):
        return self._blocking

    @property
    def show_traceback(self):
        return self._show_traceback

    # TODO shall we need to export the Parser too?

    def dump(self, filename=None):
        """Dump the current ast using Pickle.

        filename: str
            output file name. if not given `name.pyccel` will be used and placed
            in the Pyccel directory ($HOME/.pyccel)
        """

        # ...

        use_home_dir = False
        if not filename:
            if not self.filename:
                raise ValueError('Expecting a filename to load the ast')

            use_home_dir = True
            name = os.path.basename(self.filename)
            filename = '{}.pyccel'.format(name)

        # check extension

        if not filename.split(""".""")[-1] == 'pyccel':
            raise ValueError('Expecting a .pyccel extension')

#        print('>>> home = ', os.environ['HOME'])
        # ...

        # we are only exporting the AST.

        f = open(filename, 'wb')
        pickle.dump(self.ast, f, protocol=2)
        f.close()
        print ('> exported :', self.ast)

    # TODO shall we need to load the Parser too?

    def load(self, filename=None):
        """Load the current ast using Pickle.

        filename: str
            output file name. if not given `name.pyccel` will be used and placed
            in the Pyccel directory ($HOME/.pyccel)
        """

        # ...

        use_home_dir = False
        if not filename:
            if not self.filename:
                raise ValueError('Expecting a filename to load the ast')

            use_home_dir = True
            name = os.path.basename(self.filename)
            filename = '{}.pyccel'.format(name)

        # check extension

        if not filename.split(""".""")[-1] == 'pyccel':
            raise ValueError('Expecting a .pyccel extension')

#        print('>>> home = ', os.environ['HOME'])
        # ...

        f = open(filename, 'rb')
        self._ast = pickle.load(f)
        f.close()
        print ('> loaded   :', self.ast)

    def append_parent(self, parent):
        """."""

        # TODO check parent is not in parents

        self._parents.append(parent)

    def append_son(self, son):
        """."""

        # TODO check son is not in sons

        self._sons.append(son)

    def parse(self, d_parsers=None, verbose=False):
        """converts redbaron fst to sympy ast."""

        if self.syntax_done:
            print ('> syntax analysis already done')
            return self.ast

        # TODO - add settings to Errors
        #      - filename

        errors = Errors()
        if self.filename:
            errors.set_target(self.filename, 'file')
        errors.set_parser_stage('syntax')

        # we add the try/except to allow the parser to find all possible errors

        try:
            ast = self._fst_to_ast(self.fst)

        except Exception as e:
            errors.check()
            if self.show_traceback:
                traceback.print_exc()
            raise SystemExit(0)

        self._ast = ast

        errors.check()
        self._syntax_done = True

        if d_parsers is None:
            d_parsers = OrderedDict()
        self._d_parsers = self._parse_sons(d_parsers, verbose=verbose)

        return ast

#==============================================================================

    def annotate(self, **settings):
        """."""

        if self.semantic_done:
            print ('> semantic analysis already done')
            return self.ast

        # TODO - add settings to Errors
        #      - filename

        errors = Errors()
        if self.filename:
            errors.set_target(self.filename, 'file')
        errors.set_parser_stage('semantic')

        # we first treat all sons to get imports

        verbose = settings.pop('verbose', False)
        self._annotate_parents(verbose=verbose)

        # then we treat the current file

        ast = self.ast

        # we add the try/except to allow the parser to find all possible errors

        try:
            ast = self._annotate(ast, **settings)
        except Exception as e:
            errors.check()
            if self.show_traceback:
                traceback.print_exc()
            raise SystemExit(0)

        self._ast = ast

        # in the case of a header file, we need to convert all headers to
        # FunctionDef etc ...

        if self.is_header_file:
            target = []

            for parent in self.parents:
                for (key, item) in parent.imports.items():
                    if get_filename_from_import(key) == self.filename:
                        target += item

            target = set(target)
            target_headers = target.intersection(self.headers.keys())


            for name in list(target_headers):
                v = self.headers[name]
                if isinstance(v, FunctionHeader) and not isinstance(v,
                        MethodHeader):
                    F = self.get_function(name)
                    if F is None:
                        interfaces = v.create_definition()
                        for F in interfaces:
                            self.insert_function(F)
                    else:

                        errors.report(IMPORTING_EXISTING_IDENTIFIED,
                                symbol=name, blocker=True,
                                severity='fatal')
        errors.check()
        self._semantic_done = True

        return ast

    def _parse_sons(self, d_parsers, verbose=False):
        """Recursive algorithm for syntax analysis on a given file and its
        dependencies.
        This function always terminates with an OrderedDict that contains parsers
        for all involved files.
        """

        treated = set(d_parsers.keys())
        imports = set(self.imports.keys())
        imports = imports.difference(treated)
        if not imports:
            return d_parsers

        for source in imports:
            if verbose:
                print ('>>> treating :: {}'.format(source))

            # get the absolute path corresponding to source

            filename = get_filename_from_import(source,self._output_folder,self._context_import_path)

            q = Parser(filename)
            q.parse(d_parsers=d_parsers)
            d_parsers[source] = q

        # link self to its sons

        imports = list(self.imports.keys())
        for source in imports:
            d_parsers[source].append_parent(self)
            self.append_son(d_parsers[source])

        return d_parsers

    def _annotate_parents(self, **settings):

        verbose = settings.pop('verbose', False)

        # ...

        def _update_from_son(p):

            # TODO - only import what is needed
            #      - use insert_variable etc

            for entry in ['variables', 'classes', 'functions',
                          'cls_constructs']:
                d_self = self._namespace[entry]
                d_son = p.namespace[entry]
                for (k, v) in list(d_son.items()):
                    d_self[k] = v

        # ...

        # we first treat sons that have no imports

        for p in self.sons:
            if not p.sons:
                if verbose:
                    print ('>>> treating :: {}'.format(p.filename))
                p.annotate(**settings)

        # finally we treat the remaining sons recursively

        for p in self.sons:
            if p.sons:
                if verbose:
                    print ('>>> treating :: {}'.format(p.filename))
                p.annotate(**settings)

    def print_namespace(self):

        # TODO improve spacing

        print ('------- namespace -------')
        for (k, v) in self.namespace.items():
            print ('{var} \t :: \t {dtype}'.format(var=k, dtype=type(v)))
        print ('-------------------------')

    def view_namespace(self, entry):

        # TODO improve

        try:
            from tabulate import tabulate

            table = []
            for (k, v) in self.namespace[entry].items():
                k_str = '{}'.format(k)
                if entry == 'imports':
                    if v is None:
                        v_str = '*'
                    else:
                        v_str = '{}'.format(v)
                elif entry == 'variables':
                    v_str = '{}'.format(type(v))
                else:
                    raise NotImplementedError('TODO')

                line = [k_str, v_str]
                table.append(line)
            headers = ['module', 'target']

#            txt = tabulate(table, headers, tablefmt="rst")

            txt = tabulate(table, tablefmt='rst')
            print (txt)
        except:

            print ('------- namespace.{} -------'.format(entry))
            for (k, v) in self.namespace[entry].items():
                print ('{var} \t :: \t {value}'.format(var=k, value=v))
            print ('-------------------------')

    def dot(self, filename):
        """Exports sympy AST using graphviz then convert it to an image."""

        expr = self.ast
        graph_str = dotprint(expr)

        f = open(filename, 'w')
        f.write(graph_str)
        f.close()

        # name without path

        name = os.path.basename(filename)

        # name without extension

        name = os.path.splitext(name)[0]
        cmd = 'dot -Tps {name}.gv -o {name}.ps'.format(name=name)
        os.system(cmd)

#==============================================================================

    def insert_import(self, expr):
        """."""

        # TODO improve

        if not isinstance(expr, Import):
            raise TypeError('Expecting Import expression')
        container = self._namespace['imports']
        if self._current:
            self._scope[self._current]['imports'].append(expr)

        # if source is not specified, imported things are treated as sources
        # TODO test if builtin import

        source = expr.source
        if source is None:
            for t in expr.target:
                name = str(t)
                container[name] = None
        else:
            source = str(source)
            if not source in pyccel_builtin_import_registery:
                for t in expr.target:
                    name = [str(t)]
                    if not source in container.keys():
                        container[source] = []
                    container[source] += name

    def get_variable(self, name):
        """."""

        if self.current_class:
            for i in self._current_class.attributes:
                if str(i.name) == name:
                    var = i
                    return var
        if self._current:
            if name in self._scope[self._current]['variables']:
                return self._scope[self._current]['variables'][name]
            if name in self._imports[self._current]:
                return self._imports[self._current][name]
            if isinstance(self._current, DottedName):
                scp = self._current.name[0]
                if name in self._scope[scp]['variables']:
                    return self._scope[scp]['variables'][name]
                if name in self._imports[scp]:
                    return self._imports[scp][name]
        if name in self._namespace['variables']:
            return self._namespace['variables'][name]
        if name in self._imports:
            return self._imports[name]

        return None

    def get_variables(self, source=None):
        if source == 'parent':
            if isinstance(self._current, DottedName):
                name = self._current.name[0]
            elif not self._current is None:
                return self._namespace['variables'].values()
            else:
                raise TypeError('there is no parent to extract variables from '
                                )
            return self._scope[name]['variables'].values()
        else:
            return self._scope[self._current]['variables'].values()

    def insert_variable(self, expr, name=None):
        """."""

        # TODO add some checks before

        if name is None:
            name = str(expr)
        if not isinstance(expr, Variable):
            raise TypeError('variable must be of type Variable')

        if self._current:
            self._scope[self._current]['variables'][name] = expr
        else:
            self._namespace['variables'][name] = expr


    def get_class(self, name):
        """."""

        cls = None
        if name in self._namespace['classes']:
            cls = self._namespace['classes'][name]
        return cls

    def insert_class(self, cls):
        """."""

        if isinstance(cls, ClassDef):
            name = str(cls.name)
            self._namespace['classes'][name] = cls
        else:
            raise TypeError('Expected A class definition ')

    def get_function(self, name):
        """."""

        # TODO shall we keep the elif in _imports?

        func = None
        if self._current:
            container = self._scope[self._current]['functions']
            if name in container:
                return container[name]
            container = self._imports[self._current]
            if name in container:
                return container[name]

        if name in self._namespace['functions']:
            func = self._namespace['functions'][name]
            if self._current == name and not func.is_recursive:
                func = func.set_recursive()
                self._namespace['functions'][name] = func
            return func

        if name in self._imports:
            if not isinstance(self._imports[name], dict):
                return self._imports[name]

        return None

    def insert_function(self, func):
        """."""

        if isinstance(func, SympyFunction):
            self.insert_symbolic_function(func)
        elif isinstance(func, PythonFunction):
            self.insert_python_function(func)
        elif isinstance(func, (FunctionDef, Interface)):
            container = self._namespace['functions']
            if isinstance(self._current, DottedName):
                name = self._current.name[0]
                container = self._scope[name]['functions']
            container[str(func.name)] = func
        else:
            raise TypeError('Expected a Function definition')

    def get_symbolic_function(self, name):
        """."""

        # TODO shall we keep the elif in _imports?

        func = None
        if name in self._namespace['symbolic_functions']:
            func = self._namespace['symbolic_functions'][name]
        elif name in self._imports:
            func = self._imports[name]
        return func

    def insert_symbolic_function(self, func):
        """."""

        container = self._namespace['symbolic_functions']
        if isinstance(self._current, DottedName):
            name = self._current.name[0]
            container = self._scope[name]['symbolic_functions']
        if isinstance(func, SympyFunction):
            container[str(func.name)] = func
        elif isinstance(func, SymbolicAssign) and isinstance(func.rhs,
                Lambda):
            container[str(func.lhs)] = func.rhs
        else:
            raise TypeError('Expected a symbolic_function')

    def get_python_function(self, name):
        """."""

        # TODO shall we keep the elif in _imports?

        func = None
        if name in self._namespace['python_functions']:
            func = self._namespace['python_functions'][name]
        elif name in self._imports:
            func = self._imports[name]
        return func

    def insert_python_function(self, func):
        """."""

        container = self._namespace['python_functions']
        if isinstance(self._current, DottedName):
            name = self._current.name[0]
            container = self._scope[name]['python_functions']

        if isinstance(func, PythonFunction):
            container[str(func.name)] = func
        else:
            raise TypeError('Expected a python_function')

    def get_macro(self, name):
        """."""

        # TODO shall we keep the elif in _imports?

        macro = None
        if name in self._namespace['macros']:
            macro = self._namespace['macros'][name]

        # TODO uncomment
#        elif name in self._imports:
#            macro = self._imports[name]

        return macro

    def insert_macro(self, macro):
        """."""

        container = self._namespace['macros']
        if isinstance(self._current, DottedName):
            name = self._current.name[0]
            container = self._scope[name]['macros']

        if isinstance(macro, (MacroFunction, MacroVariable)):
            name = macro.name
            if isinstance(macro.name, DottedName):
                name = name.name[-1]
            container[str(name)] = macro
        else:
            raise TypeError('Expected a macro')

    def remove_variable(self, name):
        """."""

        # TODO improve to checkt each level of scoping

        if self._current:
            self._scope[self._current]['variables'].pop(name, None)
        else:
            self._namespace['variables'].pop(name, None)

    def update_variable(self, var, **options):
        """."""

        # TODO improve _get_variable_name
        def _get_variable_name(var):
            if not isinstance(var, Variable):
                raise NotImplementedError('TODO')

            return var.name

        name = _get_variable_name(var).split(""".""")
        var = self.get_variable(name[0])
        if len(name) > 1:
            name_ = _get_variable_name(var)
            for i in var.cls_base.attributes:
                if str(i.name) == name[1]:
                    var = i
            name = name_
        else:
            name = name[0]
        if var is None:
            raise ValueError('Undefined variable {name}'.format(name=name))

        # TODO implement a method inside Variable

        d_var = self._infere_type(var)
        for (key, value) in options.items():
            d_var[key] = value
        dtype = d_var.pop('datatype')
        var = Variable(dtype, name, **d_var)
        self.insert_variable(var, name)  # TODO improve to insert in the right namespace
        return var

    def get_header(self, name):
        """."""

        if name in self.headers:
            return self.headers[name]
        return None

    def get_class_construct(self, name):
        """Returns the class datatype for name."""

        return self._namespace['cls_constructs'][name]

    def set_class_construct(self, name, value):
        """Sets the class datatype for name."""

        self._namespace['cls_constructs'][name] = value

    def set_current_fun(self, name):
        """."""

        if name:
            if self._current:
                name = DottedName(self._current, name)
                self._current = name
            self._scope[name] = {}
            self._scope[name]['variables'] = {}
            self._scope[name]['functions'] = {}
            self._scope[name]['symbolic_functions'] = {}
            self._scope[name]['python_functions'] = {}
            self._scope[name]['macros'] = {}
            self._scope[name]['imports'] = []
            self._imports[name] = {}
        else:

            if isinstance(self._current, DottedName):

                # case of a function inside a function

                name = self._current.name[0]
        self._current = name

    def insert_header(self, expr):
        """."""

        if isinstance(expr, MethodHeader):
            self._namespace['headers'][str(expr.name)] = expr
        if isinstance(expr, FunctionHeader):
            self._namespace['headers'][str(expr.func)] = expr
        elif isinstance(expr, ClassHeader):
            self._namespace['headers'][str(expr.name)] = expr

            #  create a new Datatype for the current class

            iterable = 'iterable' in expr.options
            with_construct = 'with' in expr.options
            dtype = DataTypeFactory(str(expr.name), '_name',
                                    is_iterable=iterable,
                                    is_with_construct=with_construct)
            self.set_class_construct(str(expr.name), dtype)
        else:
            raise TypeError('header of type{0} is not supported'.format(str(type(expr))))

    def _collect_returns_stmt(self, ast):
        vars_ = []
        for stmt in ast:
            if isinstance(stmt, (For, While)):
                vars_ += self._collect_returns_stmt(stmt.body)
            elif isinstance(stmt, If):
                vars_ += self._collect_returns_stmt(stmt.bodies)
            elif isinstance(stmt, Return):
                vars_ += [stmt]

        return vars_

#==============================================================================
#==============================================================================
#==============================================================================

    def _fst_to_ast(self, stmt):
        """Creates AST from FST."""

        # TODO - add settings to Errors
        #      - line and column
        #      - blocking errors

        errors = Errors()

        # ...

        def _treat_iterable(stmt):
            """
            since redbaron puts the first comments after a block statement
            inside the block, we need to remove them. this is in particular the
            case when using openmp/openacc pragmas like #$ omp end loop
            """

            ls = [self._fst_to_ast(i) for i in stmt]

            if isinstance(stmt, (list, ListNode)):

                return List(*ls, sympify=False)
            else:
                return Tuple(*ls, sympify=False)

        # ...

        if isinstance(stmt, (
            RedBaron,
            LineProxyList,
            CommaProxyList,
            NodeList,
            TupleNode,
            ListNode,
            tuple,
            list,
            )):
            return _treat_iterable(stmt)
        elif isinstance(stmt, DottedAsNameNode):

            names = []
            for a in stmt.value:
                names.append(strip_ansi_escape.sub('', a.value))

            if len(names) == 1:
                return names[0]
            else:

                return DottedName(*names)
        elif isinstance(stmt, NameAsNameNode):

            if not isinstance(stmt.value, str):
                raise TypeError('Expecting a string')

            value = strip_ansi_escape.sub('', stmt.value)
            if not stmt.target:
                return value

            old = value
            new = self._fst_to_ast(stmt.target)

            # TODO improve

            if isinstance(old, str):
                old = old.replace("'", '')
            if isinstance(new, str):
                new = new.replace("'", '')
            return AsName(new, old)
        elif isinstance(stmt, DictNode):

            d = {}
            for i in stmt.value:
                if not isinstance(i, DictitemNode):
                    raise PyccelSyntaxError('Expecting a DictitemNode')

                key = self._fst_to_ast(i.key)
                value = self._fst_to_ast(i.value)

                # sympy does not allow keys to be strings

                if isinstance(key, str):
                    errors.report(SYMPY_RESTRICTION_DICT_KEYS,
                                  severity='error')

                d[key] = value
            return Dict(d)
        elif stmt is None:

            return Nil()
        elif isinstance(stmt, str):

            return repr(stmt)
        elif isinstance(stmt, StringNode):
            val =  stmt.value
            if isinstance(stmt.parent,(RedBaron, DefNode)):
                return CommentBlock(val)
            return String(val)
        elif isinstance(stmt, IntNode):

            val = strip_ansi_escape.sub('', stmt.value)
            return Integer(val)
        elif isinstance(stmt, FloatNode):

            val = strip_ansi_escape.sub('', stmt.value)

            val = val[:20] if len(val)>20 else val
            return Float(val)
        elif isinstance(stmt, FloatExponantNode):

            val = strip_ansi_escape.sub('', stmt.value)
            val = val[:20] if len(val)>20 else val
            return Float(val)
        elif isinstance(stmt, ComplexNode):

            val = strip_ansi_escape.sub('', stmt.value)
            return sympify(val, locals=local_sympify)
        elif isinstance(stmt, AssignmentNode):

            lhs = self._fst_to_ast(stmt.target)
            rhs = self._fst_to_ast(stmt.value)
            if stmt.operator in ['+', '-', '*', '/']:
                expr = AugAssign(lhs, stmt.operator, rhs)
            else:
                expr = Assign(lhs, rhs)

                # we set the fst to keep track of needed information for errors

            expr.set_fst(stmt)
            return expr
        elif isinstance(stmt, NameNode):
            if stmt.value == 'None':
                return Nil()

            elif stmt.value == 'True':
                return true

            elif stmt.value == 'False':
                return false

            else:
                val = strip_ansi_escape.sub('', stmt.value)
                return Symbol(val)

        elif isinstance(stmt, ImportNode):
            if not isinstance(stmt.parent, (RedBaron, DefNode)):
                errors.report(PYCCEL_RESTRICTION_IMPORT,
                              bounding_box=stmt.absolute_bounding_box,
                              severity='error')

            if isinstance(stmt.parent, DefNode):
                errors.report(PYCCEL_RESTRICTION_IMPORT_IN_DEF,
                              bounding_box=stmt.absolute_bounding_box,
                              severity='error')

            # in an import statement, we can have seperate target by commas
            ls = self._fst_to_ast(stmt.value)
            ls = get_default_path(ls)
            expr = Import(ls)
            expr.set_fst(stmt)
            self.insert_import(expr)
            return expr

        elif isinstance(stmt, FromImportNode):

            if not isinstance(stmt.parent, (RedBaron, DefNode)):
                errors.report(PYCCEL_RESTRICTION_IMPORT,
                              bounding_box=stmt.absolute_bounding_box,
                              severity='error')

            source = self._fst_to_ast(stmt.value)
            if isinstance(source, DottedVariable):
                source = DottedName(*source.names)
            source = get_default_path(source)
            targets = []
            for i in stmt.targets:
                s = self._fst_to_ast(i)
                if s == '*':
                    errors.report(PYCCEL_RESTRICTION_IMPORT_STAR,
                                  bounding_box=stmt.absolute_bounding_box,
                                  severity='error')

                targets.append(s)

            if is_ignored_module(source):
                return EmptyLine()

            expr = Import(targets, source=source)
            expr.set_fst(stmt)
            self.insert_import(expr)
            return expr

        elif isinstance(stmt, DelNode):
            arg = self._fst_to_ast(stmt.value)
            return Del(arg)

        elif isinstance(stmt, UnitaryOperatorNode):

            target = self._fst_to_ast(stmt.target)
            if stmt.value == 'not':
                return Not(target)
            elif stmt.value == '+':

                return target
            elif stmt.value == '-':

                return -target
            elif stmt.value == '~':

                errors.report(PYCCEL_RESTRICTION_UNARY_OPERATOR,
                              bounding_box=stmt.absolute_bounding_box,
                              severity='error')
            else:
                raise PyccelSyntaxError('unknown/unavailable unary operator {node}'.format(node=type(stmt.value)))
        elif isinstance(stmt, (BinaryOperatorNode,
                        BooleanOperatorNode)):

            first = self._fst_to_ast(stmt.first)
            second = self._fst_to_ast(stmt.second)
            if stmt.value == '+':
                return Add(first, second, evaluate=False)
            elif stmt.value == '*':

                if isinstance(first, (Tuple, List)):
                    return Dlist(first[0], second)
                return Mul(first, second, evaluate=False)
            elif stmt.value == '-':

                if isinstance(stmt.second, BinaryOperatorNode) \
                    and isinstance(second, (Add, Mul)):
                    args = second.args
                    second = second._new_rawargs(-args[0], args[1])
                else:
                    second = Mul(-1, second)
                return Add(first, second, evaluate=False)
            elif stmt.value == '/':
                if isinstance(second, Mul) and isinstance(stmt.second,
                                               BinaryOperatorNode):
                    args = list(second.args)
                    second = Pow(args[0], -1, evaluate=False)
                    second = Mul(second, args[1], evaluate=False)
                else:
                    second = Pow(second, -1, evaluate=False)
                return Mul(first, second, evaluate=False)
            elif stmt.value == 'and':

                return And(first, second, evaluate=False)
            elif stmt.value == 'or':

                return Or(first, second, evaluate=False)
            elif stmt.value == '**':

                return Pow(first, second, evaluate=False)
            elif stmt.value == '//':

                if isinstance(second, Mul) and isinstance(stmt.second,
                                               BinaryOperatorNode):
                    args = second.args
                    second = Pow(args[0], -1, evaluate=False)
                    first =  floor(Mul(first, second, evaluate=False))
                    return Mul(first, args[1], evaluate=False)
                else:
                    second = Pow(second, -1, evaluate=False)
                    return floor(Mul(first, second, evaluate=False))

            elif stmt.value == '%':

                return Mod(first, second)
            else:

                raise PyccelSyntaxError('unknown/unavailable binary operator {node}'.format(node=type(stmt.value)))

        elif isinstance(stmt, ComparisonNode):

            first = self._fst_to_ast(stmt.first)
            second = self._fst_to_ast(stmt.second)
            op = stmt.value.first
            if op == '==':
                return Eq(first, second, evaluate=False)
            elif op == '!=':

                return Ne(first, second, evaluate=False)
            elif op == '<':

                return Lt(first, second, evaluate=False)
            elif op == '>':

                return Gt(first, second, evaluate=False)
            elif op == '<=':

                return Le(first, second, evaluate=False)
            elif op == '>=':

                return Ge(first, second, evaluate=False)
            elif op == 'is':

                return Is(first, second)
            else:

                raise PyccelSyntaxError('unknown/unavailable binary operator {node}'.format(node=type(op)))
        elif isinstance(stmt, PrintNode):

            expr = self._fst_to_ast(stmt.value)
            return Print(expr)
        elif isinstance(stmt, AssociativeParenthesisNode):

            return self._fst_to_ast(stmt.value)
        elif isinstance(stmt, DefArgumentNode):

            name = str(self._fst_to_ast(stmt.target))
            name = strip_ansi_escape.sub('', name)
            arg = Argument(name)
            if stmt.value is None:
                return arg
            else:

                value = self._fst_to_ast(stmt.value)
                return ValuedArgument(arg, value)
        elif isinstance(stmt, ReturnNode):

            expr = Return(self._fst_to_ast(stmt.value))
            expr.set_fst(stmt)
            return expr
        elif isinstance(stmt, PassNode):

            return Pass()
        elif isinstance(stmt, DefNode):

            #  TODO check all inputs and which ones should be treated in stage 1 or 2

            if isinstance(stmt.parent, ClassNode):
                cls_name = stmt.parent.name
            else:
                cls_name = None

            name = self._fst_to_ast(stmt.name)
            name = name.replace("'", '')
            name = strip_ansi_escape.sub('', name)
            arguments = self._fst_to_ast(stmt.arguments)
            results = []
            local_vars = []
            global_vars = []
            header = None
            hide = False
            kind = 'function'
            imports = []

            # TODO improve later
            decorators = {}
            for i in stmt.decorators:
                decorators.update(self._fst_to_ast(i))

            # extract the types to construct a header
            if 'types' in decorators.keys():
                types = []
                results = []
                container = types
                i = 0
                n = len(decorators['types'])
                ls = decorators['types']
                while i<len(ls) :
                    arg = ls[i]

                    if isinstance(arg, Symbol):
                        arg = arg.name
                        container.append(arg)
                    elif isinstance(arg, String):
                        arg = str(arg)
                        arg = arg.replace("'", '')
                        container.append(arg)
                    elif isinstance(arg, ValuedArgument):
                        arg_name = arg.name
                        arg  = arg.value
                        container = results
                        if not arg_name == 'results':
                            msg = '> Wrong argument, given {}'.format(arg_name)
                            raise NotImplementedError(msg)
                        ls = arg if isinstance(arg, Tuple) else [arg]
                        i = -1

                    else:
                        msg = '> Wrong type, given {}'.format(type(arg))
                        raise NotImplementedError(msg)

                    i = i+1

                txt  = '#$ header ' + name
                txt += '(' + ','.join(types) + ')'
                if results:
                    txt += ' results(' + ','.join(results) + ')'

                header = hdr_parse(stmts=txt)
                if name in self.static_functions:
                    header = header.to_static()

            body = stmt.value

            if 'sympy' in decorators.keys():
                # TODO maybe we should run pylint here
                stmt.decorators.pop()
                func = SympyFunction(name, arguments, [],
                        [stmt.__str__()])
                func.set_fst(stmt)
                self.insert_function(func)
                return EmptyLine()

            elif 'python' in decorators.keys():

                # TODO maybe we should run pylint here

                stmt.decorators.pop()
                func = PythonFunction(name, arguments, [],
                        [stmt.__str__()])
                func.set_fst(stmt)
                self.insert_function(func)
                return EmptyLine()
            else:
                body = self._fst_to_ast(body)

            func = FunctionDef(
                   name,
                   arguments,
                   results,
                   body,
                   local_vars=local_vars,
                   global_vars=global_vars,
                   cls_name=cls_name,
                   hide=hide,
                   kind=kind,
                   imports=imports,
                   decorators=decorators,
                   header=header)

            func.set_fst(stmt)
            return func
        elif isinstance(stmt, ClassNode):

            name = self._fst_to_ast(stmt.name)
            methods = [i for i in stmt.value if isinstance(i, DefNode)]
            methods = self._fst_to_ast(methods)
            attributes = methods[0].arguments
            parent = [i.value for i in stmt.inherit_from]
            expr = ClassDef(name=name, attributes=attributes,
                            methods=methods, parent=parent)

            # we set the fst to keep track of needed information for errors

            expr.set_fst(stmt)
            return expr
        elif isinstance(stmt, AtomtrailersNode):

            return self._fst_to_ast(stmt.value)
        elif isinstance(stmt, GetitemNode):

            ch = stmt
            args = []
            while isinstance(ch, GetitemNode):
                val = self._fst_to_ast(ch.value)
                if isinstance(val, Tuple):
                    args += val
                else:
                    args.insert(0, val)
                ch = ch.previous
            args = tuple(args)
            return args
        elif isinstance(stmt, SliceNode):

            upper = self._fst_to_ast(stmt.upper)
            lower = self._fst_to_ast(stmt.lower)
            if not isinstance(upper, Nil) and not isinstance(lower, Nil):

                return Slice(lower, upper)
            elif not isinstance(lower, Nil):

                return Slice(lower, None)
            elif not isinstance(upper, Nil):

                return Slice(None, upper)
            else:

                return Slice(None, None)

        elif isinstance(stmt, DotProxyList):

            n = 0
            ls = []
            while n < len(stmt):
                var = self._fst_to_ast(stmt[n])
                while n < len(stmt) and not isinstance(stmt[n].next,
                        DotNode):
                    n = n + 1
                if n == len(stmt):
                    n = n - 1
                if isinstance(stmt[n], GetitemNode):
                    args = self._fst_to_ast(stmt[n])
                    var = IndexedBase(var)[args]
                elif isinstance(stmt[n], CallNode):
                    var = self._fst_to_ast(stmt[n])
                ls.append(var)
                n = n + 1

            if len(ls) == 1:
                expr = ls[0]
            else:
                n = 0
                var = DottedVariable(ls[0], ls[1])
                n = 2
                while n < len(ls):
                    var = DottedVariable(var, ls[n])
                    n = n + 1

                expr = var
            return expr
        elif isinstance(stmt, CallNode):

            if len(stmt.value) > 0 and isinstance(stmt.value[0],
                    ArgumentGeneratorComprehensionNode):
                return self._fst_to_ast(stmt.value[0])

            args = self._fst_to_ast(stmt.value)
            f_name = str(stmt.previous.value)
            f_name = strip_ansi_escape.sub('', f_name)
            if len(args) == 0:
                args = (Nil(), )
            func = Function(f_name)(*args)
            return func
        elif isinstance(stmt, CallArgumentNode):

            target = stmt.target
            val = self._fst_to_ast(stmt.value)
            if target:
                target = self._fst_to_ast(target)
                return ValuedArgument(target, val)

            return val
        elif isinstance(stmt, DecoratorNode):

            name = strip_ansi_escape.sub('', stmt.value.dumps())
            args = []
            if stmt.call:
                args = [self._fst_to_ast(i) for i in stmt.call.value]
            return {name: args}
        elif isinstance(stmt, ForNode):

            iterator = self._fst_to_ast(stmt.iterator)
            iterable = self._fst_to_ast(stmt.target)
            body = list(self._fst_to_ast(stmt.value))
            expr = For(iterator, iterable, body, strict=False)
            expr.set_fst(stmt)
            return expr
        elif isinstance(stmt, ComprehensionLoopNode):

            iterator = self._fst_to_ast(stmt.iterator)
            iterable = self._fst_to_ast(stmt.target)
            ifs = stmt.ifs
            expr = For(iterator, iterable, [], strict=False)
            expr.set_fst(stmt)
            return expr
        elif isinstance(stmt, ArgumentGeneratorComprehensionNode):

            result = self._fst_to_ast(stmt.result)
            generators = self._fst_to_ast(stmt.generators)
            parent = stmt.parent.parent.parent

            if isinstance(parent, AssignmentNode):
                lhs = self._fst_to_ast(parent.target)
                name = strip_ansi_escape.sub('', parent.value[0].value)
                cond = False
            else:
                lhs = create_variable(result)
                name = stmt.parent.parent
                name = strip_ansi_escape.sub('', name.value[0].value)
                cond = True
            body = result
            if name == 'sum':
                body = AugAssign(lhs, '+', body)
            else:
                body = Function(name)(lhs, body)
                body = Assign(lhs, body)

            body.set_fst(parent)
            indexes = []
            generators = list(generators)
            while len(generators) > 0:
                indexes.append(generators[-1].target)
                generators[-1].insert2body(body)
                body = generators.pop()
            indexes = indexes[::-1]
            body = [body]
            if name == 'sum':
                expr = FunctionalSum(body, result, lhs, indexes,None)
            elif name == 'min':
                expr = FunctionalMin(body, result, lhs, indexes, None)
            elif name == 'max':
                expr = FunctionalMax(body, result, lhs, indexes, None)
            else:
                raise NotImplementedError('TODO')

            expr.set_fst(stmt)
            return expr
        elif isinstance(stmt, IfelseblockNode):

            args = self._fst_to_ast(stmt.value)
            return If(*args)
        elif isinstance(stmt, (IfNode, ElifNode)):

            test = self._fst_to_ast(stmt.test)
            body = self._fst_to_ast(stmt.value)
            return Tuple(test, body, sympify=False)
        elif isinstance(stmt, ElseNode):

            test = true
            body = self._fst_to_ast(stmt.value)
            return Tuple(test, body, sympify=False)
        elif isinstance(stmt, TernaryOperatorNode):

            test1 = self._fst_to_ast(stmt.value)
            first = self._fst_to_ast(stmt.first)
            second = self._fst_to_ast(stmt.second)
            args = [Tuple(test1, [first], sympify=False),
                    Tuple(true, [second], sympify=False)]
            expr = IfTernaryOperator(*args)
            expr.set_fst(stmt)
            return expr
        elif isinstance(stmt, WhileNode):

            test = self._fst_to_ast(stmt.test)
            body = self._fst_to_ast(stmt.value)
            return While(test, body)
        elif isinstance(stmt, AssertNode):

            expr = self._fst_to_ast(stmt.value)
            return Assert(expr)
        elif isinstance(stmt, EndlNode):

            return NewLine()
        elif isinstance(stmt, CommentNode):

            # if annotated comment

            if stmt.value.startswith('#$'):
                env = stmt.value[2:].lstrip()
                if env.startswith('omp'):
                    txt = reconstruct_pragma_multilines(stmt)
                    return omp_parse(stmts=txt)
                elif env.startswith('acc'):

                    txt = reconstruct_pragma_multilines(stmt)
                    return acc_parse(stmts=txt)
                elif env.startswith('header'):

                    txt = reconstruct_pragma_multilines(stmt)
                    expr = hdr_parse(stmts=txt)
                    if isinstance(expr, MetaVariable):

                        # a metavar will not appear in the semantic stage.
                        # but can be used to modify the ast

                        self._metavars[str(expr.name)] = str(expr.value)

                        # return NewLine()

                        expr = EmptyLine()
                    else:
                        expr.set_fst(stmt)

                    return expr
                else:

                    # TODO an info should be reported saying that either we
                    # found a multiline pragma or an invalid pragma statement

                    return NewLine()
            else:

#                    errors.report(PYCCEL_INVALID_HEADER,
#                                  bounding_box=stmt.absolute_bounding_box,
#                                  severity='error')

                # TODO improve

                txt = stmt.value[1:].lstrip()
                return Comment(txt)

        elif isinstance(stmt, BreakNode):
            return Break()

        elif isinstance(stmt, ContinueNode):
            return Continue()

        elif isinstance(stmt, StarNode):
            return '*'

        elif isinstance(stmt, LambdaNode):

            expr = self._fst_to_ast(stmt.value)
            args = []

            for i in stmt.arguments:
                var = self._fst_to_ast(i.name)
                args += [var]

            return Lambda(args, expr)

        elif isinstance(stmt, WithNode):
            domain = self._fst_to_ast(stmt.contexts[0].value)
            body = self._fst_to_ast(stmt.value)
            settings = None
            return With(domain, body, settings)

        elif isinstance(stmt, ListComprehensionNode):

            import numpy as np
            result = self._fst_to_ast(stmt.result)
            generators = list(self._fst_to_ast(stmt.generators))
            lhs = self._fst_to_ast(stmt.parent.target)
            index = create_variable(lhs)
            if isinstance(result, (Tuple, list, tuple)):
                rank = len(np.shape(result))
            else:
                rank = 0
            args = [Slice(None, None)] * rank
            args.append(index)
            target = IndexedBase(lhs)[args]
            target = Assign(target, result)
            assign1 = Assign(index, 0)
            assign1.set_fst(stmt)
            target.set_fst(stmt)
            generators[-1].insert2body(target)
            assign2 = Assign(index, index + 1)
            assign2.set_fst(stmt)
            generators[-1].insert2body(assign2)

            indexes = [generators[-1].target]
            while len(generators) > 1:
                F = generators.pop()
                generators[-1].insert2body(F)
                indexes.append(generators[-1].target)
            indexes = indexes[::-1]
            return FunctionalFor([assign1, generators[-1]],target.rhs, target.lhs,
                                 indexes, index)

        elif isinstance(stmt, (ExceptNode, FinallyNode, TryNode)):
            # this is a blocking error, since we don't want to convert the try body
            errors.report(PYCCEL_RESTRICTION_TRY_EXCEPT_FINALLY,
                          bounding_box=stmt.absolute_bounding_box,
                          severity='error')

        elif isinstance(stmt, RaiseNode):
            errors.report(PYCCEL_RESTRICTION_RAISE,
                          bounding_box=stmt.absolute_bounding_box,
                          severity='error')

        elif isinstance(stmt, (YieldNode, YieldAtomNode)):
            errors.report(PYCCEL_RESTRICTION_YIELD,
                          bounding_box=stmt.absolute_bounding_box,
                          severity='error')

        else:
            raise PyccelSyntaxError('{node} not yet available'.format(node=type(stmt)))


#==============================================================================
#==============================================================================
#==============================================================================

    def _infere_type(self, expr, **settings):
        """
        type inference for expressions
        """

        # TODO - add settings to Errors
        #      - line and column
        #      - blocking errors

        errors = Errors()

        verbose = settings.pop('verbose', False)
        if verbose:
            print ('*** type inference for : ', type(expr))

        d_var = {}

        # d_var['datatype'] = None

        d_var['datatype'      ] = NativeSymbol()
        d_var['allocatable'   ] = None
        d_var['shape'         ] = ()
        d_var['rank'          ] = 0
        d_var['is_pointer'    ] = None
        d_var['is_target'     ] = None
        d_var['is_polymorphic'] = None
        d_var['is_optional'   ] = None
        d_var['cls_base'      ] = None
        d_var['cls_parameters'] = None
        d_var['precision'     ] = 0

        # TODO improve => put settings as attribut of Parser

        DEFAULT_FLOAT = settings.pop('default_float', 'real')

        if isinstance(expr, type(None)):

            return d_var
        elif isinstance(expr, (Integer, int)):

            d_var['datatype'   ] = 'int'
            d_var['allocatable'] = False
            d_var['rank'       ] = 0
            d_var['precision'  ] = 4
            return d_var
        elif isinstance(expr, (Float, float)):

            d_var['datatype'   ] = DEFAULT_FLOAT
            d_var['allocatable'] = False
            d_var['rank'       ] = 0
            d_var['precision'  ] = 8
            return d_var
        elif isinstance(expr, String):

            d_var['datatype'   ] = 'str'
            d_var['allocatable'] = False
            d_var['rank'       ] = 0
            return d_var
        elif isinstance(expr, ImaginaryUnit):

            d_var['datatype'   ] = 'complex'
            d_var['allocatable'] = False
            d_var['rank'       ] = 0
            d_var['precision'  ] = 8
            return d_var
        elif isinstance(expr, Variable):

            d_var['datatype'      ] = expr.dtype
            d_var['allocatable'   ] = expr.allocatable
            d_var['shape'         ] = expr.shape
            d_var['rank'          ] = expr.rank
            d_var['cls_base'      ] = expr.cls_base
            d_var['is_pointer'    ] = expr.is_pointer
            d_var['is_polymorphic'] = expr.is_polymorphic
            d_var['is_optional'   ] = expr.is_optional
            d_var['is_target'     ] = expr.is_target
            d_var['order'         ] = expr.order
            d_var['precision'     ] = expr.precision
            return d_var
        elif isinstance(expr, (BooleanTrue, BooleanFalse)):

            d_var['datatype'   ] = NativeBool()
            d_var['allocatable'] = False
            d_var['is_pointer' ] = False
            d_var['rank'       ] = 0
            return d_var
        elif isinstance(expr, IndexedElement):

            d_var['datatype'] = expr.dtype
            name = _get_name(expr)
            var = self.get_variable(name)
            if var is None:
                raise ValueError('Undefined variable {name}'.format(name=name))

            d_var['datatype'] = str_dtype(var.dtype)

            if sympy_iterable(var.shape):
                shape = []
                for (s, i) in zip(var.shape, expr.indices):
                    if isinstance(i, Slice):
                        shape.append(i)
            else:
                shape = ()

            rank = max(0, var.rank - expr.rank)
            if rank > 0:
                d_var['allocatable'] = var.allocatable
                d_var['is_pointer' ] = var.is_pointer

            d_var['shape'    ] = shape
            d_var['rank'     ] = rank
            d_var['precision'] = var.precision

            return d_var
        elif isinstance(expr, IndexedVariable):

            name = _get_name(expr)
            var = self.get_variable(name)
            if var is None:
                raise ValueError('Undefined variable {name}'.format(name=name))
            d_var['datatype'   ] = var.dtype
            d_var['allocatable'] = var.allocatable
            d_var['shape'      ] = var.shape
            d_var['rank'       ] = var.rank
            d_var['precision'  ] = var.precision
            return d_var
        elif isinstance(expr, Range):

            d_var['datatype'   ] = NativeRange()
            d_var['allocatable'] = False
            d_var['shape'      ] = ()
            d_var['rank'       ] = 0
            d_var['cls_base'   ] = expr  # TODO: shall we keep it?
            return d_var
        elif isinstance(expr, Is):

            d_var['datatype'   ] = NativeBool()
            d_var['allocatable'] = False
            d_var['is_pointer' ] = False
            d_var['rank'       ] = 0
            return d_var
        elif isinstance(expr, DottedVariable):

            if isinstance(expr.lhs, DottedVariable):
                self._current_class = expr.lhs.rhs.cls_base
            else:
                self._current_class = expr.lhs.cls_base
            d_var = self._infere_type(expr.rhs)
            self._current_class = None
            return d_var


        elif isinstance(expr, Lambda):

            d_var['datatype'   ] = NativeSymbol()
            d_var['allocatable'] = False
            d_var['is_pointer' ] = False
            d_var['rank'       ] = 0
            return d_var
        elif isinstance(expr, ConstructorCall):
            cls_name = expr.func.cls_name
            cls = self.get_class(cls_name)

            dtype = self.get_class_construct(cls_name)()
<<<<<<< HEAD


            d_var['datatype'] = dtype
=======
    
            
            d_var['datatype'   ] = dtype
>>>>>>> b5bdecc9
            d_var['allocatable'] = False
            d_var['shape'      ] = ()
            d_var['rank'       ] = 0
            d_var['is_target'  ] = True

            # set target  to True if we want the class objects to be pointers

            d_var['is_polymorphic'] = False
            d_var['cls_base'      ] = cls
            d_var['is_pointer'    ] = False
            return d_var
        elif isinstance(expr, Application):
            name = _get_name(expr)
            func = self.get_function(name)
            if isinstance(func, FunctionDef):
                d_var = self._infere_type(func.results[0], **settings)

            elif name in ['Zeros', 'Ones', 'Empty']:

                d_var['datatype'   ] = expr.dtype
                d_var['allocatable'] = True
<<<<<<< HEAD
                d_var['shape'] = expr.shape
                d_var['rank'] = expr.rank
                d_var['is_pointer'] = False
                d_var['order'] = expr.order

=======
                d_var['shape'      ] = expr.shape
                d_var['rank'       ] = expr.rank
                d_var['is_pointer' ] = False
                d_var['order'      ] = expr.order
>>>>>>> b5bdecc9
            elif name in ['Shape']:

                d_var['datatype'   ] = expr.dtype
                d_var['shape'      ] = expr.shape
                d_var['rank'       ] = expr.rank
                d_var['allocatable'] = False
<<<<<<< HEAD
                d_var['is_pointer'] = False

=======
                d_var['is_pointer' ] = False
>>>>>>> b5bdecc9
            elif name in ['Array']:

                dvar = self._infere_type(expr.arg, **settings)

                if expr.dtype:
                    dvar['datatype' ] = expr.dtype
                    dvar['precision'] = expr.precision

<<<<<<< HEAD
                dvar['datatype'] = str_dtype(dvar['datatype'])

                d_var = {}
                d_var['allocatable'] = True
                d_var['shape'] = dvar['shape']
                d_var['rank'] = dvar['rank']
                d_var['is_pointer'] = False
                d_var['is_target'] = True # ISSUE 177: TODO this should be done using update_variable
                d_var['datatype'] = 'ndarray' + dvar['datatype']
                d_var['precision'] = dvar['precision']
=======
                dvar['datatype'    ] = str_dtype(dvar['datatype'])
                d_var['allocatable'] = True
                d_var['shape'      ] = dvar['shape']
                d_var['rank'       ] = dvar['rank']
                d_var['is_pointer' ] = False
                d_var['datatype'   ] = 'ndarray' + dvar['datatype']
                d_var['precision'  ] = dvar['precision']
>>>>>>> b5bdecc9


            elif name in ['Linspace']:

                d_var['allocatable'] = True
                d_var['shape'      ] = expr.shape
                d_var['rank'       ] = 1
                d_var['is_pointer' ] = False
                d_var['datatype'   ] = 'ndarrayreal'
                d_var['precision'  ] = expr.precision

            elif name in ['Len', 'Sum', 'Rand', 'Min', 'Max']:


                d_var['datatype'   ] = sp_dtype(expr)
                d_var['rank'       ] = 0
                d_var['allocatable'] = False
<<<<<<< HEAD
                d_var['is_pointer'] = False

=======
                d_var['is_pointer' ] = False
>>>>>>> b5bdecc9
            elif name in ['Int','Int32','Int64','Real',
                             'Float32','Float64','Complex',
                              'Complex128','Complex64']:

                d_var['datatype'   ] = sp_dtype(expr)
                d_var['rank'       ] = 0
                d_var['allocatable'] = False
                d_var['is_pointer' ] = False
                d_var['precision'  ] = expr.precision

            elif name in ['Mod']:

                # Determine output type/rank/shape
                # TODO [YG, 10.10.2018]: use Numpy broadcasting rules
                d_vars = [self._infere_type(arg,**settings) for arg in expr.args]
                i = 0 if (d_vars[0]['rank'] >= d_vars[1]['rank']) else 1

                d_var['datatype'   ] = d_vars[i]['datatype']
                d_var['rank'       ] = d_vars[i]['rank']
                d_var['shape'      ] = d_vars[i]['shape']
                d_var['allocatable'] = d_vars[i]['allocatable']
                d_var['is_pointer' ] = False
                d_var['precision'  ] = d_vars[i].pop('precision',4)

            elif name in [
                    'Abs',
                    'sin',
                    'cos',
                    'exp',
                    'log',
                    'csc',
                    'cos',
                    'sec',
                    'tan',
                    'cot',
                    'asin',
                    'acsc',
                    'acos',
                    'asec',
                    'atan',
                    'acot',
                    'atan2',
                    ]:
                d_var = self._infere_type(expr.args[0], **settings)
                d_var['datatype'] = sp_dtype(expr)

            elif name in ['ZerosLike', 'FullLike']:
                d_var = self._infere_type(expr.rhs, **settings)

            elif name in ['floor']:
                d_var = self._infere_type(expr.args[0], **settings)
                d_var['datatype'] = 'int'

                if expr.args[0].is_complex and not expr.args[0].is_integer:
                    d_var['precision'] = d_var['precision']//2
                else:
                    d_var['precision'] = 4

            else:
                raise NotImplementedError('TODO')

            return d_var

        elif isinstance(expr, GC):
            return self._infere_type(expr.lhs, **settings)
        elif isinstance(expr, Expr):

            cls = (Application, DottedVariable, Variable,
                   IndexedVariable,IndexedElement)
            atoms = _atomic(expr,cls)
            ds = [self._infere_type(i, **settings) for i in
                  atoms]
            #TODO we should also look for functions call
            #to collect info about precision and shapes later when we allow
            # vectorised operations
            # we only look for atomic expression of type Variable
            # because we don't allow functions that returns an array in an expression

            allocatables = [d['allocatable'] for d in ds]
            pointers = [d['is_pointer'] or d['is_target'] for d in ds]
            ranks = [d['rank'] for d in ds]
            shapes = [d['shape'] for d in ds]
            precisions = [d['precision'] for d in ds]


            if all(i.is_integer for i in atoms):
                if expr.is_complex and not expr.is_integer:
                    precisions.append(8)

            # TODO improve
            # ... only scalars and variables of rank 0 can be handled

            if any(ranks):
                r_min = min(ranks)
                r_max = max(ranks)
                if not r_min == r_max:
                    if not r_min == 0:
                        raise ValueError('cannot process arrays of different ranks.'
                                )
                rank = r_max
            else:
                rank = 0

            shape = ()
            for s in shapes:
                if s:
                    shape = s

            # ...
            d_var['datatype'   ] = sp_dtype(expr)
            d_var['allocatable'] = any(allocatables)
            d_var['is_pointer' ] = any(pointers)
            d_var['shape'      ] = shape
            d_var['rank'       ] = rank
            if len(precisions)>0:
                d_var['precision'] = max(precisions)
            else:
                if d_var['datatype']=='int':
                    d_var['precision'] = 4
                else:
                    d_var['precision'] = 8
            return d_var
        elif isinstance(expr, (tuple, list, List, Tuple)):

            import numpy
            d = self._infere_type(expr[0], **settings)

            # TODO must check that it is consistent with pyccel's rules

            d_var['datatype'] = d['datatype']
            d_var['rank'] = d['rank'] + 1
            d_var['shape'] = numpy.shape(expr)  # TODO improve
            d_var['allocatable'] = d['allocatable']
            if isinstance(expr, List):
                d_var['is_target'] = True
                dtype = str_dtype(d['datatype'])
                if dtype == 'integer':
                    d_var['datatype'] = NativeIntegerList()
                elif dtype == 'real':
                    d_var['datatype'] = NativeRealList()
                elif dtype == 'complex':
                    d_var['datatype'] = NativeComplexList()
                else:
                    raise NotImplementedError('TODO')
            return d_var
        elif isinstance(expr, Concatinate):
            import operator
            d_vars = [self._infere_type(a, **settings) for a in expr.args]
            ls = any(d['is_pointer'] or d['is_target'] for d in d_vars)

            if ls:
                shapes = [d['shape'] for d in d_vars if d['shape']]
                shapes = zip(*shapes)
                shape = tuple(sum(s) for s in shapes)
                if not shape:
                    shape = (sum(map(Len,expr.args)),)
                d_vars[0]['shape'     ] = shape
                d_vars[0]['rank'      ] = 1
                d_vars[0]['is_target' ] = True
                d_vars[0]['is_pointer'] = False

            else:
                d_vars[0]['datatype'] = 'str'
            return d_vars[0]


            if not (d_var_left['datatype'] == 'str'
                    or d_var_right['datatype'] == 'str'):
                d_var_left['shape'] = tuple(map(operator.add,
                        d_var_right['shape'], d_var_left['shape']))
            return d_var_left
        elif isinstance(expr, ValuedArgument):
            return self._infere_type(expr.value)

        elif isinstance(expr, IfTernaryOperator):
            return self._infere_type(expr.args[0][1][0])
        elif isinstance(expr, Dlist):

            import numpy
            d = self._infere_type(expr.val, **settings)

            # TODO must check that it is consistent with pyccel's rules
            # TODO improve
            d_var['datatype'   ] = d['datatype']
            d_var['rank'       ] = d['rank'] + 1
            d_var['shape'      ] = (expr.length, )  
            d_var['allocatable'] = False
<<<<<<< HEAD
            d_var['is_pointer'] = True
            return d_var
=======
            d_var['is_pointer' ] = True
            return d_var    
>>>>>>> b5bdecc9
        else:
            raise NotImplementedError('{expr} not yet available'.format(expr=type(expr)))


#==============================================================================
#==============================================================================
#==============================================================================



    def _annotate(self, expr, **settings):
        """Annotates the AST.

        IndexedVariable atoms are only used to manipulate expressions, we then,
        always have a Variable in the namespace."""

        # TODO - add settings to Errors
        #      - line and column
        #      - blocking errors

        errors = Errors()

        if isinstance(expr, (list, tuple, Tuple)):
            ls = []
            for i in expr:

                a = self._annotate(i, **settings)
                ls.append(a)
            if isinstance(expr, List):
                return List(*ls, sympify=False)
            else:
                return Tuple(*ls, sympify=False)

        elif isinstance(expr, (CodeBlock, Nil, ValuedArgument,
                               EmptyLine, NewLine,Break, Continue, Pass,
                               Comment, CommentBlock,AnnotatedComment,
                               Integer, Float, String, ImaginaryUnit,
                               BooleanTrue, BooleanFalse)):

            return expr
        elif isinstance(expr, int):

            return Integer(expr)
        elif isinstance(expr, float):

            return Float(expr)
        elif isinstance(expr, complex):

            return sympify(expr, locals=local_sympify)
        elif isinstance(expr, NumberSymbol) or isinstance(expr, Number):

            return Float(float(expr))

        elif isinstance(expr, Variable):

            name = expr.name
            var = self.get_variable(name)
            if var is None:

                # TODO ERROR not tested yet

                errors.report(UNDEFINED_VARIABLE, symbol=name,
                              bounding_box=self.bounding_box,
                              severity='error', blocker=self.blocking)
            return var
        elif isinstance(expr, str):

            return repr(expr)
        elif isinstance(expr, (IndexedVariable, IndexedBase)):

            # an indexed variable is only defined if the associated variable is in
            # the namespace
            # TODO we don't actualy pass by this condition should we remove it and use the other ?

            name = str(expr.name)
            var = self.get_variable(name)
            if var is None:

                # TODO ERROR not tested yet

                errors.report(UNDEFINED_VARIABLE, symbol=name,
                              bounding_box=self.bounding_box,
                              severity='error', blocker=self.blocking)
            dtype = var.dtype
            shape = var.shape
            prec  = var.precision
            order = var.order
            rank  = var.rank
            return IndexedVariable(name, dtype=dtype, shape=shape,prec=prec,order=order,rank=rank)
        elif isinstance(expr, (IndexedElement, Indexed)):

            name = _get_name(expr)
            var = self.get_variable(name)
            if var is None:
                errors.report(UNDEFINED_INDEXED_VARIABLE, symbol=name,
                              bounding_box=self.bounding_box,
                              severity='error', blocker=self.blocking)

            # TODO check consistency of indices with shape/rank

            args = list(expr.indices)

            if var.order == 'C':
                args.reverse()
            args = tuple(args)

            # case of Pyccel ast Variable, IndexedVariable
            # if not possible we use symbolic objects

            if hasattr(var, 'dtype'):
                dtype = var.dtype
                shape = var.shape
                prec  = var.precision
                order = var.order
                rank  = var.rank
                return IndexedVariable(name, dtype=dtype,
                        shape=shape,prec=prec,order=order,rank=rank).__getitem__(*args)
            else:
                return IndexedBase(name).__getitem__(args)
        elif isinstance(expr, Symbol):

            name = _get_name(expr)

            var = self.get_variable(name)

            if var is None:
                var = self.get_function(name)
            if var is None:
                var = self.get_symbolic_function(name)

            if var is None:

                errors.report(UNDEFINED_VARIABLE, symbol=name,
                              bounding_box=self.bounding_box,
                              severity='error', blocker=self.blocking)
            return var
        elif isinstance(expr, DottedVariable):

            first = self._annotate(expr.lhs)
            rhs_name = _get_name(expr.rhs)
            attr_name = []
            if first.cls_base:
                attr_name = [i.name for i in first.cls_base.attributes]
            name = None

            if isinstance(expr.rhs, Symbol) and not expr.rhs.name \
                in attr_name:
                for i in first.cls_base.methods:
                    if str(i.name) == expr.rhs.name and 'property' \
                        in i.decorators.keys():
                        second = Function(expr.rhs.name)(Nil())
                        expr = DottedVariable(first, second)
                        d_var = self._infere_type(i.results[0],
                                **settings)
                        dtype = d_var['datatype']
                        assumptions = {str_dtype(dtype): True}
                        expr._assumptions = StdFactKB(assumptions)
                        expr._assumptions._generator = \
                            assumptions.copy()
                        return expr

            if not isinstance(expr.rhs, Application):
                macro = self.get_macro(rhs_name)
                if macro:
                    return macro.master

                self._current_class = first.cls_base
                second = self._annotate(expr.rhs, **settings)
                self._current_class = None
            else:

                macro = self.get_macro(rhs_name)
                if not macro is None:
                    master = macro.master
                    name = macro.name
                    master_args = macro.master_arguments
                    args = expr.rhs.args
                    args = [expr.lhs] + list(args)
                    args = [self._annotate(i, **settings) for i in args]
                    args = macro.apply(args)
                    if isinstance(master, FunctionDef):
                        return Subroutine(str(master.name))(*args)
                    else:
                        raise NotImplementedError('TODO case of interface'
                                )
                args = [self._annotate(arg, **settings) for arg in
                        expr.rhs.args]
                for i in first.cls_base.methods:
                    if str(i.name.name) == rhs_name:
                        if len(i.results) == 1:
                            second = Function(i.name.name)(*args)
                            d_var = self._infere_type(i.results[0],
                                    **settings)
                            dtype = d_var['datatype']
                            assumptions = {str_dtype(dtype): True}
                            expr._assumptions = StdFactKB(assumptions)
                            expr._assumptions._generator = \
                                assumptions.copy()
                        elif len(i.results) == 0:
                            second = Subroutine(i.name.name)(*args)
                        elif len(i.results) > 1:
                            raise NotImplementedError('TODO case multiple return variables'
                                    )

                        expr = DottedVariable(first, second)
                        return expr
            return DottedVariable(first, second)

        elif isinstance(expr, (
            Add,
            Mul,
            sp_Pow,
            And,
            Or,
            Eq,
            Ne,
            Lt,
            Gt,
            Le,
            Ge,
            )):

            # we reconstruct the arithmetic expressions
            # using the annotated arguments

            stmts, expr = extract_subexpressions(expr)

            if stmts:
                stmts = [self._annotate(stmt, **settings)
                         for stmt in stmts]

            if isinstance(expr, Add):

                atoms_str = _atomic(expr, String)
                atoms_ls  = _atomic(expr, List)

                cls       = (Symbol, Indexed, DottedVariable)

                atoms = _atomic(expr, cls)
                atoms = [self._annotate(a, **settings) for a in atoms]
                atoms = [a.rhs if isinstance(a, DottedVariable) else a for a in atoms]
                atoms = [self._infere_type(a , **settings) for a in atoms]
                atoms = [a['is_pointer'] for a in atoms if a['rank']>0]
                args  = [self._annotate(a, **settings) for a in expr.args]

                if any(atoms) or atoms_ls:
                    return Concatinate(args, True)
                elif atoms_str:
                    return Concatinate(args, False)



            args = [self._annotate(a, **settings) for a in expr.args]
            expr_new = expr.func(*args, evaluate=False)
            expr_new = expr_new.doit(deep=False)
            #if not expr_new.is_integer and expr_new.is_real:
            #    expr_new = int2float(expr_new)
            if stmts:
                expr_new = CodeBlock(stmts + [expr_new])
            return expr_new

        elif isinstance(expr, Lambda):

            expr_names = set(map(str, expr.expr.atoms(Symbol)))
            var_names = map(str, expr.variables)
            if len(expr_names.difference(var_names)) > 0:
                raise ValueError('Unknown variables in lambda definition '
                                 )
            funcs = expr.expr.atoms(Function)
            for func in funcs:
                name = _get_name(func)
                f = self.get_symbolic_function(name)
                if f is None:
                    raise ValueError('Unknown function in lambda definition'
                            )
                else:

                    f = f(*func.args)
                    expr_new = expr.expr.subs(func, f)
                    expr = Lambda(expr.variables, expr_new)
            return expr

        elif isinstance(expr, Application):

            name     = _get_name(expr)
            func     = self.get_function(name)


            stmts, new_args = extract_subexpressions(expr.args)

            stmts = [self._annotate(stmt, **settings) for stmt in stmts]
            args  = [self._annotate(arg, **settings) for arg in new_args]

            if name == 'lambdify':
                args = self.get_symbolic_function(str(expr.args[0]))
            F = pyccel_builtin_function(expr, args)

            if F is not None:
                if len(stmts) > 0:
                    stmts.append(F)
                    return CodeBlock(stmts)
                return F

            elif name in self._namespace['cls_constructs'].keys():

                # TODO improve the test
                # we must not invoke the namespace like this

                cls = self.get_class(name)
                d_methods = cls.methods_as_dict
                method = d_methods.pop('__init__', None)

                if method is None:

                    # TODO improve case of class with the no __init__

                    errors.report(UNDEFINED_INIT_METHOD, symbol=name,
                                  bounding_box=self.bounding_box,
                                  severity='error', blocker=True)
                args = expr.args
                m_args = method.arguments[1:]  # we delete the self arg

                # TODO check compatibility
                # TODO treat parametrized arguments.

                expr = ConstructorCall(method, args, cls_variable=None)
                if len(stmts) > 0:
                    stmts.append(expr)
                    return CodeBlock(stmts)
                return expr
            else:

                # first we check if it is a macro, in this case, we will create
                # an appropriate FunctionCall

                macro = self.get_macro(name)
                if not macro is None:
                    args = [self._annotate(i, **settings) for i in args]
                    func = macro.master
                    name = _get_name(func.name)
                    args = macro.apply(args)
                else:
                    func = self.get_function(name)

                if func is None:
                    errors.report(UNDEFINED_FUNCTION, symbol=name,
                                  bounding_box=self.bounding_box,
                                  severity='error',
                                  blocker=self.blocking)
                else:
                    if not isinstance(func, (FunctionDef, Interface)):

                        expr = func(*args)
                        if len(stmts) > 0:
                            stmts.append(expr)
                            return CodeBlock(stmts)
                        return expr
                    else:

                        if 'inline' in func.decorators.keys():
                            return inline(func,args)

                        if isinstance(func, FunctionDef):
                            results = func.results
                            f_args = func.arguments
                        elif isinstance(func, Interface):
                            arg_dvar = [self._infere_type(i,
                                    **settings) for i in args]
                            f_dvar = [[self._infere_type(j, **settings)
                                    for j in i.arguments] for i in
                                    func.functions]
                            j = -1
                            for i in f_dvar:
                                j += 1
                                found = True
                                for (idx, dt) in enumerate(arg_dvar):
                                    dtype1 = str_dtype(dt['datatype'])
                                    dtype2 = str_dtype(i[idx]['datatype'])
                                    found = found and (dtype1 in dtype2
                                                       or dtype2 in dtype1)
                                    found = found and dt['rank'] \
                                                 == i[idx]['rank']
                                if found:
                                    break

                            if found:
                                results = func.functions[j].results
                                f_args = func.functions[j].arguments
                            else:
                                raise SystemExit('function not found in the interface'
                                        )

                            if func.hide:

                                # hide means here print the real function's name

                                name = str(func.functions[j].name)

                        # add the messing argument in the case of optional arguments

                        if not len(args) == len(f_args):
                            n = len(args)
                            for i in f_args[n:]:
                                if not isinstance(i, ValuedVariable):
                                    raise TypeError('Expecting a valued variable')
                                if not isinstance(i.value, Nil):
                                    args.append(ValuedArgument(i.name, i.value))

                        if len(results) == 1:
                            expr = Function(name)(*args)
                            d_var = self._infere_type(results[0],
                                    *settings)
                            dtype = d_var['datatype']
                            assumptions = {str_dtype(dtype): True}
                            expr._assumptions = StdFactKB(assumptions)
                            expr._assumptions._generator = \
                                assumptions.copy()
                        elif len(results) == 0:
                            expr = Subroutine(name)(*args)
                            if len(stmts) > 0:
                                stmts.append(expr)
                                return CodeBlock(stmts)
                            return expr
                        elif len(results) > 1:
                            expr = Function(name)(*args)
                            if len(stmts) > 0:
                                stmts.append(expr)
                                return CodeBlock(stmts)
                            return expr

                        if len(stmts) > 0:
                            stmts.append(expr)
                            return CodeBlock(stmts)
                        return expr

        elif isinstance(expr, Expr) and not isinstance(expr, GC):
            msg = '{expr} not yet available'
            msg = msg.format(expr=type(expr))
            raise NotImplementedError(msg)

        elif isinstance(expr, (Assign, AugAssign)):

            # TODO unset position at the end of this part

            if expr.fst:
                self._bounding_box = expr.fst.absolute_bounding_box
            else:
                msg = 'Found a node without fst member ({})'
                msg = msg.format(type(expr))
                raise PyccelSemanticError(msg)

            rhs = expr.rhs
            lhs = expr.lhs
            assigns = None

            if isinstance(rhs, Application):
                name = _get_name(rhs)
                macro = self.get_macro(name)
                if not macro is None:

                    # TODO check types from FunctionDef

                    master = macro.master
                    name = _get_name(master.name)

                    # all terms in lhs must be already declared and available
                    # the namespace
                    # TODO improve

                    if not sympy_iterable(lhs):
                        lhs = [lhs]

                    results = []
                    for a in lhs:
                        _name = _get_name(a)
                        var = self.get_variable(_name)
                        if var is None:
                            errors.report(UNDEFINED_VARIABLE,
                                    symbol=_name,
                                    bounding_box=self.bounding_box,
                                    severity='error',
                                    blocker=self.blocking)
                        results.append(var)

                    # ...

                    args = [self._annotate(i, **settings) for i in
                            rhs.args]
                    args = macro.apply(args, results=results)
                    if isinstance(master, FunctionDef):
                        return Subroutine(name)(*args)
                    else:
                        msg = 'TODO treate interface case'
                        raise NotImplementedError(msg)

            if isinstance(rhs, DottedVariable):
                var = rhs.rhs
                name = _get_name(var)
                macro = self.get_macro(name)
                if not macro is None:
                    master = macro.master
                    if isinstance(macro, MacroVariable):
                        self.insert_variable(master)
                        rhs = master
                    else:
                        name = macro.name
                        master_args = macro.master_arguments
                        if not sympy_iterable(lhs):
                            lhs = [lhs]
                        results = []
                        for a in lhs:
                            _name = _get_name(a)
                            var = self.get_variable(_name)
                            if var is None:
                                errors.report(UNDEFINED_VARIABLE,
                                        symbol=_name,
                                        bounding_box=self.bounding_box,
                                        severity='error',
                                        blocker=self.blocking)
                            results.append(var)

                        # ...

                        args = rhs.rhs.args
                        args = [rhs.lhs] + list(args)
                        args = [self._annotate(i, **settings) for i in
                                args]

                        args = macro.apply(args, results=results)

                        # TODO treate interface case

                        if isinstance(master, FunctionDef):
                            return Subroutine(str(master.name))(*args)
                        else:
                            raise NotImplementedError('TODO')


<<<<<<< HEAD


            if isinstance(rhs, (Min, Max, Mul, Add, Pow)) \
                and len(rhs.atoms(Summation)) > 0:
                #TODO move this to another file
                #we have this condition only when lambdify is called
                ls = list(rhs.atoms(Summation))
                ls += [rhs]
                (ls, m) = cse(ls)

                (vars_old, stmts) = map(list, zip(*ls))
                vars_new = []
                free_gl = rhs.free_symbols
                free_gl.update(rhs.atoms(IndexedBase))
                free_gl.update(vars_old)
                stmts.append(rhs)

                for i in range(len(stmts) - 1):
                    free = stmts[i].free_symbols
                    free = free.difference(free_gl)
                    free = list(free)
                    var = create_variable(stmts[i])
                    if len(free) > 0:
                        var = IndexedBase(var)[free]
                    vars_new.append(var)
                for i in range(len(stmts) - 1):
                    stmts[i + 1] = stmts[i + 1].replace(vars_old[i],
                            vars_new[i])
                    stmts[-1] = stmts[-1].replace(stmts[i], vars_new[i])

                allocate = []
                for i in range(len(stmts) - 1):
                    stmts[i] = Assign(vars_new[i], stmts[i])
                    stmts[i].set_fst(expr.fst)
                    if isinstance(vars_new[i], Indexed):
                        ind = vars_new[i].indices
                        tp = list(stmts[i + 1].atoms(Tuple))
                        size = None
                        size = [None] * len(ind)
                        for (j, k) in enumerate(ind):
                            for t in tp:
                                if k == t[0]:
                                    size[j] = t[2] - t[1] + 1
                                    break
                        if not all(size):
                            raise ValueError('Unable to find range of index'
                                    )
                        name = _get_name(vars_new[i].base)
                        var = Symbol(name)
                        stmt = Assign(var, Function('zeros')(size[0]))
                        stmt.set_fst(expr.fst)
                        allocate.append(stmt)
                        stmts[i] = For(ind[0], Function('range'
                                )(size[0]), [stmts[i]], strict=False)

                stmts[-1] = Assign(expr.lhs, stmts[-1])
                stmts[-1].set_fst(expr.fst)
                container = self._imports
                if self._current:
                    conainter = container[self._current]
                container['zeros'] = Zeros
                allocate = [self._annotate(i, **settings) for i in
                            allocate]
                stmts = [self._annotate(i, **settings) for i in stmts]
                return CodeBlock(allocate + stmts)

            if isinstance(rhs, Summation):
                index = rhs.args[1]
                target = Function('range')(index[1], index[2])
                lhs = expr.lhs
                body = AugAssign(lhs, '+', rhs.args[0])
                body.set_fst(expr.fst)
                body = self._annotate(body, **settings)
                stmt = For(index[0], target, [body], strict=False)
                stmt.set_fst(expr.fst)
                stmt = FunctionalSum([stmt], body, [], None)
                stmt.set_fst(expr.fst)
                rhs = self._annotate(stmt, **settings)
                return rhs


=======
>>>>>>> b5bdecc9
            rhs = self._annotate(rhs, **settings)


            if isinstance(rhs, IfTernaryOperator):
                args = rhs.args
                new_args = []
                for arg in args:
                    if len(arg[1]) != 1:
                        msg = 'IfTernary body must be of length 1'
                        raise ValueError(msg)
                    result = arg[1][0]
                    if isinstance(expr, Assign):
                        body = Assign(lhs, result)
                    else:
                        body = AugAssign(lhs, expr.op, result)
                    body.set_fst(expr.fst)
                    new_args.append([arg[0], [body]])
                expr = IfTernaryOperator(*new_args)
                return self._annotate(expr, **settings)

            elif isinstance(rhs, FunctionDef):

                # case of lambdify

                rhs = rhs.rename(_get_name(expr.lhs))
                for i in rhs.body:
                    i.set_fst(expr.fst)
                rhs = self._annotate(rhs, **settings)
                return rhs

            elif isinstance(rhs, Block):
                #case of inline
                results = _atomic(rhs.body,Return)
                sub = list(zip(results,[EmptyLine()]*len(results)))
                body = rhs.body
                body = subs(body,sub)
                results = [i.expr for i in results]
                lhs = expr.lhs
                if isinstance(lhs ,(list, tuple, Tuple)):
                    sub = [list(zip(i,lhs)) for i in results]
                else:
                    sub = [(i[0],lhs) for i in results]
                body = subs(body,sub)
                expr = Block(rhs.name, rhs.variables, body)
                return expr


            elif isinstance(rhs, FunctionalFor):
                if isinstance(rhs, GC):
                    if _get_name(rhs.lhs) != _get_name(lhs):
                        if isinstance(rhs, FunctionalSum):
                            stmt = AugAssign(lhs,'+',rhs.lhs)
                        elif isinstance(rhs, FunctionalMin):
                            stmt = Assign(lhs, Min(lhs,rhs.lhs))
                        elif isinstance(rhs, FunctionalMax):
                            stmt = Assign(lhs, Max(lhs, rhs.lhs))
                        stmt.set_fst(rhs.fst)
                        stmt = self._annotate(stmt, **settings)
                        return CodeBlock([rhs, stmt])
                return rhs


            elif isinstance(rhs, CodeBlock):
<<<<<<< HEAD

=======
                # case of complex stmt
                # that needs to be splitted
                # into a list of stmts
>>>>>>> b5bdecc9
                stmts = rhs.body
                stmt  = stmts[-1]
                if isinstance(expr, Assign):
                    stmt = Assign(expr.lhs, stmt)
                elif isinstance(expr, AugAssign):
                    stmt = AugAssign(expr.lhs, expr.op, stmt)
                stmt.set_fst(expr.fst)
                stmt = self._annotate(stmt, **settings)
                stmts[-1] = stmt
                return CodeBlock(stmts)

            # d_var can be a list of dictionaries

            elif isinstance(rhs, Application):

                # ARA: needed for functions defined only with a header

                name = _get_name(rhs)
                func = self.get_function(name)
                if isinstance(func, FunctionDef):
                    results = func.results
                    if results:
                        d_var = [self._infere_type(i, **settings)
                                 for i in results]

                elif isinstance(func, Interface):
                    d_var = [self._infere_type(i, **settings) for i in
                             func.functions[0].results]

                    # TODO imporve this will not work for
                    # the case of different results types
                    d_var[0]['datatype'] = sp_dtype(rhs)
<<<<<<< HEAD


=======
>>>>>>> b5bdecc9
                else:
                    d_var = self._infere_type(rhs, **settings)

            elif isinstance(rhs, Map):

                name = str(rhs.args[0])
                func = self.get_function(name)

                if func is None:
                   errors.report(UNDEFINED_FUNCTION, symbol=name,
                             bounding_box=self.bounding_box,
                             severity='error',
                             blocker=self.blocking)

                dvar  = self._infere_type(rhs.args[1], **settings)
                d_var = [self._infere_type(result, **settings) for result in func.results]
                for i in range(len(d_var)):
                    d_var[i]['shape'] = dvar['shape']
                    d_var[i]['rank' ]  = dvar['rank']


            else:

                d_var = self._infere_type(rhs, **settings)
                __name__ = d_var['datatype'].__class__.__name__
                if __name__.startswith('Pyccel'):
                    __name__ = __name__[6:]
                    d_var['cls_base'] = self.get_class(__name__)
                    d_var['is_pointer'] = d_var['is_target'] or d_var['is_pointer']

                    # TODO if we want to use pointers then we set target to true
                    # in the ConsturcterCall

                    d_var['is_polymorphic'] = False

                if d_var['is_target']:
                    if isinstance(rhs, Symbol):
                        d_var['is_target' ] = False
                        d_var['is_pointer'] = True

                    # case of rhs is a target variable the lhs must be a pointer


            lhs = expr.lhs
            if isinstance(lhs, Symbol):
                if isinstance(d_var, list):
                    if len(d_var) > 1:
                        msg = 'can not assign multiple object into one variable'
                        raise ValueError(msg)
                    elif len(d_var) == 1:
                        d_var = d_var[0]

                name = _get_name(lhs)
                dtype = d_var.pop('datatype')

                d_lhs = d_var.copy()
                # ISSUES #177: lhs must be a pointer when rhs is allocatable array
                if d_lhs['allocatable'] and isinstance(rhs, Variable):
                    d_lhs['allocatable'] = False
                    d_lhs['is_pointer' ] = True

                    # TODO uncomment this line, to make rhs target for
                    #      lists/tuples.
#                    rhs = self.update_variable(rhs, is_target=True)
                    #

                lhs = Variable(dtype, name, **d_lhs)
                var = self.get_variable(name)
                if var is None:
                    self.insert_variable(lhs, name=lhs.name)

                else:

                    # TODO improve check type compatibility
                    if str(lhs.dtype) != str(var.dtype):
                        txt = \
                            '|{name}| {old} <-> {new}'.format(name=name,
                                old=var.dtype, new=lhs.dtype)

                        # case where the rhs is of native type
                        # TODO add other native types
                        if isinstance(rhs, (Integer, Float)):
                            errors.report(INCOMPATIBLE_TYPES_IN_ASSIGNMENT,
                                    symbol=txt,
                                    bounding_box=self.bounding_box,
                                    severity='error', blocker=False)

                        else:
                            errors.report(INCOMPATIBLE_TYPES_IN_ASSIGNMENT,
                                    symbol=txt,
                                    bounding_box=self.bounding_box,
                                    severity='internal', blocker=False)

            elif isinstance(lhs, (IndexedVariable, IndexedBase)):

                # TODO check consistency of indices with shape/rank
                name = _get_name(lhs)
                var = self.get_variable(name)
                if var is None:

                    # TODO ERROR not tested yet

                    errors.report(UNDEFINED_VARIABLE, symbol=name,
                                  bounding_box=self.bounding_box,
                                  severity='error',
                                  blocker=self.blocking)

                dtype = var.dtype
                prec  = var.precision
                shape = var.shape
                order = var.order
                rank  = var.rank
                lhs   = IndexedVariable(name, dtype=dtype,shape=shape,
                                       prec=prec,order=order, rank=rank)

            elif isinstance(lhs, (IndexedElement, Indexed)):

                # TODO check consistency of indices with shape/rank

                name = _get_name(lhs)
                var = self.get_variable(name)
                if var is None:
                    errors.report(UNDEFINED_INDEXED_VARIABLE,
                                  symbol=name,
                                  bounding_box=self.bounding_box,
                                  severity='error',
                                  blocker=self.blocking)

                args = list(lhs.indices)
                if var.order == 'C':
                    args.reverse()
                args = tuple(args)
                dtype = var.dtype
                prec  = var.precision
                order = var.order
                rank  = var.rank
                shape = var.shape
                lhs   = IndexedVariable(name, dtype=dtype,
                                       shape=shape, prec=prec,
                                       order=order, rank=rank).__getitem__(*args)

            elif isinstance(lhs, DottedVariable):

                dtype = d_var.pop('datatype')
                name = lhs.lhs.name
                if self._current == '__init__':
                    cls      = self.get_variable('self')
                    cls_name = str(cls.cls_base.name)
                    cls      = self.get_class(cls_name)

                    attributes = cls.attributes
                    parent     = cls.parent
                    attributes = list(attributes)
                    n_name     = str(lhs.rhs.name)

                    # update the self variable with the new attributes

                    dt       = self.get_class_construct(cls_name)()
                    cls_base = self.get_class(cls_name)
                    var      = Variable(dt, 'self', cls_base=cls_base)
                    d_lhs    = d_var.copy()
                    self.insert_variable(var, 'self')


                    # ISSUES #177: lhs must be a pointer when rhs is allocatable array
                    if d_lhs['allocatable'] and isinstance(rhs, Variable):
                        d_lhs['allocatable'] = False
                        d_lhs['is_pointer' ] = True

                        rhs = self.update_variable(rhs, is_target=True)

                    member = Variable(dtype, n_name, **d_lhs)
                    lhs    = DottedVariable(var, member)

                    # update the attributes of the class and push it to the namespace
                    attributes += [member]
                    new_cls = ClassDef(cls_name, attributes, [], parent=parent)
                    self.insert_class(new_cls)

                else:
                    lhs = self._annotate(lhs, **settings)

            if isinstance(rhs, (Map, Zip)):
                func  = _get_name(rhs.args[0])
                func  = Function(func)
                alloc = Assign(lhs, Zeros(lhs.shape, lhs.dtype))
                alloc.set_fst(expr.fst)
                index = create_variable(expr)
                index = Variable('int',index.name)
                range_ = Function('range')(Function('len')(lhs))
                name  = _get_name(lhs)
                var   = IndexedBase(name)[index]
                args  = rhs.args[1:]
                args  = [_get_name(arg) for arg in args]
                args  = [IndexedBase(arg)[index] for arg in args]
                body  = [Assign(var, func(*args))]
                body[0].set_fst(expr.fst)
                body  = For(index, range_, body, strict=False)
                body  = self._annotate(body, **settings)
                body  = [alloc , body]
                return CodeBlock(body)

            expr_new = Assign(lhs, rhs, strict=False)

            if not isinstance(lhs, (list, Tuple, tuple)):
                if isinstance(d_var,dict):
                    d_var = [d_var]

            for (i, dic) in enumerate(d_var):
                if not isinstance(lhs, (list, Tuple, tuple)):
                    lhs = [lhs]

                allocatable = False
                is_pointer  = False
                if dic['allocatable']:
                    allocatable = True

                if dic['is_pointer']:
                    is_pointer = True

                if ('is_target' in dic.keys() and dic['is_target']  and
                    isinstance(rhs, Variable)):
                    is_pointer = True

                if (isinstance(expr_new.rhs, IndexedElement) and
                    expr_new.lhs.rank > 0):
                    allocatable = True

                elif (isinstance(expr_new.rhs, Variable) and
                      isinstance(expr_new.rhs.dtype, NativeList)):
                    is_pointer = True

                if (isinstance(lhs, Variable) and (allocatable or is_pointer)):
                    lhs[i] = self.update_variable(expr_new.lhs[i],
                                                  allocatable=allocatable,
                                                  is_pointer=is_pointer)

                if len(lhs) == 1:
                    lhs = lhs[0]

                is_pointer = is_pointer and isinstance(rhs, (Variable, Dlist, DottedVariable))
                if is_pointer:
                    expr_new = AliasAssign(lhs, rhs)

                # ISSUES #177: lhs must be a pointer when rhs is allocatable array
                elif isinstance(lhs, (Variable, DottedVariable)) and lhs.is_pointer:
                    expr_new = AliasAssign(lhs, rhs)

                elif expr_new.is_symbolic_alias:
                    expr_new = SymbolicAssign(lhs, rhs)

                    # in a symbolic assign, the rhs can be a lambda expression
                    # it is then treated as a def node

                    F = self.get_symbolic_function(lhs)
                    if F is None:
                        self.insert_symbolic_function(expr_new)
                    else:
                        raise NotImplementedError('TODO')

            if isinstance(expr, AugAssign):
                expr_new = AugAssign(expr_new.lhs, expr.op,
                        expr_new.rhs)

            # we need to set the fst again in case
            # we annotate it again

            expr_new.set_fst(expr.fst)
            return expr_new

        elif isinstance(expr, For):

            # treatment of the index/indices

            iterable = self._annotate(expr.iterable, **settings)
            body     = list(expr.body)
            iterator = expr.target

            if isinstance(iterable, Variable):
                indx   = create_variable(iterable)
                assign = Assign(iterator, IndexedBase(iterable)[indx])
                assign.set_fst(expr.fst)
                iterator = indx
                body     = [assign] + body

            elif isinstance(iterable, Map):
                indx   = create_variable(iterable)
                func   = iterable.args[0]
                args   = [IndexedBase(arg)[indx] for arg in iterable.args[1:]]
                assing = assign = Assign(iterator, func(*args))
                assign.set_fst(expr.fst)
                iterator = indx
                body     = [assign] + body

            elif isinstance(iterable, Zip):
                args = iterable.args
                indx = create_variable(args)
                for i in range(len(args)):
                    assign = Assign(iterator[i],
                                    IndexedBase(args[i])[indx])
                    assign.set_fst(expr.fst)
                    body = [assign] + body
                iterator = indx

            elif isinstance(iterable, Enumerate):
                indx   = iterator.args[0]
                var    = iterator.args[1]
                assign = Assign(var,
                                IndexedBase(iterable.args[0])[indx])
                assign.set_fst(expr.fst)
                iterator = indx
                body     = [assign] + body

            elif isinstance(iterable, Product):
                args     = iterable.args
                iterator = list(iterator)
                for i in range(len(args)):
                    indx   = create_variable(i)
                    assign = Assign(iterator[i],
                                    IndexedBase(args[i])[indx])

                    assign.set_fst(expr.fst)
                    body        = [assign] + body
                    iterator[i] = indx

            if isinstance(iterator, Symbol):
                name   = iterator.name
                var    = self.get_variable(name)
                target = var
                if var is None:
                    target = Variable('int', name, rank=0)
                    self.insert_variable(target)
            elif isinstance(iterator, list):
                target = []
                for i in iterator:
                    name = str(i.name)
                    var  = Variable('int', name, rank=0)
                    self.insert_variable(var)
                    target.append(var)
            else:
                dtype = type(iterator)

                # TODO ERROR not tested yet

                errors.report(INVALID_FOR_ITERABLE, symbol=expr.target,
                              bounding_box=self.bounding_box,
                              severity='error', blocker=self.blocking)
            body = self._annotate(body, **settings)

            if isinstance(iterable, Variable):
                return ForIterator(target, iterable, body)
            return For(target, iterable, body)
        elif isinstance(expr, GC):

            result   = expr.expr
            lhs_name = _get_name(expr.lhs)
            lhs      = self.get_variable(lhs_name)
            if lhs is None:
                lhs  = Variable('int', lhs_name)
                self.insert_variable(lhs)
<<<<<<< HEAD

            loops = [self._annotate(i, **settings) for i in expr.loops]
=======
            
            loops  = [self._annotate(i, **settings) for i in expr.loops]
>>>>>>> b5bdecc9
            result = self._annotate(result, **settings)
            if isinstance(result, CodeBlock):
                result = result.body[-1]


            d_var = self._infere_type(result, **settings)
            dtype = d_var.pop('datatype')

            lhs = None
            if isinstance(expr.lhs, Symbol):
                lhs = Variable(dtype, lhs_name, **d_var)
                self.insert_variable(lhs)


            if isinstance(expr, FunctionalSum):
                val = 0
                if str_dtype(dtype) in ['real', 'complex']:
                    val = 0.0
            elif isinstance(expr, FunctionalMin):
                val = INF
            elif isinstance(expr, FunctionalMax):
                val = -INF

            stmt = Assign(expr.lhs, val)
            stmt.set_fst(expr.fst)
            loops.insert(0, stmt)

            if isinstance(expr, FunctionalSum):
                expr_new = FunctionalSum(loops, lhs=lhs)
            elif isinstance(expr, FunctionalMin):
                expr_new = FunctionalMin(loops, lhs=lhs)
            elif isinstance(expr, FunctionalMax):
                expr_new = FunctionalMax(loops, lhs=lhs)
            expr_new.set_fst(expr.fst)
            return expr_new

        elif isinstance(expr, FunctionalFor):

            target  = expr.expr
            index   = expr.index
            indexes = expr.indexes
<<<<<<< HEAD
            dims = []
            body = expr.loops[1]

=======
            dims    = []
            body    = expr.loops[1]
            
>>>>>>> b5bdecc9
            while isinstance(body, For):

                stop  = None
                start = 0
                step  = 1
                var   = body.target
                a     = self._annotate(body.iterable, **settings)
                if isinstance(a, Range):
                    var   = Variable('int', var.name)
                    stop  = a.stop
                    start = a.start
                    step  = a.step
                elif isinstance(a, (Zip, Enumerate)):
                    dvar  = self._infere_type(a.element, **settings)
                    dtype = dvar.pop('datatype')
                    if dvar['rank'] > 0:
                        dvar['rank' ] -= 1
                        dvar['shape'] = (dvar['shape'])[1:]
                    if dvar['rank'] == 0:
                        dvar['allocatable'] = dvar['is_pointer'] = False
                    var  = Variable(dtype, var.name, **dvar)
                    stop = a.element.shape[0]
                elif isinstance(a, Variable):
                    dvar  = self._infere_type(a, **settings)
                    dtype = dvar.pop('datatype')
                    if dvar['rank'] > 0:
                        dvar['rank'] -= 1
                        dvar['shape'] = (dvar['shape'])[1:]
                    if dvar['rank'] == 0:
                        dvar['allocatable'] = dvar['is_pointer'] = False

                    var  = Variable(dtype, var.name, **dvar)
                    stop = a.shape[0]
                else:
                    raise NotImplementedError('TODO')
                self.insert_variable(var)

                size = (stop - start) / step
                body = body.body[0]
                dims.append((size, step, start, stop))


            # we now calculate the size of the array which will be allocated

            for i in range(len(indexes)):
                var = self.get_variable(indexes[i].name)
                if var is None:
                    raise ValueError('variable not found')
                indexes[i] = var

            dim = dims[-1][0]
            for i in range(len(dims) - 1, 0, -1):
                size  = dims[i - 1][0]
                step  = dims[i - 1][1]
                start = dims[i - 1][2]
                size  = ceiling(size)
                dim   = ceiling(dim)
                dim   = dim.subs(indexes[i-1], start+step*indexes[i-1])
                dim   = Summation(dim, (indexes[i-1], 0, size-1))
                dim   = dim.doit()
            if isinstance(dim, Summation):
                raise NotImplementedError('TODO')

            # TODO find a faster way to calculate dim
            # when step>1 and not isinstance(dim, Sum)
            # maybe use the c++ library of sympy

            # we annotate the target to infere the type of the list created

            target = self._annotate(target, **settings)
            d_var = self._infere_type(target, **settings)

            dtype = d_var.pop('datatype')
            d_var['rank'] += 1
            shape = list(d_var['shape'])
            d_var['is_pointer'] = True
            shape.append(dim)
            d_var['shape'] = Tuple(*shape, sympify=False)

            lhs_name = _get_name(expr.lhs)
            lhs      = Variable(dtype, lhs_name, **d_var)
            self.insert_variable(lhs)

            loops = [self._annotate(i, **settings) for i in expr.loops]
            index = self._annotate(index, **settings)

            return FunctionalFor(loops, lhs=lhs, indexes=indexes, index=index)

        elif isinstance(expr, While):

            test = self._annotate(expr.test, **settings)
            body = self._annotate(expr.body, **settings)
            return While(test, body)

        elif isinstance(expr, If):
            args = self._annotate(expr.args, **settings)
            return expr.func(*args)
        elif isinstance(expr, VariableHeader):

            # TODO improve
            #      move it to the ast like create_definition for FunctionHeader?

            name  = expr.name
            d_var = expr.dtypes
            dtype = d_var.pop('datatype')

            var = Variable(dtype, name, **d_var)
            self.insert_variable(var)
            return expr
        elif isinstance(expr, FunctionHeader):

            # TODO should we return it and keep it in the AST?

            self.insert_header(expr)
            return expr
        elif isinstance(expr, ClassHeader):

            # TODO should we return it and keep it in the AST?

            self.insert_header(expr)
            return expr
        elif isinstance(expr, InterfaceHeader):
            container = self.namespace['functions']

            # TODO improve test all possible containers

            if set(expr.funcs).issubset(container.keys()):
                name  = expr.name
                funcs = []
                for i in expr.funcs:
                    funcs += [container[i]]

            expr            = Interface(name, funcs, hide=True)
            container[name] = expr
            return expr

        elif isinstance(expr, Return):

            results  = expr.expr
            new_vars = []
            assigns  = []

            if not isinstance(results, (list, Tuple, List)):
                results = [results]

            for result in results:
                if isinstance(result, Expr) and not isinstance(result,
                        Symbol):
                    new_vars += [create_variable(result)]
                    stmt      = Assign(new_vars[-1], result)
                    stmt.set_fst(expr.fst)
                    assigns  += [stmt]
                    assigns[-1].set_fst(expr.fst)

            if len(assigns) == 0:
                results = [self._annotate(result, **settings)
                           for result in results]
                return Return(results)
            else:
                assigns  = [self._annotate(assign, **settings)
                           for assign in assigns]
                new_vars = [self._annotate(i, **settings) for i in
                            new_vars]
                assigns  = CodeBlock(assigns)
                return Return(new_vars, assigns)

        elif isinstance(expr, FunctionDef):

            name       = str(expr.name)
            name       = name.replace("'", '')
            cls_name   = expr.cls_name
            hide       = False
            kind       = 'function'
            decorators = expr.decorators
            funcs      = []
            is_static  = False

            header = expr.header
            if header is None:
                if cls_name:
                    header = self.get_header(cls_name +'.'+ name)
                else:
                    header = self.get_header(name)

            if expr.arguments and not header:

                # TODO ERROR wrong position

                errors.report(FUNCTION_TYPE_EXPECTED, symbol=name,
                              bounding_box=self.bounding_box,
                              severity='error', blocker=self.blocking)

            # we construct a FunctionDef from its header

            if header:
                interfaces = header.create_definition()

                # is_static will be used for f2py

                is_static  = header.is_static

                # get function kind from the header

                kind = header.kind
            else:

                # this for the case of a function without arguments => no header

                interfaces = [FunctionDef(name, [], [], [])]

            vec_func = None
            if 'vectorize' in decorators:
                #TODO move to another place
                vec_name  = 'vec_' + name
                arg       = decorators['vectorize'][0]
                arg       = str(arg.name)
                args      = [str(i.name) for i in expr.arguments]
                index_arg = args.index(arg)
                arg       = Symbol(arg)
                vec_arg   = IndexedBase(arg)
                index     = create_variable(expr.body)
                range_    = Function('range')(Function('len')(arg))
                args      = symbols(args)
                args[index_arg] = vec_arg[index]
                body_vec        = Assign(args[index_arg], Function(name)(*args))
                body_vec.set_fst(expr.fst)
                body_vec   = [For(index, range_, [body_vec], strict=False)]
                header_vec = header.vectorize(index_arg)
                vec_func   = expr.vectorize(body_vec, header_vec)


            for m in interfaces:
                args        = []
                results     = []
                local_vars  = []
                global_vars = []
                imports     = []
                arg         = None

                self.set_current_fun(name)
                arguments = expr.arguments
                if cls_name and str(arguments[0].name) == 'self':
                    arg       = arguments[0]
                    arguments = arguments[1:]
                    dt        = self.get_class_construct(cls_name)()
                    cls_base  = self.get_class(cls_name)
                    var       = Variable(dt, 'self', cls_base=cls_base)
                    self.insert_variable(var, 'self')

                if arguments:
                    for (a, ah) in zip(arguments, m.arguments):
                        d_var = self._infere_type(ah, **settings)
                        dtype = d_var.pop('datatype')

                        # this is needed for the static case

                        additional_args = []
                        if isinstance(a, ValuedArgument):

                            # optional argument only if the value is None

                            if isinstance(a.value, Nil):
                                d_var['is_optional'] = True
                            a_new = ValuedVariable(dtype, str(a.name),
                                    value=a.value, **d_var)
                        else:

                            # add shape as arguments if is_static and arg is array

                            rank = d_var['rank']
                            if is_static and rank > 0:
                                for i in range(0, rank):
                                    n_name = 'n{i}_{name}'.format(
                                                      name=str(a.name), i=i)
                                    n_arg  = Variable('int', n_name)

                                    # TODO clean namespace later

                                    var = self.get_variable(n_name)
                                    if not var is None:

                                        # TODO ERROR not tested yet

                                        errors.report(REDEFINING_VARIABLE,
                                                      symbol=n_name,
                                                      severity='error',
                                                      blocker=self.blocking)

                                    self.insert_variable(n_arg)
                                    additional_args += [n_arg]

                                # update shape
                                # TODO can this be improved? add some check

                                d_var['shape'] = Tuple(*additional_args, sympify=False)
                            a_new = Variable(dtype, _get_name(a), **d_var)

                        if additional_args:
                            args += additional_args

                        args.append(a_new)
                        self.insert_variable(a_new,
                                name=str(a_new.name))

                if len(interfaces) == 1 and len(interfaces[0].results) == 1:

                    # case of recursive function
                    # TODO improve

                    self.insert_function(interfaces[0])

                # we annotate the body
                body = [self._annotate(i, **settings) for i in
                        expr.body]

                # ISSUE 177: must update arguments to get is_target
                args = [self.get_variable(a.name) for a in args]

                # find return stmt and results

                returns = self._collect_returns_stmt(body)
                results = []

                for stmt in returns:
                    results += [set(stmt.expr)]

                if not all(i == results[0] for i in results):
                    #case of multiple return
                    # with diffrent variable name
                    msg = 'TODO not available yet'
                    raise PyccelSemanticError(msg)

                if len(results) > 0:
                    results = list(results[0])

                if arg and cls_name:
                    dt       = self.get_class_construct(cls_name)()
                    cls_base = self.get_class(cls_name)
                    var      = Variable(dt, 'self', cls_base=cls_base)
                    args     = [var] + args

                for var in self.get_variables():
                    if not var in args + results:
                        local_vars += [var]

                # TODO should we add all the variables or only the ones used in the function

                for var in self.get_variables('parent'):
                    if not var in args + results + local_vars:
                        global_vars += [var]

                is_recursive = False

                # get the imports
                imports = self._scope[self._current]['imports']
                imports = list(set(imports))
                self.set_current_fun(None)
                func_   = self.get_function(name)
                if not func_ is None and func_.is_recursive:
                    is_recursive = True

                func = FunctionDef(
                    name,
                    args,
                    results,
                    body,
                    local_vars=local_vars,
                    global_vars=global_vars,
                    cls_name=cls_name,
                    hide=hide,
                    kind=kind,
                    is_static=is_static,
                    imports=imports,
                    decorators=decorators,
                    is_recursive=is_recursive)
                if cls_name:
                    cls = self.get_class(cls_name)
                    methods = list(cls.methods) + [func]

                    # update the class  methods

                    self.insert_class(ClassDef(cls_name,
                            cls.attributes, methods, parent=cls.parent))

                funcs += [func]
                #clear the sympy cache
                #TODO move that inside FunctionDef
                #and clear all variable except the global one
                cache.clear_cache()

            if len(funcs) == 1:
                funcs = funcs[0]
                self.insert_function(funcs)

            else:
                funcs = [f.rename(name + '_' + str(i)) for (i,
                         f) in enumerate(funcs)]

                funcs = Interface(name, funcs)
                self.insert_function(funcs)

            if vec_func:
               vec_func  = self._annotate(vec_func, **settings)
               if isinstance(funcs, Interface):
                   funcs = list(funcs.funcs)+[vec_func]
               else:
                   funcs = funcs.rename('sc_'+ name)
                   funcs = [funcs,vec_func]

               funcs = Interface(name, funcs)
               self.insert_function(funcs)


            return funcs

        elif isinstance(expr, Print):

            args = self._annotate(expr.expr, **settings)
            if len(args) == 0:
                raise ValueError('no arguments given to print function')

            is_symbolic = lambda var: isinstance(var, Variable) \
                and isinstance(var.dtype, NativeSymbol)
            test = all(is_symbolic(i) for i in args)

            # TODO fix: not yet working because of mpi examples
#            if not test:
#                raise ValueError('all arguments must be either symbolic or none of them')

            if is_symbolic(args[0]):
                _args = []
                for a in args:
                    f = self.get_symbolic_function(a.name)
                    if f is None:
                        _args.append(a)
                    else:

                        # TODO improve: how can we print SymbolicAssign as  lhs = rhs

                        _args.append(f)
                return SymbolicPrint(_args)
            else:
                return Print(args)

        elif isinstance(expr, ClassDef):

            # TODO - improve the use and def of interfaces
            #      - wouldn't be better if it is done inside ClassDef?

            name = str(expr.name)
            name = name.replace("'", '')
            methods = list(expr.methods)
            parent = expr.parent
            interfaces = []

            # remove quotes for str representation
            cls = ClassDef(name, [], [], parent=parent)
            self.insert_class(cls)
            const = None
            for (i, method) in enumerate(methods):
                m_name = str(method.name).replace("'", '')

                # remove quotes for str representation

                if m_name == '__init__':
                    const = self._annotate(method)
                    methods.pop(i)

            methods = [self._annotate(i) for i in methods]

            if not const:
                errors.report(UNDEFINED_INIT_METHOD, symbol=name,
                              bounding_box=self.bounding_box,
                              severity='error', blocker=True)

            methods = [const] + methods
            header = self.get_header(name)

            if not header:
                msg = 'Expecting a header class for {classe} but could not find it.'
                raise ValueError(msg.format(classe=name))
            options    = header.options
            attributes = self.get_class(name).attributes
            for i in methods:
                if isinstance(i, Interface):
                    methods.remove(i)
                    interfaces += [i]
            return ClassDef(name, attributes, methods,
                            interfaces=interfaces, parent=parent)

        elif isinstance(expr, Del):

            ls = self._annotate(expr.variables)
            return Del(ls)
        elif isinstance(expr, Is):

            # TODO ERROR wrong position

            if not isinstance(expr.rhs, Nil):
                errors.report(PYCCEL_RESTRICTION_IS_RHS,
                              bounding_box=self.bounding_box,
                              severity='error', blocker=self.blocking)

            name = expr.lhs
            var = self.get_variable(str(name))
            if var is None:

                errors.report(UNDEFINED_VARIABLE, symbol=name,
                              bounding_box=self.bounding_box,
                              severity='error', blocker=self.blocking)

            return Is(var, expr.rhs)

        elif isinstance(expr, Import):

            # TODO - must have a dict where to store things that have been
            #        imported
            #      - should not use namespace

            if expr.source:
                container = self._imports
                if self._current:
                    container = container[self._current]

                if str(expr.source) in pyccel_builtin_import_registery:

                    imports = pyccel_builtin_import(expr)
                    for (name, atom) in imports:
                        if not name is None:
                            F = self.get_variable(name)

                            if F is None:
                                container[name] = atom
                            elif name in container:
                                errors.report(FOUND_DUPLICATED_IMPORT,
                                        symbol=name, severity='warning')
                            else:
                                raise NotImplementedError('must report error')
                else:

                    # in some cases (blas, lapack, openmp and openacc level-0)
                    # the import should not appear in the final file
                    # all metavars here, will have a prefix and suffix = __

                    __ignore_at_import__ = False
                    __module_name__      = None
                    __import_all__       = False

                    # we need to use str here since source has been defined
                    # using repr.
                    # TODO shall we improve it?
                    targets = [_get_name(i) for i in expr.target]
                    p       = self.d_parsers[str(expr.source)]
                    for entry in ['variables', 'classes', 'functions',
                                  'cls_constructs']:
                        d_self = self._namespace[entry]
                        d_son = p.namespace[entry]
                        for (k, v) in list(d_son.items()):

                            # TODO test if it is not already in the namespace

                            if k in targets:
                                d_self[k] = v

                    # we add all the macros from the son

                    self._namespace['macros'
                                    ].update(p.namespace['macros'])

                    # ... meta variables

                    if 'ignore_at_import' in list(p.metavars.keys()):
                        __ignore_at_import__ = \
                            p.metavars['ignore_at_import']

                    if 'import_all' in list(p.metavars.keys()):
                        __import_all__ = p.metavars['import_all']

                    if 'module_name' in list(p.metavars.keys()):
                        __module_name__ = p.metavars['module_name']
                        expr = Import(expr.target, __module_name__)

                    # ...
                    if 'print' in p.metavars.keys():
                        source = str(expr.source).split('.')[-1]
                        source = 'mod_' + source
                        expr   = Import(expr.target,source=source)


                    if not __ignore_at_import__:
                        return expr
                    else:
                        if __import_all__:
                            expr = Import(__module_name__)
                            self.insert_import(expr)

                            # we return the expr when we are in
                            # program

                            if self._current is None:
                                return expr
                        return EmptyLine()
            return expr

        elif isinstance(expr, With):

            domaine = self._annotate(expr.test)
            parent  = domaine.cls_base
            if not parent.is_with_construct:
                msg = '__enter__ or __exit__ methods not found'
                raise ValueError(msg)

            body = self._annotate(expr.body)
            return With(domaine, body, None).block
        elif isinstance(expr, MacroFunction):

            # we change here the master name to its FunctionDef

            f_name = expr.master
            header = self.get_header(f_name)
            if header is None:
                func = self.get_function(f_name)
                if func is None:
                    errors.report(MACRO_MISSING_HEADER_OR_FUNC,
                                  symbol=f_name,
                                  bounding_box=self.bounding_box,
                                  severity='error',
                                  blocker=self.blocking)
            else:
                interfaces = header.create_definition()

                # TODO -> Said: must handle interface

                func = interfaces[0]

            name = expr.name
            args = expr.arguments
            master_args = expr.master_arguments
            results = expr.results
            macro   = MacroFunction(name, args, func, master_args,
                                  results=results)
            self.insert_macro(macro)

            return macro
        elif isinstance(expr, MacroVariable):
            master = expr.master
            if isinstance(master, DottedName):
                raise NotImplementedError('TODO')
            header = self.get_header(master)
            if header is None:
                var = self.get_variable(master)
                if var is None:
                    errors.report(MACRO_MISSING_HEADER_OR_FUNC,
                                  symbol=master,
                                  bounding_box=self.bounding_box,
                                  severity='error',
                                  blocker=self.blocking)
            else:
                var = Variable(header.dtype, header.name)

                    # TODO -> Said: must handle interface

            expr = MacroVariable(expr.name, var)
            self.insert_macro(expr)
            return expr

        elif isinstance(expr, Dlist):

            val = self._annotate(expr.val, **settings)
            if isinstance(val, (Tuple, list, tuple)):
                #TODO list of dimesion > 1 '
                        
                msg = 'TODO not yet supported'
                raise PyccelSemanticError(msg)
            shape = self._annotate(expr.length, **settings)
            return Dlist(val, shape)

        else:
            raise PyccelSemanticError('{expr} not yet available'.format(expr=type(expr)))


#==============================================================================


class PyccelParser(Parser):
    pass


#==============================================================================

if __name__ == '__main__':
    import sys

    try:
        filename = sys.argv[1]
    except:
        raise ValueError('Expecting an argument for filename')

    pyccel = Parser(filename)
    pyccel.parse(verbose=True)

    settings = {}
    pyccel.annotate(**settings)

#    for s in pyccel.ast:
#        print(type(s))

#    # ... using Pickle
#    # export the ast
#    pyccel.dump()
#
#    # load the ast
#    pyccel.load()
#    # ...

#    pyccel.view_namespace('variables')
#    pyccel.print_namespace()

#    pyccel.dot('ast.gv')


<|MERGE_RESOLUTION|>--- conflicted
+++ resolved
@@ -2130,15 +2130,8 @@
             cls = self.get_class(cls_name)
 
             dtype = self.get_class_construct(cls_name)()
-<<<<<<< HEAD
-
-
-            d_var['datatype'] = dtype
-=======
-    
-            
+
             d_var['datatype'   ] = dtype
->>>>>>> b5bdecc9
             d_var['allocatable'] = False
             d_var['shape'      ] = ()
             d_var['rank'       ] = 0
@@ -2157,33 +2150,20 @@
                 d_var = self._infere_type(func.results[0], **settings)
 
             elif name in ['Zeros', 'Ones', 'Empty']:
-
                 d_var['datatype'   ] = expr.dtype
                 d_var['allocatable'] = True
-<<<<<<< HEAD
-                d_var['shape'] = expr.shape
-                d_var['rank'] = expr.rank
-                d_var['is_pointer'] = False
-                d_var['order'] = expr.order
-
-=======
                 d_var['shape'      ] = expr.shape
                 d_var['rank'       ] = expr.rank
                 d_var['is_pointer' ] = False
                 d_var['order'      ] = expr.order
->>>>>>> b5bdecc9
+
             elif name in ['Shape']:
-
                 d_var['datatype'   ] = expr.dtype
                 d_var['shape'      ] = expr.shape
                 d_var['rank'       ] = expr.rank
                 d_var['allocatable'] = False
-<<<<<<< HEAD
-                d_var['is_pointer'] = False
-
-=======
                 d_var['is_pointer' ] = False
->>>>>>> b5bdecc9
+
             elif name in ['Array']:
 
                 dvar = self._infere_type(expr.arg, **settings)
@@ -2192,30 +2172,18 @@
                     dvar['datatype' ] = expr.dtype
                     dvar['precision'] = expr.precision
 
-<<<<<<< HEAD
                 dvar['datatype'] = str_dtype(dvar['datatype'])
 
                 d_var = {}
-                d_var['allocatable'] = True
-                d_var['shape'] = dvar['shape']
-                d_var['rank'] = dvar['rank']
-                d_var['is_pointer'] = False
-                d_var['is_target'] = True # ISSUE 177: TODO this should be done using update_variable
-                d_var['datatype'] = 'ndarray' + dvar['datatype']
-                d_var['precision'] = dvar['precision']
-=======
-                dvar['datatype'    ] = str_dtype(dvar['datatype'])
                 d_var['allocatable'] = True
                 d_var['shape'      ] = dvar['shape']
                 d_var['rank'       ] = dvar['rank']
                 d_var['is_pointer' ] = False
                 d_var['datatype'   ] = 'ndarray' + dvar['datatype']
                 d_var['precision'  ] = dvar['precision']
->>>>>>> b5bdecc9
-
+                d_var['is_target'] = True # ISSUE 177: TODO this should be done using update_variable
 
             elif name in ['Linspace']:
-
                 d_var['allocatable'] = True
                 d_var['shape'      ] = expr.shape
                 d_var['rank'       ] = 1
@@ -2224,17 +2192,11 @@
                 d_var['precision'  ] = expr.precision
 
             elif name in ['Len', 'Sum', 'Rand', 'Min', 'Max']:
-
-
                 d_var['datatype'   ] = sp_dtype(expr)
                 d_var['rank'       ] = 0
                 d_var['allocatable'] = False
-<<<<<<< HEAD
-                d_var['is_pointer'] = False
-
-=======
                 d_var['is_pointer' ] = False
->>>>>>> b5bdecc9
+
             elif name in ['Int','Int32','Int64','Real',
                              'Float32','Float64','Complex',
                               'Complex128','Complex64']:
@@ -2420,15 +2382,11 @@
             # TODO improve
             d_var['datatype'   ] = d['datatype']
             d_var['rank'       ] = d['rank'] + 1
-            d_var['shape'      ] = (expr.length, )  
+            d_var['shape'      ] = (expr.length, )
             d_var['allocatable'] = False
-<<<<<<< HEAD
-            d_var['is_pointer'] = True
+            d_var['is_pointer' ] = True
             return d_var
-=======
-            d_var['is_pointer' ] = True
-            return d_var    
->>>>>>> b5bdecc9
+
         else:
             raise NotImplementedError('{expr} not yet available'.format(expr=type(expr)))
 
@@ -2966,10 +2924,6 @@
                         else:
                             raise NotImplementedError('TODO')
 
-
-<<<<<<< HEAD
-
-
             if isinstance(rhs, (Min, Max, Mul, Add, Pow)) \
                 and len(rhs.atoms(Summation)) > 0:
                 #TODO move this to another file
@@ -3048,11 +3002,7 @@
                 rhs = self._annotate(stmt, **settings)
                 return rhs
 
-
-=======
->>>>>>> b5bdecc9
             rhs = self._annotate(rhs, **settings)
-
 
             if isinstance(rhs, IfTernaryOperator):
                 args = rhs.args
@@ -3114,13 +3064,9 @@
 
 
             elif isinstance(rhs, CodeBlock):
-<<<<<<< HEAD
-
-=======
                 # case of complex stmt
                 # that needs to be splitted
                 # into a list of stmts
->>>>>>> b5bdecc9
                 stmts = rhs.body
                 stmt  = stmts[-1]
                 if isinstance(expr, Assign):
@@ -3153,11 +3099,7 @@
                     # TODO imporve this will not work for
                     # the case of different results types
                     d_var[0]['datatype'] = sp_dtype(rhs)
-<<<<<<< HEAD
-
-
-=======
->>>>>>> b5bdecc9
+
                 else:
                     d_var = self._infere_type(rhs, **settings)
 
@@ -3518,13 +3460,8 @@
             if lhs is None:
                 lhs  = Variable('int', lhs_name)
                 self.insert_variable(lhs)
-<<<<<<< HEAD
-
-            loops = [self._annotate(i, **settings) for i in expr.loops]
-=======
-            
+
             loops  = [self._annotate(i, **settings) for i in expr.loops]
->>>>>>> b5bdecc9
             result = self._annotate(result, **settings)
             if isinstance(result, CodeBlock):
                 result = result.body[-1]
@@ -3566,15 +3503,9 @@
             target  = expr.expr
             index   = expr.index
             indexes = expr.indexes
-<<<<<<< HEAD
-            dims = []
-            body = expr.loops[1]
-
-=======
             dims    = []
             body    = expr.loops[1]
-            
->>>>>>> b5bdecc9
+
             while isinstance(body, For):
 
                 stop  = None
@@ -4246,7 +4177,7 @@
             val = self._annotate(expr.val, **settings)
             if isinstance(val, (Tuple, list, tuple)):
                 #TODO list of dimesion > 1 '
-                        
+
                 msg = 'TODO not yet supported'
                 raise PyccelSemanticError(msg)
             shape = self._annotate(expr.length, **settings)
