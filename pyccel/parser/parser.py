#coding: utf-8
from redbaron import RedBaron
from redbaron import StringNode, IntNode, FloatNode, ComplexNode
from redbaron import NameNode
from redbaron import AssignmentNode
from redbaron import CommentNode, EndlNode
from redbaron import ComparisonNode
from redbaron import ComparisonOperatorNode
from redbaron import UnitaryOperatorNode
from redbaron import BinaryOperatorNode, BooleanOperatorNode
from redbaron import AssociativeParenthesisNode
from redbaron import DefNode
from redbaron import ClassNode
from redbaron import TupleNode, ListNode
from redbaron import CommaProxyList
from redbaron import LineProxyList
from redbaron import NodeList
from redbaron import DotProxyList
from redbaron import ReturnNode
from redbaron import PassNode
from redbaron import DefArgumentNode
from redbaron import ForNode
from redbaron import PrintNode
from redbaron import DelNode
from redbaron import DictNode, DictitemNode
from redbaron import ForNode, WhileNode
from redbaron import IfelseblockNode, IfNode, ElseNode, ElifNode
from redbaron import DotNode, AtomtrailersNode
from redbaron import CallNode
from redbaron import CallArgumentNode
from redbaron import AssertNode
from redbaron import ExceptNode
from redbaron import FinallyNode
from redbaron import RaiseNode
from redbaron import TryNode
from redbaron import YieldNode
from redbaron import YieldAtomNode
from redbaron import BreakNode
from redbaron import GetitemNode,SliceNode


from pyccel.ast import NativeInteger, NativeFloat, NativeDouble, NativeComplex
from pyccel.ast import NativeRange
from pyccel.ast import NativeIntegerList
from pyccel.ast import NativeFloatList
from pyccel.ast import NativeDoubleList
from pyccel.ast import NativeComplexList
from pyccel.ast import NativeList
from pyccel.ast import datatype,DataTypeFactory
from pyccel.ast import Nil
from pyccel.ast import Variable
from pyccel.ast import DottedName,DottedVariable
from pyccel.ast import Assign, AliasAssign, SymbolicAssign
from pyccel.ast import Return
from pyccel.ast import Pass
from pyccel.ast import FunctionDef
from pyccel.ast import ClassDef
from pyccel.ast import For
from pyccel.ast import If
from pyccel.ast import While
from pyccel.ast import Print
from pyccel.ast import Del
from pyccel.ast import Assert
from pyccel.ast import Comment, EmptyLine
from pyccel.ast import Break
from pyccel.ast import Slice, IndexedVariable, IndexedElement
from pyccel.ast import FunctionHeader,ClassHeader
from pyccel.ast import Concatinate
from pyccel.ast.core import ValuedVariable

from pyccel.parser.errors import Errors, PyccelSyntaxError, PyccelSemanticError
# TODO remove import * and only import what we need
from pyccel.parser.messages import *


########################
# ... TODO should be moved to pyccel.ast
from sympy.core.basic import Basic

from pyccel.ast import Range
from pyccel.ast import List
from pyccel.ast import builtin_function as pyccel_builtin_function

from pyccel.parser.syntax.headers import parse as hdr_parse
from pyccel.parser.syntax.openmp  import parse as omp_parse
from pyccel.parser.syntax.openacc import parse as acc_parse



from sympy import Symbol
from sympy import Tuple
from sympy import Add, Mul, Pow,floor,Mod
from sympy.core.expr import Expr
from sympy.logic.boolalg import And, Or
from sympy.logic.boolalg import true, false
from sympy.logic.boolalg import Not
from sympy.logic.boolalg import Boolean, BooleanTrue, BooleanFalse
from sympy.core.relational import Eq, Ne, Lt, Le, Gt, Ge
from sympy import Integer, Float
from sympy.core.containers import Dict
from sympy.core.function import Function
from sympy.utilities.iterables import iterable
from sympy.tensor import Idx, Indexed, IndexedBase


from pyccel.parser.syntax.headers import parse as hdr_parse
from pyccel.parser.syntax.openmp  import parse as omp_parse
from pyccel.parser.syntax.openacc import parse as acc_parse

import os


class Argument(Symbol):
    """An abstract Argument data structure."""
    pass

class ValuedArgument(Basic):
    """Represents a valued argument in the code."""

    def __new__(cls, expr, value):
        if not isinstance(expr, Argument):
            raise TypeError('Expecting an argument')
        return Basic.__new__(cls, expr, value)

    @property
    def argument(self):
        return self._args[0]

    @property
    def value(self):
        return self._args[1]

    def _sympystr(self, printer):
        sstr = printer.doprint

        argument = sstr(self.argument)
        value    = sstr(self.value)
        return '{0}={1}'.format(argument, value)
# ...

# ... utilities
from sympy import srepr
from sympy.printing.dot import dotprint

import os

def view_tree(expr):
    """Views a sympy expression tree."""

    print(srepr(expr))
# ...


# ...
def _get_variable_name(var):
    """."""
    if isinstance(var, (Variable, IndexedVariable)):
        return str(var)
    elif isinstance(var, IndexedElement):
        return str(var.base)

    raise NotImplementedError('Uncovered type {dtype}'.format(dtype=type(var)))
# ...


# TODO use Double instead of Float? or add precision
def datatype_from_redbaron(node):
    """Returns the pyccel datatype of a RedBaron Node."""
    if isinstance(node, IntNode):
        return NativeInteger()
    elif isinstance(node, FloatNode):
        return NativeFloat()
    elif isinstance(node, ComplexNode):
        return NativeComplex()
    else:
        raise NotImplementedError('TODO')

def fst_to_ast(stmt):
    """Creates AST from FST."""
    # TODO - add settings to Errors
    #      - line and column
    #      - blocking errors
    errors = Errors()

    if isinstance(stmt, (RedBaron, CommaProxyList, LineProxyList,
                         NodeList, TupleNode, ListNode, tuple, list)):
        ls = [fst_to_ast(i) for i in stmt]
        if isinstance(stmt, (list, ListNode)):
            return List(*ls)
        else:
            return Tuple(*ls)
    elif isinstance(stmt, DictNode):
        d = {}
        for i in stmt.value:
            if not isinstance(i, DictitemNode):
                raise PyccelSyntaxError('Expecting a DictitemNode')

            key   = fst_to_ast(i.key)
            value = fst_to_ast(i.value)

            # sympy does not allow keys to be strings
            if isinstance(key, str): errors.report(SYMPY_RESTRICTION_DICT_KEYS, severity='error')

            d[key] = value
        return Dict(d)
    elif stmt is None:
        return Nil()
    elif isinstance(stmt, str):
        return repr(stmt)
    elif isinstance(stmt, StringNode):
        return stmt.value
    elif isinstance(stmt, IntNode):
        return Integer(stmt.value)
    elif isinstance(stmt, FloatNode):
        return Float(stmt.value)
    elif isinstance(stmt, ComplexNode):
        raise NotImplementedError('ComplexNode not yet available')
    elif isinstance(stmt, AssignmentNode):
        lhs = fst_to_ast(stmt.target)
        rhs = fst_to_ast(stmt.value)
        return Assign(lhs, rhs)
    elif isinstance(stmt, NameNode):
        if isinstance(stmt.previous,DotNode):
            return fst_to_ast(stmt.previous)
        if stmt.value == 'None':
            return Nil()
        elif stmt.value == 'True':
            return true
        elif stmt.value == 'False':
            return false
        else:
            return Symbol(stmt.value)
    elif isinstance(stmt, DelNode):
        arg = fst_to_ast(stmt.value)
        return Del(arg)
    elif isinstance(stmt, UnitaryOperatorNode):
        target = fst_to_ast(stmt.target)
        if stmt.value == 'not':
            return Not(target)
        elif stmt.value == '+':
            return target
        elif stmt.value == '-':
            return -target
        elif stmt.value == '~':
            errors.report(PYCCEL_RESTRICTION_UNARY_OPERATOR, severity='error')
        else:
            raise PyccelSyntaxError('unknown/unavailable unary operator '
                                    '{node}'.format(node=type(stmt.value)))
    elif isinstance(stmt, (BinaryOperatorNode, BooleanOperatorNode)):
        first  = fst_to_ast(stmt.first)
        second = fst_to_ast(stmt.second)
        if stmt.value == '+':
            if isinstance(first,str) or isinstance(second,str):
                return Concatinate(first,second)
            return Add(first, second)
        elif stmt.value == '*':
            return Mul(first, second)
        elif stmt.value == '-':
            second = Mul(-1, second)
            return Add(first, second)
        elif stmt.value == '/':
            second = Pow(second, -1)
            return Mul(first, second)
        elif stmt.value == 'and':
            return And(first, second)
        elif stmt.value == 'or':
            return Or(first, second)
        elif stmt.value== '**':
            return Pow(first,second)
        elif stmt.value== '//':
            second = Pow(second, -1)
            return floor(Mul(first, second))
        elif stmt.value== '%':
            return Mod(first,second)
        else:
            raise PyccelSyntaxError('unknown/unavailable binary operator '
                                    '{node}'.format(node=type(stmt.value)))
    elif isinstance(stmt, ComparisonOperatorNode):
        if stmt.first == '==':
            return '=='
        elif stmt.first == '!=':
            return '!='
        elif stmt.first == '<':
            return '<'
        elif stmt.first == '>':
            return '>'
        elif stmt.first == '<=':
            return '<='
        elif stmt.first == '>=':
            return '>='
        else:
            raise PyccelSyntaxError('unknown comparison operator {}'.format(stmt.first))
    elif isinstance(stmt, ComparisonNode):
        first  = fst_to_ast(stmt.first)
        second = fst_to_ast(stmt.second)
        op     = fst_to_ast(stmt.value)
        if op == '==':
            return Eq(first, second)
        elif op == '!=':
            return Ne(first, second)
        elif op == '<':
            return Lt(first, second)
        elif op == '>':
            return Gt(first, second)
        elif op == '<=':
            return Le(first, second)
        elif op == '>=':
            return Ge(first, second)
        else:
            raise PyccelSyntaxError('unknown/unavailable binary operator '
                                    '{node}'.format(node=type(op)))
    elif isinstance(stmt, PrintNode):
        expr = fst_to_ast(stmt.value)
        return Print(expr)
    elif isinstance(stmt, AssociativeParenthesisNode):
        return fst_to_ast(stmt.value)
    elif isinstance(stmt, DefArgumentNode):
        arg = Argument(str(stmt.target))
        if stmt.value is None:
            return arg
        else:
            value = fst_to_ast(stmt.value)
            return ValuedArgument(arg, value)
    elif isinstance(stmt, ReturnNode):
        return Return(fst_to_ast(stmt.value))
    elif isinstance(stmt, PassNode):
        return Pass()
    elif isinstance(stmt, DefNode):
        # TODO check all inputs and which ones should be treated in stage 1 or 2
        if isinstance(stmt.parent,ClassNode):
            cls_name    = stmt.parent.name
        else:
            cls_name    = None

        name        = fst_to_ast(stmt.name)
        arguments   = fst_to_ast(stmt.arguments)
        results     = []
        body        = fst_to_ast(stmt.value)
        local_vars  = []
        global_vars = []
        hide        = False
        kind        = 'function'
        imports     = []
        return FunctionDef(name, arguments, results, body,
                           local_vars=local_vars, global_vars=global_vars,
                           cls_name=cls_name, hide=hide,
                           kind=kind, imports=imports)
    elif isinstance(stmt, ClassNode):
        name = fst_to_ast(stmt.name)
        methods = [i for i in stmt.value if isinstance(i, DefNode)]
        methods = fst_to_ast(methods)
        attributes = methods[0].arguments
        return ClassDef(name, attributes, methods)

    elif isinstance(stmt, AtomtrailersNode):
         return fst_to_ast(stmt.value)
    elif isinstance(stmt, GetitemNode):
         args = fst_to_ast(stmt.value)
         name = str(stmt.previous)
         stmt.parent.remove(stmt.previous)
         stmt.parent.remove(stmt)
         if not hasattr(args, '__iter__'):
             args = [args]
         args = tuple(args)
         return IndexedBase(name)[args]

    elif isinstance(stmt,SliceNode):
         upper = fst_to_ast(stmt.upper)
         lower = fst_to_ast(stmt.lower)
         if upper and lower:
             return Slice(lower,upper)
         elif lower:
             return Slice(lower,None)
         elif upper:
             return Slice(None,upper)
    elif isinstance(stmt,DotProxyList):
        return fst_to_ast(stmt[-1])
    elif isinstance(stmt,DotNode):
        suf = stmt.next
        pre = fst_to_ast(stmt.previous)
        if stmt.previous:
            stmt.parent.value.remove(stmt.previous)
        suf = fst_to_ast(suf)
        return DottedVariable(pre,suf)
    elif isinstance(stmt, CallNode):
        args = fst_to_ast(stmt.value)
        f_name = str(stmt.previous)
        func = Function(f_name)(*args)
        parent = stmt.parent
        if stmt.previous.previous and isinstance(stmt.previous.previous,DotNode):
            parent.value.remove(stmt.previous)
            parent.value.remove(stmt)
            pre = fst_to_ast(stmt.parent)
            return DottedVariable(pre,func)
        else:
            return func
    elif isinstance(stmt, CallArgumentNode):
        return fst_to_ast(stmt.value)
    elif isinstance(stmt, ForNode):
        target = fst_to_ast(stmt.iterator)
        iter   = fst_to_ast(stmt.target)
        body   = fst_to_ast(stmt.value)
        return For(target, iter, body, strict=False)
    elif isinstance(stmt, IfelseblockNode):
        args = fst_to_ast(stmt.value)
        return If(*args)
    elif isinstance(stmt,(IfNode, ElifNode)):
        test = fst_to_ast(stmt.test)
        body = fst_to_ast(stmt.value)
        return Tuple(test, body)
    elif isinstance(stmt, ElseNode):
        test = True
        body = fst_to_ast(stmt.value)
        return Tuple(test, body)
    elif isinstance(stmt, WhileNode):
        test = fst_to_ast(stmt.test)
        body = fst_to_ast(stmt.value)
        return While(test, body)
    elif isinstance(stmt, AssertNode):
        expr = fst_to_ast(stmt.value)
        return Assert(expr)
    elif isinstance(stmt, EndlNode):
        return EmptyLine()
    elif isinstance(stmt, CommentNode):
        # if annotated comment
        if stmt.value.startswith('#$'):
            env = stmt.value[2:].lstrip()
            if env.startswith('omp'):
                return omp_parse(stmts=stmt.value)
            elif env.startswith('acc'):
                return acc_parse(stmts=stmt.value)
            elif env.startswith('header'):
                return hdr_parse(stmts=stmt.value)
            else:
                errors.report(PYCCEL_INVALID_HEADER, severity='error')
        else:
            return Comment(stmt.value)
    elif isinstance(stmt, BreakNode):
        return Break()
    elif isinstance(stmt, (ExceptNode, FinallyNode, TryNode)):
        # this is a blocking error, since we don't want to convert the try body
        errors.report(PYCCEL_RESTRICTION_TRY_EXCEPT_FINALLY, severity='critical', blocker=True)
    elif isinstance(stmt, RaiseNode):
        errors.report(PYCCEL_RESTRICTION_RAISE, severity='error')
    elif isinstance(stmt, (YieldNode, YieldAtomNode)):
        errors.report(PYCCEL_RESTRICTION_YIELD, severity='error')
    else:
        raise PyccelSyntaxError('{node} not yet available'.format(node=type(stmt)))


def _read_file(filename):
    """Returns the source code from a filename."""
    f = open(filename)
    code = f.read()
    f.close()
    return code



class Parser(object):
    """ Class for a Parser."""
    def __init__(self, inputs, debug=False):
        """Parser constructor.

        inputs: str
            filename or code to parse as a string

        debug: bool
            True if in debug mode.
        """
        self._fst = None
        self._ast = None
        self._filename = None
        self._namespace = {}
        self._namespace['cls_constructs'] = {}

        # TODO use another name for headers
        #      => reserved keyword, or use __
        self._namespace['headers'] = {}

        # check if inputs is a file
        code = inputs
        if os.path.isfile(inputs):
            code = _read_file(inputs)
            self._filename = inputs

        self._code = code

        red = RedBaron(code)
        self._fst = red

    @property
    def namespace(self):
        return self._namespace

    @property
    def headers(self):
        return self.namespace['headers']

    @property
    def filename(self):
        return self._filename

    @property
    def code(self):
        return self._code

    @property
    def fst(self):
        return self._fst

    @property
    def ast(self):
        if self._ast is None:
            self._ast = self.parse()
        return self._ast

    def parse(self):
        """converts redbaron fst to sympy ast."""
        # TODO - add settings to Errors
        #      - filename
        errors = Errors()
        if self.filename:
            errors.set_target(self.filename, 'file')
        errors.set_parser_stage('syntax')

        ast = fst_to_ast(self.fst)
        self._ast = ast

        errors.check()

        return ast

    def annotate(self, **settings):
        """."""
        ast = self.ast
        ast = self._annotate(ast, **settings)
        self._ast = ast
        return ast

    def print_namespace(self):
        print('------- Namespace -------')
        for k,v in self.namespace.items():
            print(k, ' :: ', type(v))
        print('-------------------------')

    def dot(self, filename):
        """Exports sympy AST using graphviz then convert it to an image."""
        expr = self.ast
        graph_str = dotprint(expr)

        f = file(filename, 'w')
        f.write(graph_str)
        f.close()

        # name without path
        name = os.path.basename(filename)
        # name without extension
        name = os.path.splitext(name)[0]
        cmd = "dot -Tps {name}.gv -o {name}.ps".format(name=name)
        os.system(cmd)

    def get_variable(self, name):
        """."""
        if name in self.namespace:
            return self.namespace[name]
        return None

    def insert_variable(self, expr, name=None):
        """."""
        # TODO add some checks before
        if name is None:
            name = str(expr)
        self._namespace[name] = expr

    def update_variable(self, var, **options):
        """."""
        name = _get_variable_name(var)
        var = self._namespace.pop(name, None)
        if var is None:
            raise ValueError('Undefined variable {name}'.format(name=name))

        # TODO implement a method inside Variable
        d_var = self._infere_type(var)
        for key, value in options.items():
            d_var[key] = value
        dtype = d_var.pop('datatype')
        var = Variable(dtype, name, **d_var)
        self._namespace[name] = var
        return var

    def get_header(self, name):
        """."""
        if name in self.headers:
            return self.headers[name]
        return None




    def get_class_construct(self,name):
        """Returns the class datatype for name."""



        return self._namespace['cls_constructs'][name]
# ...

# ...
    def set_class_construct(self,name, value):
        """Sets the class datatype for name."""


        self._namespace['cls_constructs'][name] = value


    def insert_header(self, expr):
        """."""
        if isinstance(expr,FunctionHeader):
            if isinstance(expr.func,(tuple,list)) and len(expr.func)==2:
                self._namespace['headers'][expr.func[1]] = expr
            else:
                self._namespace['headers'][str(expr.func)] = expr
        elif isinstance(expr,ClassHeader):
            self._namespace['headers'][str(expr.name)] = expr
            # create a new Datatype for the current class
            iterable       = ('iterable' in expr.options)
            with_construct = ('with' in expr.options)
            dtype = DataTypeFactory(str(expr.name), ("_name"),is_iterable=iterable,\
                                    is_with_construct=with_construct)
            self.set_class_construct(str(expr.name), dtype)
        else:
            raise TypeError('header of type{0} is not supported'.format(str(type(expr))))



    def _infere_type(self, expr, **settings):
        """
        type inference for expressions
        """
        d_var = {}
        d_var['datatype'] = None
        d_var['allocatable'] = None
        d_var['shape'] = None
        d_var['rank'] = None
        d_var['is_pointer'] = None
        d_var['is_target'] = None

        # TODO improve => put settings as attribut of Parser
        DEFAULT_FLOAT = settings.pop('default_float', 'double')

        if isinstance(expr, Integer):
            d_var['datatype'] = 'int'
            d_var['allocatable'] = False
            d_var['rank'] = 0
            return d_var
        elif isinstance(expr, Float):
            d_var['datatype'] = DEFAULT_FLOAT
            d_var['allocatable'] = False
            d_var['rank'] = 0
            return d_var
        elif isinstance(expr, Variable):
            d_var['datatype'] = expr.dtype
            d_var['allocatable'] = expr.allocatable
            d_var['shape'] = expr.shape
            d_var['rank'] = expr.rank
            d_var['cls_base'] = expr.cls_base
            return d_var
        elif isinstance(expr, (BooleanTrue, BooleanFalse)):
            d_var['datatype'] = NativeBool()
            d_var['allocatable'] = False
            d_var['is_pointer'] = False
            d_var['rank'] = 0
            return d_var
        elif isinstance(expr, IndexedElement):
            d_var['datatype'] = expr.dtype
            name = str(expr.base)
            var = self.get_variable(name)
            if var is None:
                raise ValueError('Undefined variable {name}'.format(name=name))

            d_var['datatype'] = var.dtype

            if iterable(var.shape):
                shape = []
                for s,i in zip(var.shape, expr.indices):
                    if isinstance(i, Slice):
                        shape.append(i)
            else:
                shape = None

            rank = max(0, var.rank - expr.rank)
            if rank > 0:
                d_var['allocatable'] = var.allocatable

            d_var['shape'] = shape
            d_var['rank'] = rank
#            # TODO pointer case
#            d_var['is_pointer'] = var.is_pointer
            return d_var
        elif isinstance(expr, IndexedVariable):
            name = str(expr)
            var = self.get_variable(name)
            if var is None:
                raise ValueError('Undefined variable {name}'.format(name=name))

            d_var['datatype']    = var.dtype
            d_var['allocatable'] = var.allocatable
            d_var['shape']       = var.shape
            d_var['rank']        = var.rank
            return d_var
        elif isinstance(expr, Range):
            d_var['datatype']    = NativeRange()
            d_var['allocatable'] = False
            d_var['shape']       = None
            d_var['rank']        = 0
            d_var['cls_base']    = expr # TODO: shall we keep it?
            return d_var
        elif isinstance(expr, Expr):
            ds = [self._infere_type(i, **settings) for i in expr.args]

            dtypes = [d['datatype'] for d in ds]
            allocatables = [d['allocatable'] for d in ds]
            ranks = [d['rank'] for d in ds]

            # ... only scalars and variables of rank 0 can be handled
            r_min = min(ranks)
            r_max = max(ranks)
            if not(r_min == r_max):
                if not(r_min == 0):
                    raise ValueError('cannot process arrays of different ranks.')
            rank = r_max
            # ...

            # TODO improve
            d_var['datatype'] = dtypes[0]
            d_var['allocatable'] = allocatables[0]
            d_var['rank'] = rank
            return d_var
        elif isinstance(expr, (tuple, list, List, Tuple)):
            d = self._infere_type(expr[0], **settings)
            # TODO must check that it is consistent with pyccel's rules
            d_var['datatype']    = d['datatype']
            d_var['rank']        = d['rank'] + 1
            d_var['shape']       = len(expr) # TODO improve
            d_var['allocatable'] = d['allocatable']
            if isinstance(expr, List):
                d_var['is_target'] = True

                dtype = datatype(d['datatype'])
                if isinstance(dtype, NativeInteger):
                    d_var['datatype'] = NativeIntegerList()
                elif isinstance(dtype, NativeFloat):
                    d_var['datatype'] = NativeFloatList()
                elif isinstance(dtype, NativeDouble):
                    d_var['datatype'] = NativeDoubleList()
                elif isinstance(dtype, NativeComplex):
                    d_var['datatype'] = NativeComplexList()
                else:
                    raise NotImplementedError('TODO')
            return d_var
        elif isinstance(expr,DottedVariable):
            d_var = self._infere_type(expr.args[0])
            n_name = expr.args[1].name.split('.')[0]
            if not d_var['cls_base']:
                raise AttributeError('{0} object has not attribut {1}'.format(str(type(expr.args[0])),n_name))
<<<<<<< HEAD
            attributs = d_var['cls_base'].attributs
            var=None
=======
            attributs = d_var['cls_base'].attributs 
            var = None
>>>>>>> 899e3356
            for i in attributs:
                if str(i) == n_name:
                    var = i
            if not var:
                raise AttributeError('{0} object has not attribut {}'.format(str(type(args[0])),n_name))
            s = self._infere_type(var)
            #create this varibale that represent the expr.args[0]
<<<<<<< HEAD

            dtype=s.pop('datatype')


=======
            
            dtype = s.pop('datatype')
            
             
>>>>>>> 899e3356
            return Variable(dtype,n_name,**s)
        else:
            raise NotImplementedError('{expr} not yet available'.format(expr=type(expr)))

    def _annotate(self, expr, **settings):
        """Annotates the AST.

        IndexedVariable atoms are only used to manipulate expressions, we then,
        always have a Variable in the namespace."""
        if isinstance(expr, (list, tuple, Tuple)):
            ls = []
            for i in expr:
                a = self._annotate(i, **settings)
                ls.append(a)
            if isinstance(expr, List):
                return List(*ls)
            else:
                return Tuple(*ls)
        elif isinstance(expr, (Integer, Float)):
            return expr
        elif isinstance(expr, (BooleanTrue, BooleanFalse)):
            return expr
        elif isinstance(expr, Variable):
            return expr
        elif isinstance(expr, str):
            return repr(expr)
        elif isinstance(expr, (IndexedVariable, IndexedBase)):
            # an indexed variable is only defined if the associated variable is in
            # the namespace
            name = str(expr.name)
            var = self.get_variable(name)
            if var is None:
                raise ValueError('Undefined variable {name}'.format(name=name))

            dtype = var.dtype
            # TODO add shape
            return IndexedVariable(name, dtype=dtype)
        elif isinstance(expr, (IndexedElement, Indexed)):
            name = str(expr.base)
            var = self.get_variable(name)
            if var is None:
                raise ValueError('Undefined variable {name}'.format(name=name))

            # TODO check consistency of indices with shape/rank
            args = tuple(expr.indices)
            dtype = var.dtype
            return IndexedVariable(name, dtype=dtype).__getitem__(*args)
        elif isinstance(expr, Symbol):
            name = str(expr.name)
            var = self.get_variable(name)
            if var is None:
                raise NotImplementedError('Symbolic {name} variable '
                                          'is not allowed'.format(name=name))

            return var
        elif isinstance(expr, (Add, Mul, And, Or, Eq, Ne, Lt, Gt, Le, Ge)):
            # we reconstruct the arithmetic expressions using the annotated
            # arguments
            args = expr.args

            # we treat the first element
            a = args[0]
            a_new = self._annotate(a, **settings)
            expr_new = a_new
            if isinstance(a_new,DottedVariable):
                    #TODO be able to print the DottedVariable directly
                    #converte the DottedVariable to a variable
                    d_var = self._infere_type(a_new.args[1])
                    dtype = d_var.pop('datatype')
                    var_name = a_new.name
                    expr_new = Variable(dtype,var_name,**d_var)

            # then we treat the rest
            for a in args[1:]:
                a_new = self._annotate(a, **settings)
                if isinstance(a_new,DottedVariable):
                    #converte the DottedVariable to a variable
                    #TODO be able to print the DottedVariable directly
                    d_var = self._infere_type(a_new.args[1])
                    dtype = d_var.pop('datatype')
                    var_name = a_new.name
                    a_new = Variable(dtype,var_name,**d_var)
                if isinstance(expr, Add):
                    expr_new = Add(expr_new, a_new)
                elif isinstance(expr, Mul):
                    expr_new = Mul(expr_new, a_new)
                elif isinstance(expr, And):
                    expr_new = And(expr_new, a_new)
                elif isinstance(expr, Or):
                    expr_new = Or(expr_new, a_new)
                elif isinstance(expr, Eq):
                    expr_new = Eq(expr_new, a_new)
                elif isinstance(expr, Ne):
                    expr_new = Ne(expr_new, a_new)
                elif isinstance(expr, Lt):
                    expr_new = Lt(expr_new, a_new)
                elif isinstance(expr, Le):
                    expr_new = Le(expr_new, a_new)
                elif isinstance(expr, Gt):
                    expr_new = Gt(expr_new, a_new)
                elif isinstance(expr, Ge):
                    expr_new = Ge(expr_new, a_new)
            return expr_new
        elif isinstance(expr, Function):
            args = expr.args
            F = pyccel_builtin_function(expr, args)
            if not(F is None):
                return F
            elif str(expr).split('(')[0] in self._namespace['cls_constructs'].keys():
                name = str(expr).split('(')[0]
                cls = self._namespace[name]
                func = None
                for i in cls.methods:
                    if str(i.name) == '__init__':
                        func = i
                args_ = expr.args
                args = func.arguments[1:] #we delete the self arg
                valued_args = []
                for i,j in zip(args,args_):
                    valued_args += [ValuedVariable(i,j)]

                if not func:
                    raise SystemExit('missing contructor method from the class {0}'.format(name))
                return func(valued_args)
            else:
                raise NotImplementedError('Unknown function {expr}'.format(expr=expr))
        elif isinstance(expr, Expr):
            raise NotImplementedError('{expr} not yet available'.format(expr=type(expr)))
        elif isinstance(expr,DottedVariable):
            args = expr.args
            name = expr.name.split('.')[0]
<<<<<<< HEAD
            obj = self.get_variable(name)
            var=DottedVariable(obj,args[1])
            #we contrcut new DottedVariable so that we can infer the type
            d_var=self._infere_type(var)
            new_var=d_var.clone(expr.name)
            return new_var
=======
            obj = self.get_variable(name) 
            var = DottedVariable(obj,args[1])
            #we contrcut new DottedVariable so that we can infer the type
            d_var = self._infere_type(var)
            new_var = d_var.clone(expr.name)           
            return new_var       
>>>>>>> 899e3356
        elif isinstance(expr, Assign):
            rhs = self._annotate(expr.rhs, **settings)
            d_var = self._infere_type(rhs, **settings)
            lhs = expr.lhs
            if isinstance(lhs, Symbol):
                name = lhs.name
                dtype = d_var.pop('datatype')
                lhs = Variable(dtype, name, **d_var)
                var = self.get_variable(name)
                if var is None:
                    self.insert_variable(lhs, name=lhs.name)
            elif isinstance(lhs, (IndexedVariable, IndexedBase)):
                # TODO check consistency of indices with shape/rank
                name = str(lhs.name)
                var = self.get_variable(name)
                if var is None:
                    raise ValueError('Undefined variable {name}'.format(name=name))

                dtype = var.dtype
                lhs = IndexedVariable(name, dtype=dtype)
            elif isinstance(lhs, (IndexedElement, Indexed)):
                # TODO check consistency of indices with shape/rank
                name = str(lhs.base)
                var = self.get_variable(name)
                if var is None:
                    raise ValueError('Undefined variable {name}'.format(name=name))
                args = tuple(lhs.indices)
                dtype = var.dtype
                lhs = IndexedVariable(name, dtype=dtype).__getitem__(*args)
            elif isinstance(lhs,DottedVariable):
                dtype = d_var.pop('datatype')
                name = lhs.name.split('.')[0]
                # case of lhs=dottedvariable in the __init__ method that starts with self
                if name == 'self' and 'self.__init__' in self._namespace.keys():
                     cls_name = str(self._namespace['self'].cls_base.name)
                     attributs = self._namespace[cls_name].attributs
                     attributs = list(attributs)
                     n_name = str(lhs.args[1]).split('.')
                     #there must one level of depth in __init__ for the new attributs
                     if len(n_name)>1:
                         raise SystemExit('Invalide operation')
                     else:
                         n_name = n_name[0]
                     attributs += [Variable(dtype, n_name, **d_var)]
                     #update the attributs of the class and push it to the namespace
                     self._namespace[cls_name]=ClassDef(cls_name,attributs,[])
                     #update the self variable with the new attributs
                     dt=self.get_class_construct(cls_name)()
                     var = Variable(dt,'self',cls_base = self._namespace[cls_name])
                     self._namespace['self'] = var
                     args = lhs.args
                     obj = self.get_variable('self')
                     var = DottedVariable(obj,args[1])
                     d_var = self._infere_type(var)
                     lhs = d_var.clone(lhs.name)
                else :
                    cls_name = str(self._namespace[str(lhs.args[0])].cls_base.name)
                    attributs = self._namespace[cls_name].attributs
                    attributs = list(attributs)
                    name = lhs.name.split('.')[0]
<<<<<<< HEAD
                    args=lhs.args
                    obj = self.get_variable(name)
                    var=DottedVariable(obj,args[1])
=======
                    args = lhs.args
                    obj = self.get_variable(name) 
                    var = DottedVariable(obj,args[1])
>>>>>>> 899e3356
                    #we contrcut new DottedVariable so that we can infer the type
                    d_var = self._infere_type(var)
                    lhs = d_var.clone(lhs.name)
            expr = Assign(lhs, rhs, strict=False)
            # we check here, if it is an alias assignment
#            lhs.inspect()
#            if isinstance(expr.rhs, Variable):
#                expr.rhs.inspect()

            if expr.is_alias:
                # here we need to know if lhs is allocatable or a pointer
                # TODO improve
                allocatable = False
                is_pointer  = False
                if isinstance(expr.rhs, IndexedElement) and (expr.lhs.rank > 0):
                    allocatable = True
                elif (isinstance(expr.rhs, Variable) and
                      isinstance(expr.rhs.dtype, NativeList)):
                    is_pointer = True

                lhs = self.update_variable(expr.lhs,
                                           allocatable=allocatable,
                                           is_pointer=is_pointer)
                return AliasAssign(lhs, expr.rhs)
            elif expr.is_symbolic_alias:
                return SymbolicAssign(lhs, expr.rhs)
            else:
                return expr
        elif isinstance(expr, For):
            # treatment of the index/indices
            if isinstance(expr.target, Symbol):
                name = str(expr.target.name)
                var = self.get_variable(name)
                if var is None:
                    target = Variable('int', name, rank=0)
                    self.insert_variable(target)
            else:
                dtype = type(expr.target)
                raise NotImplementedError('Uncovered type {dtype}'.format(dtype=dtype))

            itr = self._annotate(expr.iterable, **settings)
            body = self._annotate(expr.body, **settings)

            return For(target, itr, body)
        elif isinstance(expr, While):
            test = self._annotate(expr.test, **settings)
            body = self._annotate(expr.body, **settings)

            return While(test, body)
        elif isinstance(expr, If):
            args = self._annotate(expr.args, **settings)
            return If(*args)
        elif isinstance(expr, FunctionHeader):
            # TODO should we return it and keep it in the AST?
            self.insert_header(expr)
            return expr
        elif isinstance(expr,ClassHeader):
            self.insert_header(expr)
            return
        elif isinstance(expr, Return):
            results = expr.expr
            if isinstance(results, Symbol):
                name = results.name
                var = self.get_variable(name)
                if var is None:
                    raise ValueError('Undefined returned variable {name}'.format(name=name))

                return Return([var])
            elif isinstance(results, (list, tuple, Tuple)):
                ls = []
                for i in results:
                    if not isinstance(i, Symbol):
                        raise NotImplementedError('only symbol or iterable are allowed for returns')
                    name = i.name
                    var = self.get_variable(name)
                    if var is None:
                        raise ValueError('Undefined returned variable {name}'.format(name=name))

                    ls += [var]
                return Return(ls)
            else:
                raise NotImplementedError('only symbol or iterable are allowed for returns')
        elif isinstance(expr, FunctionDef):
            name = str(expr.name)
            name = name.replace('\'', '') # remove quotes for str representation

            args = []
            results = []
            local_vars  = []
            global_vars = []
            cls_name    = expr.cls_name
            hide        = False
            kind        = 'function'
            imports     = []

            if expr.arguments or results:
                header = self.get_header(name)
                if not header:
                    raise ValueError('Expecting a header function for {func} '
                                     'but could not find it.'.format(func=name))

                # we construct a FunctionDef from its header

                interface = header.create_definition()

            # then use it to decorate our arguments
            arguments = expr.arguments
            arg = None
            if cls_name and str(expr.arguments[0]) == 'self':
                arg = arguments[0]
                arguments = arguments[1:]
                dt = self.get_class_construct(cls_name)()
                var = Variable(dt,'self',cls_base = self._namespace[cls_name])
                self._namespace['self']=var

            if arguments:
                for a, ah in zip(arguments, interface.arguments):
                    d_var = self._infere_type(ah, **settings)
                    dtype = d_var.pop('datatype')
                    a_new = Variable(dtype, a.name, **d_var)
                    args.append(a_new)

                    # TODO add scope and store already declared variables there,
                    #      then retrieve them
                    self.insert_variable(a_new, name=str(a_new.name))
            # we annotate the body
            if cls_name and name == '__init__':
                #we push a variable self.__init__ just to check if we still in the __init__ method or no
                var = Variable('nil','self.__init__',cls_base = self._namespace[cls_name])
                self._namespace['self.__init__']=var

            body = self._annotate(expr.body, **settings)

            # find return stmt and results
            # we keep the return stmt, in case of handling multi returns later
            for stmt in body:
                # TODO case of multiple calls to return
                if isinstance(stmt, Return):
                    results = stmt.expr
                    if isinstance(results, (Symbol, Variable)):
                        results = [results]

            if results:
                _results = []
                for a, ah in zip(results, interface.results):
    #                a.inspect()
    #                ah.inspect()
                    d_var = self._infere_type(ah, **settings)
                    dtype = d_var.pop('datatype')
                    a_new = Variable(dtype, a.name, **d_var)
                    _results.append(a_new)

                    # results must be variable that were already declared
                    var = self.get_variable(str(a_new.name))
                    if var is None:
                        raise ValueError('Undefined variable {name}'.format(name=str(a_new.name)))
                results = _results
            for i in args:
                if str(i) in self._namespace:
                    self._namespace.pop(str(i)) #clean namespace
            if arg and cls_name:
<<<<<<< HEAD
                dt=self.get_class_construct(cls_name)()
                var=Variable(dt,'self',cls_base = self._namespace[cls_name])
                args=[var]+args

            func=FunctionDef(name, args, results, body,
=======
                dt = self.get_class_construct(cls_name)()
                var = Variable(dt,'self',cls_base = self._namespace[cls_name])
                args = [var]+args
            
            func = FunctionDef(name, args, results, body,
>>>>>>> 899e3356
                               local_vars=local_vars, global_vars=global_vars,
                               cls_name=cls_name, hide=hide,
                               kind=kind, imports=imports)
            if cls_name:
                cls = self._namespace[cls_name]
                methods = list(cls.methods)+[func]
                #update the class  methods
                self._namespace[cls_name] = ClassDef(cls_name,cls.attributs,methods)
            return func
        elif isinstance(expr, EmptyLine):
            return expr
        elif isinstance(expr, Print):
            args = self._annotate(expr.expr, **settings)
            return Print(args)
        elif isinstance(expr, Comment):
            return expr
        elif isinstance(expr,ClassDef):
             name = str(expr.name)
             name = name.replace('\'', '') # remove quotes for str representation
             attributs = []
             self._namespace[name] = ClassDef(name,[],[])
             header = self.get_header(name)
             methods = list(expr.methods[:-1])
             const = None
             for i,method in enumerate(methods):
                 m_name = str(method.name).replace('\'', '')
                 if m_name == '__init__':
                     const = self._annotate(method)
                     methods.pop(i)
                     self._namespace.pop('self.__init__')





             methods = [self._annotate(i) for i in methods]
             self._namespace.pop('self') #remove the self object

             if not const:
                 raise SystemExit('missing contuctor in the class {0}'.format(name))
             else:
                 methods = [const]+methods
             if not header:
                 raise ValueError('Expecting a header class for {classe} '
                                     'but could not find it.'.format(classe=name))

             # we construct a ClassDef from its header

             options = header.options

             # then use it to decorate our arguments
             attributs = self._namespace[name].attributs
<<<<<<< HEAD

=======
            # print self._namespace
>>>>>>> 899e3356
             return ClassDef(name,attributs,methods)
        elif isinstance(expr,Pass):
            return Pass()
        else:
            raise NotImplementedError('{expr} not yet available'.format(expr=type(expr)))

class PyccelParser(Parser):
    pass

######################################################
if __name__ == '__main__':
    import sys

    try:
        filename = sys.argv[1]
    except:
        raise ValueError('Expecting an argument for filename')

    pyccel = Parser(filename)

    pyccel.parse()

#    settings = {}
#    pyccel.annotate(**settings)
#    pyccel.print_namespace()
#
#    pyccel.dot('ast.gv')<|MERGE_RESOLUTION|>--- conflicted
+++ resolved
@@ -764,13 +764,10 @@
             n_name = expr.args[1].name.split('.')[0]
             if not d_var['cls_base']:
                 raise AttributeError('{0} object has not attribut {1}'.format(str(type(expr.args[0])),n_name))
-<<<<<<< HEAD
+
             attributs = d_var['cls_base'].attributs
             var=None
-=======
-            attributs = d_var['cls_base'].attributs 
-            var = None
->>>>>>> 899e3356
+
             for i in attributs:
                 if str(i) == n_name:
                     var = i
@@ -778,17 +775,8 @@
                 raise AttributeError('{0} object has not attribut {}'.format(str(type(args[0])),n_name))
             s = self._infere_type(var)
             #create this varibale that represent the expr.args[0]
-<<<<<<< HEAD
-
             dtype=s.pop('datatype')
 
-
-=======
-            
-            dtype = s.pop('datatype')
-            
-             
->>>>>>> 899e3356
             return Variable(dtype,n_name,**s)
         else:
             raise NotImplementedError('{expr} not yet available'.format(expr=type(expr)))
@@ -920,21 +908,13 @@
         elif isinstance(expr,DottedVariable):
             args = expr.args
             name = expr.name.split('.')[0]
-<<<<<<< HEAD
+
             obj = self.get_variable(name)
             var=DottedVariable(obj,args[1])
             #we contrcut new DottedVariable so that we can infer the type
             d_var=self._infere_type(var)
             new_var=d_var.clone(expr.name)
             return new_var
-=======
-            obj = self.get_variable(name) 
-            var = DottedVariable(obj,args[1])
-            #we contrcut new DottedVariable so that we can infer the type
-            d_var = self._infere_type(var)
-            new_var = d_var.clone(expr.name)           
-            return new_var       
->>>>>>> 899e3356
         elif isinstance(expr, Assign):
             rhs = self._annotate(expr.rhs, **settings)
             d_var = self._infere_type(rhs, **settings)
@@ -995,15 +975,10 @@
                     attributs = self._namespace[cls_name].attributs
                     attributs = list(attributs)
                     name = lhs.name.split('.')[0]
-<<<<<<< HEAD
+
                     args=lhs.args
                     obj = self.get_variable(name)
                     var=DottedVariable(obj,args[1])
-=======
-                    args = lhs.args
-                    obj = self.get_variable(name) 
-                    var = DottedVariable(obj,args[1])
->>>>>>> 899e3356
                     #we contrcut new DottedVariable so that we can infer the type
                     d_var = self._infere_type(var)
                     lhs = d_var.clone(lhs.name)
@@ -1165,19 +1140,11 @@
                 if str(i) in self._namespace:
                     self._namespace.pop(str(i)) #clean namespace
             if arg and cls_name:
-<<<<<<< HEAD
                 dt=self.get_class_construct(cls_name)()
                 var=Variable(dt,'self',cls_base = self._namespace[cls_name])
                 args=[var]+args
 
             func=FunctionDef(name, args, results, body,
-=======
-                dt = self.get_class_construct(cls_name)()
-                var = Variable(dt,'self',cls_base = self._namespace[cls_name])
-                args = [var]+args
-            
-            func = FunctionDef(name, args, results, body,
->>>>>>> 899e3356
                                local_vars=local_vars, global_vars=global_vars,
                                cls_name=cls_name, hide=hide,
                                kind=kind, imports=imports)
@@ -1230,11 +1197,6 @@
 
              # then use it to decorate our arguments
              attributs = self._namespace[name].attributs
-<<<<<<< HEAD
-
-=======
-            # print self._namespace
->>>>>>> 899e3356
              return ClassDef(name,attributs,methods)
         elif isinstance(expr,Pass):
             return Pass()
