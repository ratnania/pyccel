--- conflicted
+++ resolved
@@ -1,4 +1,3 @@
-
 #coding: utf-8
 from redbaron import RedBaron
 from redbaron import StringNode, IntNode, FloatNode, ComplexNode
@@ -38,7 +37,8 @@
 from redbaron import YieldAtomNode
 from redbaron import BreakNode
 from redbaron import GetitemNode,SliceNode
-###################
+
+
 from pyccel.ast import NativeInteger, NativeFloat, NativeDouble, NativeComplex
 from pyccel.ast import NativeRange
 from pyccel.ast import Nil
@@ -60,11 +60,11 @@
 from pyccel.ast import Slice, IndexedVariable, IndexedElement
 from pyccel.ast import FunctionHeader
 from pyccel.ast import Concatinate
-<<<<<<< HEAD
+
 ########################
 # ... TODO should be moved to pyccel.ast
 from sympy.core.basic import Basic
-=======
+
 from pyccel.ast import Range
 from pyccel.ast import builtin_function as pyccel_builtin_function
 
@@ -72,7 +72,7 @@
 from pyccel.parser.syntax.openmp  import parse as omp_parse
 from pyccel.parser.syntax.openacc import parse as acc_parse
 
->>>>>>> 25c80ef4
+
 
 from sympy import Symbol
 from sympy import Tuple
@@ -88,7 +88,8 @@
 from sympy.core.function import Function
 from sympy.utilities.iterables import iterable
 from sympy.tensor import Idx, Indexed, IndexedBase
-#########################
+
+
 from pyccel.parser.syntax.headers import parse as hdr_parse
 from pyccel.parser.syntax.openmp  import parse as omp_parse
 from pyccel.parser.syntax.openacc import parse as acc_parse
