# coding: utf-8

"""Print to F90 standard. Trying to follow the information provided at
www.fortran90.org as much as possible."""

from __future__ import print_function, division
import string
from itertools import groupby

from sympy.core import Symbol
from sympy.core import Float
from sympy.core import S, Add, N
from sympy.core import Tuple
from sympy.core.function import Function
from sympy.core.compatibility import string_types
from sympy.printing.precedence import precedence
from sympy.sets.fancysets import Range
from sympy import Eq,Ne,true,false
from sympy.logic.boolalg import BooleanTrue,BooleanFalse

from pyccel.types.ast import (Assign, MultiAssign,Result, \
                              Variable, Declare, \
                              Len, Dot, Sign, subs, \
                              IndexedElement, Slice)
from pyccel.printers.codeprinter import CodePrinter

<<<<<<< HEAD
from pyccel.parallel.mpi import MPI
from pyccel.parallel.mpi import MPI_ERROR, MPI_STATUS
from pyccel.parallel.mpi import MPI_comm_world, MPI_status_size, MPI_proc_null
from pyccel.parallel.mpi import MPI_comm_size, MPI_comm_rank
from pyccel.parallel.mpi import MPI_comm_recv, MPI_comm_send
from pyccel.parallel.mpi import MPI_comm_irecv, MPI_comm_isend
from pyccel.parallel.mpi import MPI_comm_sendrecv
from pyccel.parallel.mpi import MPI_comm_sendrecv_replace
from pyccel.parallel.mpi import MPI_comm_barrier
from pyccel.parallel.mpi import MPI_comm_bcast
from pyccel.parallel.mpi import MPI_waitall
from pyccel.parallel.mpi import MPI_comm_scatter
from pyccel.parallel.mpi import MPI_comm_gather
from pyccel.parallel.mpi import MPI_comm_allgather
from pyccel.parallel.mpi import MPI_comm_alltoall
from pyccel.parallel.mpi import MPI_comm_reduce
from pyccel.parallel.mpi import MPI_comm_allreduce

=======
>>>>>>> 38f12355

# TODO: add examples
# TODO: use _get_statement when returning a string

__all__ = ["FCodePrinter", "fcode"]

known_functions = {
    "sin": "sin",
    "cos": "cos",
    "tan": "tan",
    "asin": "asin",
    "acos": "acos",
    "atan": "atan",
    "atan2": "atan2",
    "sinh": "sinh",
    "cosh": "cosh",
    "tanh": "tanh",
    "log": "log",
    "exp": "exp",
    "erf": "erf",
    "Abs": "abs",
    "sign": "sign",
    "conjugate": "conjg"
}

_default_methods = {
    '__init__': 'create',
    '__del__' : 'free',
}

class FCodePrinter(CodePrinter):
    """A printer to convert sympy expressions to strings of Fortran code"""
    printmethod = "_fcode"
    language = "Fortran"

    _default_settings = {
        'order': None,
        'full_prec': 'auto',
        'precision': 15,
        'user_functions': {},
        'human': True,
        'source_format': 'fixed',
        'tabwidth': 2,
        'contract': True,
        'standard': 77
    }

    _operators = {
        'and': '.and.',
        'or': '.or.',
        'xor': '.neqv.',
        'equivalent': '.eqv.',
        'not': '.not. ',
    }

    _relationals = {
        '!=': '/=',
    }
    

    def __init__(self, settings={}):
        CodePrinter.__init__(self, settings)
        self.known_functions = dict(known_functions)
        userfuncs = settings.get('user_functions', {})
        self.known_functions.update(userfuncs)

    def _get_statement(self, codestring):
        return codestring

    def _get_comment(self, text):
        return "! {0}".format(text)

    def _format_code(self, lines):
        return self._wrap_fortran(self.indent_code(lines))

    def _traverse_matrix_indices(self, mat):
        rows, cols = mat.shape
        return ((i, j) for j in range(cols) for i in range(rows))

    # ============ Elements ============ #

    def _print_Module(self, expr):
        return '\n\n'.join(self._print(i) for i in expr.body)

    def _print_Import(self, expr):
        fil = self._print(expr.fil)
        if not expr.funcs:
            return 'use {0}'.format(fil)
        else:
            funcs = ', '.join(self._print(f) for f in expr.funcs)
            return 'use {0}, only: {1}'.format(fil, funcs)

    def _print_Print(self, expr):
        Str=[]
        for f in expr.expr:
             if isinstance(f,str):
                 Str.append(repr(f))
             else:
                Str.append(self._print(f))


        fs = ','.join(Str)

        return 'print * ,{0} '.format(fs)

    def _print_Comment(self, expr):
        txt = self._print(expr.text)
        return '! {0} '.format(txt)

    def _print_AnnotatedComment(self, expr):
        accel = self._print(expr.accel)
        txt   = str(expr.txt)
        return '!${0} {1}'.format(accel, txt)

    def _print_ThreadID(self, expr):
        lhs_code = self._print(expr.lhs)
        func = 'omp_get_thread_num'
        code = "{0} = {1}()".format(lhs_code, func)
        return self._get_statement(code)

    def _print_ThreadsNumber(self, expr):
        lhs_code = self._print(expr.lhs)
        func = 'omp_get_num_threads'
        code = "{0} = {1}()".format(lhs_code, func)
        return self._get_statement(code)


    def _print_Tuple(self, expr):
        fs = ', '.join(self._print(f) for f in expr)
        return '(/ {0} /)'.format(fs)

    def _print_Variable(self, expr):
        name = expr.name
        if isinstance(name, str):
            return name
        else:
            return '%'.join(self._print(n) for n in name)

    def _print_DottedVariable(self, expr):
        name = expr.name
        return '%'.join(self._print(n) for n in name)

    def _print_Stencil(self, expr):
        lhs_code = self._print(expr.lhs)

        if isinstance(expr.shape, Tuple):
            # this is a correction. problem on LRZ
            shape_code = ', '.join('0:' + self._print(i) + '-1' for i in expr.shape)
        elif isinstance(expr.shape,str):
            shape_code = '0:' + self._print(expr.shape) + '-1'
        else:
            raise TypeError('Unknown type of shape'+str(type(expr.shape)))

        if isinstance(expr.step, Tuple):
            # this is a correction. problem on LRZ
            step_code = ', '.join('-' + self._print(i) + ':' + self._print(i) \
                                  for i in expr.step)
        elif isinstance(expr.step,str):
            step_code = '-' + self._print(expr.step) + ':' + self._print(expr.step)
        else:
            raise TypeError('Unknown type of step'+str(type(expr.step)))

        code ="allocate({0}({1}, {2})) ; {3} = 0".format(lhs_code, shape_code, \
                                                         step_code, lhs_code)
        return self._get_statement(code)

    def _print_Zeros(self, expr):
        lhs_code   = self._print(expr.lhs)

        if isinstance(expr.shape, Tuple):
            # this is a correction. problem on LRZ
            shape_code = ', '.join('0:' + self._print(i) + '-1' for i in expr.shape)
        elif isinstance(expr.shape,str):
            shape_code = '0:' + self._print(expr.shape) + '-1'
        else:
            raise TypeError('Unknown type of shape'+str(type(expr.shape)))
#        return self._get_statement("%s = zeros(%s)" % (lhs_code, shape_code))
        return self._get_statement("allocate(%s(%s)) ; %s = 0" % (lhs_code, shape_code, lhs_code))

    def _print_Ones(self, expr):
        lhs_code   = self._print(expr.lhs)

        if isinstance(expr.shape, Tuple):
#            shape_code = ', '.join(self._print(i) for i in expr.shape)
            shape_code = ', '.join('0:' + self._print(i) + '-1' for i in expr.shape)
        else:
            shape_code = '0:' + self._print(expr.shape) + '-1'

#        return self._get_statement("%s = zeros(%s)" % (lhs_code, shape_code))
        return self._get_statement("allocate(%s(%s)) ; %s = 1" % (lhs_code, shape_code, lhs_code))

    def _print_Array(self,expr):
        lhs_code   = self._print(expr.lhs)

        if len(expr.shape)>1:
            shape_code = ', '.join('0:' + self._print(i) + '-1' for i in expr.shape)
            st= ','.join(','.join(str(i) for i in array) for array in expr.rhs)
            reshape = True
        else:
            shape_code = '0:' + self._print(expr.shape[0]) + '-1'
            st=','.join(str(i) for i in expr.rhs)
            reshape = False
        shape=','.join(str(i) for i in expr.shape)

        code  = 'allocate({0}({1}))'.format(lhs_code, shape_code)
        code += '\n'
        if reshape:
            code += '{0} = reshape((/{1}/),(/{2}/))'.format(lhs_code, st, str(shape))
        else:
            code += '{0} = (/{1}/)'.format(lhs_code, st)
        return code

    def _print_ZerosLike(self, expr):
        lhs = self._print(expr.lhs)
        rhs = self._print(expr.rhs)
        if isinstance(expr.rhs, IndexedElement):
            shape = []
            for i in expr.rhs.indices:
                if isinstance(i, Slice):
                    shape.append(i)
            rank = len(shape)
        else:
            rank = expr.rhs.rank
        rs = []
        for i in range(1, rank+1):
            l = 'lbound({0},{1})'.format(rhs, str(i))
            u = 'ubound({0},{1})'.format(rhs, str(i))
            r = '{0}:{1}'.format(l,u)
            rs.append(r)
        shape = ', '.join(self._print(i) for i in rs)
        code  = 'allocate({0}({1})) ; {0} = 0'.format(lhs, shape)

        return self._get_statement(code)

    def _print_Len(self, expr):
        if isinstance(expr.rhs,list):
            st=','.join([str(i) for i in expr.rhs])
            return self._get_statement('size((/%s/),1)'%(st))
        else:
            return self._get_statement('size(%s,1)'%(expr.rhs))

    def _print_Shape(self, expr):
        code = ''
        for i,a in enumerate(expr.lhs):
            a_str = self._print(a)
            r_str = self._print(expr.rhs)
            code += '{0} = size({1}, {2})\n'.format(a_str, r_str, str(i+1))
        return self._get_statement(code)

    def _print_Min(self, expr):
        args = expr.args
        if len(args) == 1:
            arg = args[0]
            code = 'minval({0})'.format(self._print(arg))
        else:
            raise ValueError("Expecting one argument for the moment.")
        return self._get_statement(code)

    def _print_Max(self,expr):
        args = expr.args
        if len(args) == 1:
            arg = args[0]
            code = 'maxval({0})'.format(self._print(arg))
        else:
            raise ValueError("Expecting one argument for the moment.")
        return self._get_statement(code)

    def _print_Dot(self,expr):
        return self._get_statement('dot_product(%s,%s)'%(self._print(expr.expr_l),self._print(expr.expr_r)))

    def _print_Ceil(self,expr):
        return self._get_statement('ceiling(%s)'%(self._print(expr.rhs)))

    def _print_Sign(self,expr):
        # TODO use the appropriate precision from rhs
        return self._get_statement('sign(1.0d0,%s)'%(self._print(expr.rhs)))

    def _print_Declare(self, expr):
        dtype = self._print(expr.dtype)
        # Group the variables by intent

        arg_types        = [type(v) for v in expr.variables]
        arg_ranks        = [v.rank for v in expr.variables]
        arg_allocatables = [v.allocatable for v in expr.variables]

        decs = []
        intent = expr.intent
        vstr = ', '.join(self._print(i.name) for i in expr.variables)

        # TODO ARA improve
        rank        = arg_ranks[0]
        allocatable = arg_allocatables[0]

        # arrays are 0-based in pyccel, to avoid ambiguity with range
        base = '0'
        if allocatable:
            base = ''
        if rank == 0:
            rankstr =  ''
        else:
            rankstr = ', '.join(base+':' for f in range(0, rank))
            rankstr = '(' + rankstr + ')'

        if allocatable:
            allocatablestr = ', allocatable'
        else:
            allocatablestr = ''

        if intent:
            decs.append('{0}, intent({1}) {2} :: {3} {4}'.
                        format(dtype, intent, allocatablestr, vstr, rankstr))
        else:
            decs.append('{0}{1} :: {2} {3}'.
                        format(dtype, allocatablestr, vstr, rankstr))

        return '\n'.join(decs)

    def _print_MPI_comm_world(self, expr):
        return 'MPI_comm_world'

    def _print_MPI_comm_size(self, expr):
        return 'MPI_comm_size'

    def _print_MPI_comm_rank(self, expr):
        return 'MPI_comm_rank'

    def _print_MPI_comm_recv(self, expr):
        return 'MPI_recv'

    def _print_MPI_comm_send(self, expr):
        return 'MPI_send'

    def _print_MPI_comm_irecv(self, expr):
        return 'MPI_irecv'

    def _print_MPI_comm_isend(self, expr):
        return 'MPI_isend'

    def _print_MPI_comm_sendrecv(self, expr):
        return 'MPI_sendrecv'

    def _print_MPI_comm_sendrecv_replace(self, expr):
        return 'MPI_sendrecv_replace'

    def _print_MPI_waitall(self, expr):
        return 'MPI_waitall'

    def _print_MPI_comm_barrier(self, expr):
        return 'MPI_barrier'

    def _print_MPI_comm_bcast(self, expr):
        return 'MPI_comm_bcast'

    def _print_MPI_comm_scatter(self, expr):
        return 'MPI_comm_scatter'

    def _print_MPI_comm_gather(self, expr):
        return 'MPI_comm_gather'

    def _print_MPI_comm_allgather(self, expr):
        return 'MPI_comm_allgather'

    def _print_MPI_comm_alltoall(self, expr):
        return 'MPI_comm_alltoall'

    def _print_MPI_comm_reduce(self, expr):
        return 'MPI_comm_reduce'

    def _print_MPI_comm_allreduce(self, expr):
        return 'MPI_comm_allreduce'

    def _print_MPI_INTEGER(self, expr):
        return 'MPI_INTEGER'

    def _print_MPI_FLOAT(self, expr):
        return 'MPI_FLOAT'

    def _print_MPI_DOUBLE(self, expr):
        return 'MPI_DOUBLE'

    def _print_MPI_status_size(self, expr):
        return 'MPI_status_size'

    def _print_MPI_status_type(self, expr):
        # TODO to remove
        return 'integer, dimension(MPI_STATUS_SIZE)'

    def _print_MPI_proc_null(self, expr):
        return 'MPI_proc_null'

    def _print_MPI_Declare(self, expr):
        dtype = self._print(expr.dtype)
        # Group the variables by intent

        arg_types        = [type(v) for v in expr.variables]
        arg_ranks        = [v.rank for v in expr.variables]
        arg_allocatables = [v.allocatable for v in expr.variables]

        decs = []
        intent = expr.intent
        vstr = ', '.join(self._print(i.name) for i in expr.variables)

        # TODO ARA improve
        rank        = arg_ranks[0]
        allocatable = arg_allocatables[0]

        # arrays are 0-based in pyccel, to avoid ambiguity with range
        base = '0'
        if allocatable:
            base = ''
        if rank == 0:
            rankstr =  ''
        else:
            rankstr = ', '.join(base+':' for f in range(0, rank))
            rankstr = '(' + rankstr + ')'

        if allocatable:
            allocatablestr = ', allocatable'
        else:
            allocatablestr = ''

        if intent:
            decs.append('{0}, intent({1}) {2} :: {3} {4}'.
                        format(dtype, intent, allocatablestr, vstr, rankstr))
        else:
            decs.append('{0}{1} :: {2} {3}'.
                        format(dtype, allocatablestr, vstr, rankstr))

        return '\n'.join(decs)

    def _print_MPI_Assign(self, expr):
        lhs_code = self._print(expr.lhs)
        is_procedure = False
        MPI_CONSTANTS = (MPI_comm_world, MPI_status_size, MPI_proc_null)
        if isinstance(expr.rhs, MPI_CONSTANTS):
            rhs_code = self._print(expr.rhs)
            code = '{0} = {1}'.format(lhs_code, rhs_code)
        elif isinstance(expr.rhs, MPI_comm_size):
            rhs_code = self._print(expr.rhs)
            comm = self._print(expr.rhs.comm)
            size = self._print(expr.lhs)
            ierr = self._print(MPI_ERROR)
            code = 'call mpi_comm_size ({0}, {1}, {2})'.format(comm, size, ierr)
        elif isinstance(expr.rhs, MPI_comm_rank):
            rhs_code = self._print(expr.rhs)
            comm = self._print(expr.rhs.comm)
            rank = self._print(expr.lhs)
            ierr = self._print(MPI_ERROR)
            code = 'call mpi_comm_rank ({0}, {1}, {2})'.format(comm, rank, ierr)
        elif isinstance(expr.rhs, MPI_comm_recv):
            rhs_code = self._print(expr.rhs)
            ierr     = self._print(MPI_ERROR)
            istatus  = self._print(MPI_STATUS)

            data   = expr.rhs.data
            count  = expr.rhs.count
            dtype  = expr.rhs.datatype
            source = expr.rhs.source
            tag    = expr.rhs.tag
            comm   = expr.rhs.comm

            args = (data, count, dtype, source, tag, comm, istatus, ierr)
            args  = ', '.join('{0}'.format(self._print(a)) for a in args)
            code = 'call mpi_recv ({0})'.format(args)
        elif isinstance(expr.rhs, MPI_comm_send):
            rhs_code = self._print(expr.rhs)
            ierr     = self._print(MPI_ERROR)

            data  = expr.rhs.data
            count = expr.rhs.count
            dtype = expr.rhs.datatype
            dest  = expr.rhs.dest
            tag   = expr.rhs.tag
            comm  = expr.rhs.comm

            args = (data, count, dtype, dest, tag, comm, ierr)
            t = self._print(data)
            args  = ', '.join('{0}'.format(self._print(a)) for a in args)
            code = 'call mpi_send ({0})'.format(args)
        elif isinstance(expr.rhs, MPI_comm_irecv):
            rhs_code = self._print(expr.rhs)
            ierr     = self._print(MPI_ERROR)

            data    = expr.rhs.data
            count   = expr.rhs.count
            dtype   = expr.rhs.datatype
            source  = expr.rhs.source
            tag     = expr.rhs.tag
            comm    = expr.rhs.comm
            request = expr.rhs.request

            args = (data, count, dtype, source, tag, comm, request, ierr)
            args  = ', '.join('{0}'.format(self._print(a)) for a in args)
            code = 'call mpi_irecv ({0})'.format(args)
        elif isinstance(expr.rhs, MPI_comm_isend):
            rhs_code = self._print(expr.rhs)
            ierr     = self._print(MPI_ERROR)

            data    = expr.rhs.data
            count   = expr.rhs.count
            dtype   = expr.rhs.datatype
            dest    = expr.rhs.dest
            tag     = expr.rhs.tag
            comm    = expr.rhs.comm
            request = expr.rhs.request

            args = (data, count, dtype, dest, tag, comm, request, ierr)
            args  = ', '.join('{0}'.format(self._print(a)) for a in args)
            code = 'call mpi_isend ({0})'.format(args)
        elif isinstance(expr.rhs, MPI_comm_sendrecv):
            rhs_code  = self._print(expr.rhs)
            ierr      = self._print(MPI_ERROR)
            istatus   = self._print(MPI_STATUS)

            senddata  = expr.rhs.senddata
            recvdata  = expr.rhs.recvdata
            sendcount = expr.rhs.sendcount
            recvcount = expr.rhs.recvcount
            sendtype  = expr.rhs.senddatatype
            recvtype  = expr.rhs.recvdatatype
            dest      = expr.rhs.dest
            source    = expr.rhs.source
            sendtag   = expr.rhs.sendtag
            recvtag   = expr.rhs.recvtag
            comm      = expr.rhs.comm

            args = (senddata, sendcount, sendtype, dest,   sendtag, \
                    recvdata, recvcount, recvtype, source, recvtag, \
                    comm, istatus, ierr)
            args  = ', '.join('{0}'.format(self._print(a)) for a in args)
            code = 'call mpi_sendrecv ({0})'.format(args)
        elif isinstance(expr.rhs, MPI_comm_sendrecv_replace):
            rhs_code  = self._print(expr.rhs)
            ierr      = self._print(MPI_ERROR)
            istatus   = self._print(MPI_STATUS)

            data      = expr.rhs.data
            count     = expr.rhs.count
            dtype     = expr.rhs.datatype
            dest      = expr.rhs.dest
            source    = expr.rhs.source
            sendtag   = expr.rhs.sendtag
            recvtag   = expr.rhs.recvtag
            comm      = expr.rhs.comm

            args = (data, count, dtype, dest, sendtag, source, recvtag, \
                    comm, istatus, ierr)
            args  = ', '.join('{0}'.format(self._print(a)) for a in args)
            code = 'call mpi_sendrecv_replace ({0})'.format(args)
        elif isinstance(expr.rhs, MPI_waitall):
            rhs_code = self._print(expr.rhs)
            ierr     = self._print(MPI_ERROR)

            requests = expr.rhs.requests
            count    = expr.rhs.count
            status   = expr.rhs.status

            args = (count, requests, status, ierr)
            args  = ', '.join('{0}'.format(self._print(a)) for a in args)
            code = 'call mpi_waitall ({0})'.format(args)
        elif isinstance(expr.rhs, MPI_comm_barrier):
            rhs_code = self._print(expr.rhs)
            comm     = self._print(expr.rhs.comm)
            ierr     = self._print(MPI_ERROR)

            code = 'call mpi_barrier ({0}, {1})'.format(comm, ierr)
        elif isinstance(expr.rhs, MPI_comm_bcast):
            rhs_code  = self._print(expr.rhs)
            ierr      = self._print(MPI_ERROR)

            data      = expr.rhs.data
            count     = expr.rhs.count
            dtype     = expr.rhs.datatype
            root      = expr.rhs.root
            comm      = expr.rhs.comm

            args = (data, count, dtype, root, comm, ierr)
            args  = ', '.join('{0}'.format(self._print(a)) for a in args)
            code = 'call mpi_bcast ({0})'.format(args)
        elif isinstance(expr.rhs, MPI_comm_scatter):
            rhs_code  = self._print(expr.rhs)
            ierr      = self._print(MPI_ERROR)

            senddata  = expr.rhs.senddata
            recvdata  = expr.rhs.recvdata
            sendcount = expr.rhs.sendcount
            recvcount = expr.rhs.recvcount
            sendtype  = expr.rhs.senddatatype
            recvtype  = expr.rhs.recvdatatype
            root      = expr.rhs.root
            comm      = expr.rhs.comm

            args = (senddata, sendcount, sendtype, recvdata, recvcount, recvtype, \
                    root, comm, ierr)
            args  = ', '.join('{0}'.format(self._print(a)) for a in args)
            code = 'call mpi_scatter ({0})'.format(args)
        elif isinstance(expr.rhs, MPI_comm_gather):
            rhs_code  = self._print(expr.rhs)
            ierr      = self._print(MPI_ERROR)

            senddata  = expr.rhs.senddata
            recvdata  = expr.rhs.recvdata
            sendcount = expr.rhs.sendcount
            recvcount = expr.rhs.recvcount
            sendtype  = expr.rhs.senddatatype
            recvtype  = expr.rhs.recvdatatype
            root      = expr.rhs.root
            comm      = expr.rhs.comm

            args = (senddata, sendcount, sendtype, recvdata, recvcount, recvtype, \
                    root, comm, ierr)
            args  = ', '.join('{0}'.format(self._print(a)) for a in args)
            code = 'call mpi_gather ({0})'.format(args)
        elif isinstance(expr.rhs, MPI_comm_allgather):
            rhs_code  = self._print(expr.rhs)
            ierr      = self._print(MPI_ERROR)

            senddata  = expr.rhs.senddata
            recvdata  = expr.rhs.recvdata
            sendcount = expr.rhs.sendcount
            recvcount = expr.rhs.recvcount
            sendtype  = expr.rhs.senddatatype
            recvtype  = expr.rhs.recvdatatype
            comm      = expr.rhs.comm

            args = (senddata, sendcount, sendtype, recvdata, recvcount, recvtype, \
                    comm, ierr)
            args  = ', '.join('{0}'.format(self._print(a)) for a in args)
            code = 'call mpi_allgather ({0})'.format(args)
        elif isinstance(expr.rhs, MPI_comm_alltoall):
            rhs_code  = self._print(expr.rhs)
            ierr      = self._print(MPI_ERROR)

            senddata  = expr.rhs.senddata
            recvdata  = expr.rhs.recvdata
            sendcount = expr.rhs.sendcount
            recvcount = expr.rhs.recvcount
            sendtype  = expr.rhs.senddatatype
            recvtype  = expr.rhs.recvdatatype
            comm      = expr.rhs.comm

            args = (senddata, sendcount, sendtype, recvdata, recvcount, recvtype, \
                    comm, ierr)
            args  = ', '.join('{0}'.format(self._print(a)) for a in args)
            code = 'call mpi_alltoall ({0})'.format(args)
        elif isinstance(expr.rhs, MPI_comm_reduce):
            rhs_code  = self._print(expr.rhs)
            ierr      = self._print(MPI_ERROR)

            senddata  = expr.rhs.senddata
            recvdata  = expr.rhs.recvdata
            count     = expr.rhs.count
            dtype     = expr.rhs.datatype
            op        = expr.rhs.op
            root      = expr.rhs.root
            comm      = expr.rhs.comm

            args = (senddata, recvdata, count, dtype, op, \
                    root, comm, ierr)
            args  = ', '.join('{0}'.format(self._print(a)) for a in args)
            code = 'call mpi_reduce ({0})'.format(args)
        elif isinstance(expr.rhs, MPI_comm_allreduce):
            rhs_code  = self._print(expr.rhs)
            ierr      = self._print(MPI_ERROR)

            senddata  = expr.rhs.senddata
            recvdata  = expr.rhs.recvdata
            count     = expr.rhs.count
            dtype     = expr.rhs.datatype
            op        = expr.rhs.op
            comm      = expr.rhs.comm

            args = (senddata, recvdata, count, dtype, op, \
                    comm, ierr)
            args  = ', '.join('{0}'.format(self._print(a)) for a in args)
            code = 'call mpi_allreduce ({0})'.format(args)
        else:
            raise TypeError('{0} Not yet implemented.'.format(type(expr.rhs)))
        return self._get_statement(code)


    def _print_NativeBool(self, expr):
        return 'logical'

    def _print_NativeInteger(self, expr):
        return 'integer'

    def _print_NativeFloat(self, expr):
        return 'real'

    def _print_NativeDouble(self, expr):
        return 'real(kind=8)'

    def _print_NativeComplex(self, expr):
        # TODO add precision
        return 'complex(kind=8)'

    def _print_DataType(self, expr):
        name = expr.__class__.__name__
        name = name.split('Pyccel')[-1]
        return 'class({0})'.format(name)

    def _print_Equality(self, expr):
        return '{0} == {1} '.format(self._print(expr.lhs), self._print(expr.rhs))

    def _print_Unequality(self, expr):
        return '{0} /= {1} '.format(self._print(expr.lhs), self._print(expr.rhs))
    
    def _print_BooleanTrue(self, expr):
        return '.True.'
        
    def _print_BooleanFalse(self,expr):
        return '.False.'
    
    def _print_FunctionDef(self, expr):
        name = str(expr.name)
        if expr.cls_name:
            if name in _default_methods:
                name = _default_methods[name]
            name = '{0}_{1}'.format(expr.cls_name, name)
        out_args = []
        decs = []
        body = expr.body
        func_end  = ''
        if len(expr.results) == 1:
            result,val_result = expr.results[0]
            

            body = []
            for stmt in expr.body:
                if isinstance(stmt, Declare):
                    # TODO improve
                    if not(str(stmt.variables[0].name) == str(result.name)):
                        decs.append(stmt)
                elif isinstance(stmt,Result):
                    for i,j in stmt.result_variables:
                        if not j==None:
                            body.append(Assign(i,j))
                elif not isinstance(stmt, list): # for list of Results
                    body.append(stmt)
            
            ret_type = self._print(result.dtype)
            
            func_type = 'function'

            if result.allocatable or (result.rank > 0):
                sig = 'function {0}'.format(name)
                var = Variable(result.dtype, result.name, \
                             rank=result.rank, \
                             allocatable=True, \
                             shape=result.shape)

                dec = Declare(result.dtype, var)
                decs.append(dec)
            else:
                sig = '{0} function {1}'.format(ret_type, name)
                func_end  = ' result({0})'.format(result.name)
        elif len(expr.results) > 1:
            # TODO compute intent 
            out_args = [result for result,val_result in expr.results]
            for result,val_result in expr.results:
                if result in expr.arguments:
                    dec = Declare(result.dtype, result, intent='inout')
                else:
                    dec = Declare(result.dtype, result, intent='out')
                decs.append(dec)
            sig = 'subroutine ' + name
            func_type = 'subroutine'

            names = [str(res.name) for res,i in expr.results]
            body = []
            for stmt in expr.body:
                if isinstance(stmt, Declare):
                    # TODO improve
                    nm = str(stmt.variables[0].name)
                    if not(nm in names):
                        decs.append(stmt)
                elif isinstance(stmt,Result):
                    for i,j in stmt.result_variables:
                        if not j==None:
                            body.append(Assign(i,j))            
                elif not isinstance(stmt, list): # for list of Results
                    body.append(stmt)
        else:
            # TODO remove this part
            for result,val_result in expr.results:
                arg = Variable(result.dtype, result.name, \
                                  rank=result.rank, \
                                  allocatable=result.allocatable, \
                                  shape=result.shape)

                out_args.append(arg)

                dec = Declare(result.dtype, arg)
                decs.append(dec)
            sig = 'subroutine ' + name
            func_type = 'subroutine'

            names = [str(res.name) for res,i in expr.results]
            body = []
            for stmt in expr.body:
                if isinstance(stmt, Declare):
                    # TODO improve
                    nm = str(stmt.variables[0].name)
                    if not(nm in names):
                        decs.append(stmt)
                elif not isinstance(stmt, list): # for list of Results
                    body.append(stmt)
#        else:
#            sig = 'subroutine ' + name
#            func_type = 'subroutine'
        #remove parametres intent(inout) from out_args to prevent repetition
        for i in expr.arguments:
            if i in out_args:
                out_args.remove(i)
        
        out_code  = ', '.join(self._print(i) for i in out_args)

        arg_code  = ', '.join(self._print(i) for i in expr.arguments)
        if len(out_code) > 0:
            arg_code  = ', '.join(i for i in [arg_code, out_code])
        

        body_code = '\n'.join(self._print(i) for i in body)
        prelude   = '\n'.join(self._print(i) for i in decs)

        body_code = prelude + '\n\n' + body_code

        return ('{0}({1}) {2}\n'
                'implicit none\n'
#                'integer, parameter:: dp=kind(0.d0)\n'
                '{3}\n\n'
                'end {4}').format(sig, arg_code, func_end, body_code, func_type)

    def _print_Return(self, expr):
        return 'return'

    def _print_Del(self, expr):
        # TODO: treate class case
        variables = '\n'.join('deallocate({})'.format(self._print(i)) for i in expr.variables)
        code = '{}'.format(variables)
        return code

    def _print_ClassDef(self, expr):
        name = expr.name
        base = None # TODO: add base in ClassDef

        decs = '\n'.join(self._print(Declare(i.dtype, i)) for i in expr.attributs)

        aliases = []
        names   = []
        ls = [self._print(i.name) for i in expr.methods]
        for i in ls:
            j = i
            if i in _default_methods:
                j = _default_methods[i]
            aliases.append(j)
            names.append('{0}_{1}'.format(name, self._print(j)))
        methods = '\n'.join('procedure :: {0} => {1}'.format(i,j) for i,j in
                            zip(aliases, names))

        options = ', '.join(i for i in expr.options)

        sig = 'type, {0}'.format(options)
        if not(base is None):
            sig = '{0}, extends({1})'.format(sig, base)

        code = ('{0} :: {1}').format(sig, name)
        if len(decs) > 0:
            code = ('{0}\n'
                    '{1}').format(code, decs)
        if len(methods) > 0:
            code = ('{0}\n'
                    'contains\n'
                    '{1}').format(code, methods)
        code = ('{0}\n'
                'end type {1}').format(code, name)

        methods = '\n\n'.join(self._print(i) for i in expr.methods)
        if len(methods) > 0:
            code = ('{0}\n\n'
                    'contains\n\n'
                    '{1}').format(code, methods)

        return code

    def _print_Break(self,expr):
        return 'Exit'

    def _print_AugAssign(self, expr):
        raise NotImplementedError('Fortran does not support AugAssign')

    def _print_MultiAssign(self, expr):
        if not isinstance(expr.rhs, Function):
            raise TypeError('Expecting a Function call.')
        prec =  self._settings['precision']
        args = [N(a, prec) for a in expr.rhs.args]
        func = expr.rhs.func
        args    = ', '.join(self._print(i) for i in args)
        outputs = ', '.join(self._print(i) for i in expr.lhs)
        return 'call {0} ({1}, {2})'.format(func, args, outputs)

    def _print_For(self, expr):
        target = self._print(expr.target)
        if isinstance(expr.iterable, Range):
            start, stop, step = expr.iterable.args
        else:
            raise NotImplementedError("Only iterable currently supported is Range")
        # decrement stop by 1 because of the python convention
        stop = stop - 1

        body = '\n'.join(self._print(i) for i in expr.body)
        return ('do {target} = {start}, {stop}, {step}\n'
                '{body}\n'
                'end do').format(target=target, start=start, stop=stop,
                        step=step, body=body)

    def _print_While(self,expr):
        body = '\n'.join(self._print(i) for i in expr.body)
        return ('do while ({test}) \n'
                '{body}\n'
                'end do').format(test=self._print(expr.test),body=body)

    def _print_If(self, expr):
        lines = []
        for i, (c, e) in enumerate(expr.args):
            if i == 0:
                lines.append("if (%s) then" % self._print(c))
            elif i == len(expr.args) - 1 and c == True:
                lines.append("else")
            else:
                lines.append("else if (%s) then" % self._print(c))
            if isinstance(e, list):
                for ee in e:
                    lines.append(self._print(ee))
            else:
                lines.append(self._print(e))
        lines.append("end if")
        return "\n".join(lines)

    def _print_MatrixElement(self, expr):
        return "{0}({1}, {2})".format(expr.parent, expr.i + 1, expr.j + 1)

    def _print_Add(self, expr):
        # purpose: print complex numbers nicely in Fortran.
        # collect the purely real and purely imaginary parts:
        pure_real = []
        pure_imaginary = []
        mixed = []
        for arg in expr.args:
            if arg.is_number and arg.is_real:
                pure_real.append(arg)
            elif arg.is_number and arg.is_imaginary:
                pure_imaginary.append(arg)
            else:
                mixed.append(arg)
        if len(pure_imaginary) > 0:
            if len(mixed) > 0:
                PREC = precedence(expr)
                term = Add(*mixed)
                t = self._print(term)
                if t.startswith('-'):
                    sign = "-"
                    t = t[1:]
                else:
                    sign = "+"
                if precedence(term) < PREC:
                    t = "(%s)" % t

                return "cmplx(%s,%s) %s %s" % (
                    self._print(Add(*pure_real)),
                    self._print(-S.ImaginaryUnit*Add(*pure_imaginary)),
                    sign, t,
                )
            else:
                return "cmplx(%s,%s)" % (
                    self._print(Add(*pure_real)),
                    self._print(-S.ImaginaryUnit*Add(*pure_imaginary)),
                )
        else:
            return CodePrinter._print_Add(self, expr)

    def _print_Function(self, expr):
        # All constant function args are evaluated as floats
        prec =  self._settings['precision']
        args = [N(a, prec) for a in expr.args]
        eval_expr = expr.func(*args)
        if not isinstance(eval_expr, Function):
            return self._print(eval_expr)
        else:
            return CodePrinter._print_Function(self, expr.func(*args))

    def _print_FunctionCall(self, expr):
        # for the moment, this is only used if the function has not arguments
        func = expr.func
        name = self._print(func.name)
        code_args = ''
        if not(func.arguments) is None:
            code_args = ', '.join(sstr(i) for i in func.arguments)
        return '{0}({1})'.format(name, code_args)

    def _print_ImaginaryUnit(self, expr):
        # purpose: print complex numbers nicely in Fortran.
        return "cmplx(0,1)"

    def _print_int(self, expr):
        return str(expr)

    def _print_Mul(self, expr):
        # purpose: print complex numbers nicely in Fortran.
        if expr.is_number and expr.is_imaginary:
            return "cmplx(0,%s)" % (
                self._print(-S.ImaginaryUnit*expr)
            )
        else:
            return CodePrinter._print_Mul(self, expr)

    def _print_Pow(self, expr):
        PREC = precedence(expr)
        if expr.exp == -1:
            one = Float(1.0)
            code = '{0}/{1}'.format(self._print(one), \
                                    self.parenthesize(expr.base, PREC))
            return code
        elif expr.exp == 0.5:
            if expr.base.is_integer:
                # Fortan intrinsic sqrt() does not accept integer argument
                if expr.base.is_Number:
                    return 'sqrt(%s.0d0)' % self._print(expr.base)
                else:
                    return 'sqrt(dble(%s))' % self._print(expr.base)
            else:
                return 'sqrt(%s)' % self._print(expr.base)
        else:
            return CodePrinter._print_Pow(self, expr)

    def _print_Float(self, expr):
        printed = CodePrinter._print_Float(self, expr)
        e = printed.find('e')
        if e > -1:
            return "%sd%s" % (printed[:e], printed[e + 1:])
        return "%sd0" % printed

    def _print_IndexedVariable(self, expr):
        return "{0}".format(str(expr))

    def _print_IndexedElement(self, expr):
        inds = [ self._print(i) for i in expr.indices ]
        return "%s(%s)" % (self._print(expr.base.label), ", ".join(inds))

    def _print_Idx(self, expr):
        return self._print(expr.label)

    def _print_Slice(self, expr):
        if expr.start is None:
            start = ''
        else:
            start = self._print(expr.start)
        if expr.end is None:
            end = ''
        else:
            end = expr.end - 1
            end = self._print(end)
        return '{0} : {1}'.format(start, end)

    def _pad_leading_columns(self, lines):
        result = []
        for line in lines:
            if line.startswith('!'):
                result.append("! " + line[1:].lstrip())
            else:
                result.append(line)
        return result

    def _wrap_fortran(self, lines):
        """Wrap long Fortran lines

           Argument:
             lines  --  a list of lines (without \\n character)

           A comment line is split at white space. Code lines are split with a more
           complex rule to give nice results.
        """
        # routine to find split point in a code line
        my_alnum = set("_+-." + string.digits + string.ascii_letters)
        my_white = set(" \t()")

        def split_pos_code(line, endpos):
            if len(line) <= endpos:
                return len(line)
            pos = endpos
            split = lambda pos: \
                (line[pos] in my_alnum and line[pos - 1] not in my_alnum) or \
                (line[pos] not in my_alnum and line[pos - 1] in my_alnum) or \
                (line[pos] in my_white and line[pos - 1] not in my_white) or \
                (line[pos] not in my_white and line[pos - 1] in my_white)
            while not split(pos):
                pos -= 1
                if pos == 0:
                    return endpos
            return pos
        # split line by line and add the splitted lines to result
        result = []
        trailing = ' &'
        for line in lines:
            if line.startswith("! "):
                # comment line
                if len(line) > 72:
                    pos = line.rfind(" ", 6, 72)
                    if pos == -1:
                        pos = 72
                    hunk = line[:pos]
                    line = line[pos:].lstrip()
                    result.append(hunk)
                    while len(line) > 0:
                        pos = line.rfind(" ", 0, 66)
                        if pos == -1 or len(line) < 66:
                            pos = 66
                        hunk = line[:pos]
                        line = line[pos:].lstrip()
                        result.append("%s%s" % ("! ", hunk))
                else:
                    result.append(line)
            else:
                # code line
                pos = split_pos_code(line, 72)
                hunk = line[:pos].rstrip()
                line = line[pos:].lstrip()
                if line:
                    hunk += trailing
                result.append(hunk)
                while len(line) > 0:
                    pos = split_pos_code(line, 65)
                    hunk = line[:pos].rstrip()
                    line = line[pos:].lstrip()
                    if line:
                        hunk += trailing
                    result.append("%s%s" % ("      " , hunk))
        return result

    def indent_code(self, code):
        """Accepts a string of code or a list of code lines"""
        if isinstance(code, string_types):
            code_lines = self.indent_code(code.splitlines(True))
            return ''.join(code_lines)

        code = [ line.lstrip(' \t') for line in code ]

        inc_keyword = ('do ', 'if(', 'if ', 'do\n', \
                       'else', 'type', 'subroutine', 'function')
        dec_keyword = ('end do', 'enddo', 'end if', 'endif', \
                       'else', 'endtype', 'end type', \
                       'endfunction', 'end function', \
                       'endsubroutine', 'end subroutine')

        increase = [ int(any(map(line.startswith, inc_keyword)))
                     for line in code ]
        decrease = [ int(any(map(line.startswith, dec_keyword)))
                     for line in code ]
        continuation = [ int(any(map(line.endswith, ['&', '&\n'])))
                         for line in code ]

        level = 0
        cont_padding = 0
        tabwidth = self._default_settings['tabwidth']
        new_code = []
        for i, line in enumerate(code):
            if line == '' or line == '\n':
                new_code.append(line)
                continue
            level -= decrease[i]

            padding = " "*(level*tabwidth + cont_padding)

            line = "%s%s" % (padding, line)

            new_code.append(line)

            if continuation[i]:
                cont_padding = 2*tabwidth
            else:
                cont_padding = 0
            level += increase[i]

        return new_code


def fcode(expr, assign_to=None, **settings):
    """Converts an expr to a string of c code

    expr : Expr
        A sympy expression to be converted.
    assign_to : optional
        When given, the argument is used as the name of the variable to which
        the expression is assigned. Can be a string, ``Symbol``,
        ``MatrixSymbol``, or ``Indexed`` type. This is helpful in case of
        line-wrapping, or for expressions that generate multi-line statements.
    precision : integer, optional
        The precision for numbers such as pi [default=15].
    user_functions : dict, optional
        A dictionary where keys are ``FunctionClass`` instances and values are
        their string representations. Alternatively, the dictionary value can
        be a list of tuples i.e. [(argument_test, cfunction_string)]. See below
        for examples.
    """

    return FCodePrinter(settings).doprint(expr, assign_to)<|MERGE_RESOLUTION|>--- conflicted
+++ resolved
@@ -24,7 +24,6 @@
                               IndexedElement, Slice)
 from pyccel.printers.codeprinter import CodePrinter
 
-<<<<<<< HEAD
 from pyccel.parallel.mpi import MPI
 from pyccel.parallel.mpi import MPI_ERROR, MPI_STATUS
 from pyccel.parallel.mpi import MPI_comm_world, MPI_status_size, MPI_proc_null
@@ -43,8 +42,6 @@
 from pyccel.parallel.mpi import MPI_comm_reduce
 from pyccel.parallel.mpi import MPI_comm_allreduce
 
-=======
->>>>>>> 38f12355
 
 # TODO: add examples
 # TODO: use _get_statement when returning a string
@@ -103,7 +100,7 @@
     _relationals = {
         '!=': '/=',
     }
-    
+
 
     def __init__(self, settings={}):
         CodePrinter.__init__(self, settings)
@@ -752,13 +749,13 @@
 
     def _print_Unequality(self, expr):
         return '{0} /= {1} '.format(self._print(expr.lhs), self._print(expr.rhs))
-    
+
     def _print_BooleanTrue(self, expr):
         return '.True.'
-        
+
     def _print_BooleanFalse(self,expr):
         return '.False.'
-    
+
     def _print_FunctionDef(self, expr):
         name = str(expr.name)
         if expr.cls_name:
@@ -771,7 +768,7 @@
         func_end  = ''
         if len(expr.results) == 1:
             result,val_result = expr.results[0]
-            
+
 
             body = []
             for stmt in expr.body:
@@ -785,9 +782,9 @@
                             body.append(Assign(i,j))
                 elif not isinstance(stmt, list): # for list of Results
                     body.append(stmt)
-            
+
             ret_type = self._print(result.dtype)
-            
+
             func_type = 'function'
 
             if result.allocatable or (result.rank > 0):
@@ -803,7 +800,7 @@
                 sig = '{0} function {1}'.format(ret_type, name)
                 func_end  = ' result({0})'.format(result.name)
         elif len(expr.results) > 1:
-            # TODO compute intent 
+            # TODO compute intent
             out_args = [result for result,val_result in expr.results]
             for result,val_result in expr.results:
                 if result in expr.arguments:
@@ -825,7 +822,7 @@
                 elif isinstance(stmt,Result):
                     for i,j in stmt.result_variables:
                         if not j==None:
-                            body.append(Assign(i,j))            
+                            body.append(Assign(i,j))
                 elif not isinstance(stmt, list): # for list of Results
                     body.append(stmt)
         else:
@@ -860,13 +857,13 @@
         for i in expr.arguments:
             if i in out_args:
                 out_args.remove(i)
-        
+
         out_code  = ', '.join(self._print(i) for i in out_args)
 
         arg_code  = ', '.join(self._print(i) for i in expr.arguments)
         if len(out_code) > 0:
             arg_code  = ', '.join(i for i in [arg_code, out_code])
-        
+
 
         body_code = '\n'.join(self._print(i) for i in body)
         prelude   = '\n'.join(self._print(i) for i in decs)
