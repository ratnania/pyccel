--- conflicted
+++ resolved
@@ -1,124 +1,120 @@
-/* --------------------------------------------------------------------------------------- */
-/* This file is part of Pyccel which is released under MIT License. See the LICENSE file   */
-/* or go to https://github.com/pyccel/pyccel/blob/master/LICENSE for full license details. */
-/* --------------------------------------------------------------------------------------- */
-
-#ifndef NDARRAYS_H
-# define NDARRAYS_H
-
-# include <stdlib.h>
-# include <complex.h>
-# include <string.h>
-# include <stdio.h>
-# include <stdarg.h>
-# include <stdbool.h>
-# include <stdint.h>
-
-/* mapping the function array_fill to the correct type */
-# define array_fill(c, arr) _Generic((c), int64_t : _array_fill_int64,\
-                                        int32_t : _array_fill_int32,\
-                                        int16_t : _array_fill_int16,\
-                                        int8_t : _array_fill_int8,\
-                                        float : _array_fill_float,\
-                                        double : _array_fill_double,\
-                                        bool : _array_fill_bool,\
-                                        float complex : _array_fill_cfloat,\
-                                        double complex : _array_fill_cdouble)(c, arr)
-
-typedef struct  s_slice
-{
-    int32_t start;
-    int32_t end;
-    int32_t step;
-}               t_slice;
-
-/*
-** Map e_types enum to numpy NPY_TYPES enum
-** ref: numpy_repo: numpy/numpy/core/include/numpy/ndarraytypes.h
-*/
-enum e_types
-{
-        nd_bool     = 0,
-        nd_int8     = 1,
-        nd_int16    = 3,
-        nd_int32    = 5,
-        nd_int64    = 6,
-        nd_float    = 7,
-        nd_double   = 9,
-        nd_cfloat   = 11,
-        nd_cdouble  = 13
-};
-
-typedef struct  s_ndarray
-{
-    /* raw data buffer*/
-    union {
-            char            *raw_data;
-            int8_t          *nd_int8;
-            int16_t         *nd_int16;
-            int32_t         *nd_int32;
-            int64_t         *nd_int64;
-            float           *nd_float;
-            double          *nd_double;
-            bool            *nd_bool;
-            double complex  *nd_cdouble;
-            float  complex  *nd_cfloat;
-            };
-    /* number of dimensions */
-    int32_t                 nd;
-    /* shape 'size of each dimension' */
-    int64_t                 *shape;
-    /* strides 'number of bytes to skip to get the next element' */
-    int64_t                 *strides;
-    /* type of the array elements */
-    enum e_types            type;
-    /* type size of the array elements */
-    int32_t                 type_size;
-    /* number of element in the array */
-    int32_t                 length;
-    /* size of the array */
-    int32_t                 buffer_size;
-    /* True if the array does not own the data */
-    bool                    is_view;
-}               t_ndarray;
-
-/* functions prototypes */
-
-/* allocations */
-<<<<<<< HEAD
-t_ndarray   array_create(int32_t nd, int32_t *shape, enum e_types type);
-void        stack_array_init(t_ndarray *arr);
-=======
-t_ndarray   array_create(int32_t nd, int64_t *shape, enum e_types type);
->>>>>>> cb737e6b
-void        _array_fill_int8(int8_t c, t_ndarray arr);
-void        _array_fill_int16(int16_t c, t_ndarray arr);
-void        _array_fill_int32(int32_t c, t_ndarray arr);
-void        _array_fill_int64(int64_t c, t_ndarray arr);
-void        _array_fill_float(float c, t_ndarray arr);
-void        _array_fill_double(double c, t_ndarray arr);
-void        _array_fill_bool(bool c, t_ndarray arr);
-void        _array_fill_cfloat(float complex c, t_ndarray arr);
-void        _array_fill_cdouble(double complex c, t_ndarray arr);
-
-/* slicing */
-                /* creating a Slice object */
-t_slice     new_slice(int32_t start, int32_t end, int32_t step);
-                /* creating an array view */
-t_ndarray   array_slicing(t_ndarray arr, int n, ...);
-
-/* assigns */
-void        alias_assign(t_ndarray *dest, t_ndarray src);
-
-/* free */
-int32_t         free_array(t_ndarray dump);
-int32_t         free_pointer(t_ndarray dump);
-
-/* indexing */
-int32_t         get_index(t_ndarray arr, ...);
-
-/* data converting between numpy and ndarray */
-int64_t     *numpy_to_ndarray_strides(int64_t *np_strides, int type_size, int nd);
-int64_t     *numpy_to_ndarray_shape(int64_t *np_shape, int nd);
-
-#endif
+/* --------------------------------------------------------------------------------------- */
+/* This file is part of Pyccel which is released under MIT License. See the LICENSE file   */
+/* or go to https://github.com/pyccel/pyccel/blob/master/LICENSE for full license details. */
+/* --------------------------------------------------------------------------------------- */
+
+#ifndef NDARRAYS_H
+# define NDARRAYS_H
+
+# include <stdlib.h>
+# include <complex.h>
+# include <string.h>
+# include <stdio.h>
+# include <stdarg.h>
+# include <stdbool.h>
+# include <stdint.h>
+
+/* mapping the function array_fill to the correct type */
+# define array_fill(c, arr) _Generic((c), int64_t : _array_fill_int64,\
+                                        int32_t : _array_fill_int32,\
+                                        int16_t : _array_fill_int16,\
+                                        int8_t : _array_fill_int8,\
+                                        float : _array_fill_float,\
+                                        double : _array_fill_double,\
+                                        bool : _array_fill_bool,\
+                                        float complex : _array_fill_cfloat,\
+                                        double complex : _array_fill_cdouble)(c, arr)
+
+typedef struct  s_slice
+{
+    int32_t start;
+    int32_t end;
+    int32_t step;
+}               t_slice;
+
+/*
+** Map e_types enum to numpy NPY_TYPES enum
+** ref: numpy_repo: numpy/numpy/core/include/numpy/ndarraytypes.h
+*/
+enum e_types
+{
+        nd_bool     = 0,
+        nd_int8     = 1,
+        nd_int16    = 3,
+        nd_int32    = 5,
+        nd_int64    = 6,
+        nd_float    = 7,
+        nd_double   = 9,
+        nd_cfloat   = 11,
+        nd_cdouble  = 13
+};
+
+typedef struct  s_ndarray
+{
+    /* raw data buffer*/
+    union {
+            char            *raw_data;
+            int8_t          *nd_int8;
+            int16_t         *nd_int16;
+            int32_t         *nd_int32;
+            int64_t         *nd_int64;
+            float           *nd_float;
+            double          *nd_double;
+            bool            *nd_bool;
+            double complex  *nd_cdouble;
+            float  complex  *nd_cfloat;
+            };
+    /* number of dimensions */
+    int32_t                 nd;
+    /* shape 'size of each dimension' */
+    int64_t                 *shape;
+    /* strides 'number of bytes to skip to get the next element' */
+    int64_t                 *strides;
+    /* type of the array elements */
+    enum e_types            type;
+    /* type size of the array elements */
+    int32_t                 type_size;
+    /* number of element in the array */
+    int32_t                 length;
+    /* size of the array */
+    int32_t                 buffer_size;
+    /* True if the array does not own the data */
+    bool                    is_view;
+}               t_ndarray;
+
+/* functions prototypes */
+
+/* allocations */
+void        stack_array_init(t_ndarray *arr);
+t_ndarray   array_create(int32_t nd, int64_t *shape, enum e_types type);
+void        _array_fill_int8(int8_t c, t_ndarray arr);
+void        _array_fill_int16(int16_t c, t_ndarray arr);
+void        _array_fill_int32(int32_t c, t_ndarray arr);
+void        _array_fill_int64(int64_t c, t_ndarray arr);
+void        _array_fill_float(float c, t_ndarray arr);
+void        _array_fill_double(double c, t_ndarray arr);
+void        _array_fill_bool(bool c, t_ndarray arr);
+void        _array_fill_cfloat(float complex c, t_ndarray arr);
+void        _array_fill_cdouble(double complex c, t_ndarray arr);
+
+/* slicing */
+                /* creating a Slice object */
+t_slice     new_slice(int32_t start, int32_t end, int32_t step);
+                /* creating an array view */
+t_ndarray   array_slicing(t_ndarray arr, int n, ...);
+
+/* assigns */
+void        alias_assign(t_ndarray *dest, t_ndarray src);
+
+/* free */
+int32_t         free_array(t_ndarray dump);
+int32_t         free_pointer(t_ndarray dump);
+
+/* indexing */
+int32_t         get_index(t_ndarray arr, ...);
+
+/* data converting between numpy and ndarray */
+int64_t     *numpy_to_ndarray_strides(int64_t *np_strides, int type_size, int nd);
+int64_t     *numpy_to_ndarray_shape(int64_t *np_shape, int nd);
+
+#endif