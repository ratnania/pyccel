#ifndef NDARRAYS_H
# define NDARRAYS_H

# include <stdlib.h>
# include <complex.h>
# include <string.h>
# include <stdio.h>
# include <stdarg.h>
# include <stdbool.h>
# include <stdint.h>

/* mapping the function array_fill to the correct type */
# define array_fill(c, arr) _Generic((c), int64_t : _array_fill_int64,\
                                        int32_t : _array_fill_int32,\
                                        int16_t : _array_fill_int16,\
                                        int8_t : _array_fill_int8,\
                                        float : _array_fill_float,\
                                        double : _array_fill_double,\
                                        bool : _array_fill_bool,\
<<<<<<< HEAD
                                        short int : _array_fill_sint,\
                                        long : _array_fill_long,\
=======
>>>>>>> b6b29e4e
                                        float complex : _array_fill_cfloat,\
                                        double complex : _array_fill_cdouble)(c, arr)
typedef struct  s_slice
{
    int32_t start;
    int32_t end;
    int32_t step;
}               t_slice;

enum e_types
{
        nd_bool,
        nd_int8,
        nd_int16,
        nd_int32,
        nd_int64,
        nd_float,
        nd_double,
        nd_cfloat,
        nd_cdouble
};

typedef struct  s_ndarray
{
    /* raw data buffer*/
    union {
            char            *raw_data;
            int8_t          *nd_int8;
            int16_t         *nd_int16;
            int32_t         *nd_int32;
            int64_t         *nd_int64;
            float           *nd_float;
            double          *nd_double;
            bool            *nd_bool;
            double complex  *nd_cdouble;
            float  complex  *nd_cfloat;
            };
    /* number of dimensions */
    int32_t                 nd;
    /* shape 'size of each dimension' */
    int32_t                 *shape;
    /* strides 'number of bytes to skip to get the next element' */
    int32_t                 *strides;
    /* type of the array elements */
    enum e_types        type;
    /* type size of the array elements */
    int32_t                 type_size;
    /* number of element in the array */
    int32_t                 length;
    /* size of the array */
    int32_t                 buffer_size;
    bool                is_slice;
}               t_ndarray;

/* functions prototypes */

/* allocations */
t_ndarray   array_create(int32_t nd, int32_t *shape, enum e_types type);
void        _array_fill_int8(int8_t c, t_ndarray arr);
void        _array_fill_int16(int16_t c, t_ndarray arr);
void        _array_fill_int32(int32_t c, t_ndarray arr);
void        _array_fill_int64(int64_t c, t_ndarray arr);
void        _array_fill_float(float c, t_ndarray arr);
void        _array_fill_double(double c, t_ndarray arr);
void        _array_fill_bool(bool c, t_ndarray arr);
<<<<<<< HEAD
void        _array_fill_sint(short int c, t_ndarray arr);
void        _array_fill_long(long c, t_ndarray arr);
=======
>>>>>>> b6b29e4e
void        _array_fill_cfloat(float complex c, t_ndarray arr);
void        _array_fill_cdouble(double complex c, t_ndarray arr);

/* slicing */
                /* creating a Slice object */
t_slice     new_slice(int32_t start, int32_t end, int32_t step);
                /* creating an array view */
t_ndarray   array_slicing(t_ndarray p, ...);

/* free */
int32_t         free_array(t_ndarray dump);

/* indexing */
int32_t         get_index(t_ndarray arr, ...);

#endif
<|MERGE_RESOLUTION|>--- conflicted
+++ resolved
@@ -17,11 +17,6 @@
                                         float : _array_fill_float,\
                                         double : _array_fill_double,\
                                         bool : _array_fill_bool,\
-<<<<<<< HEAD
-                                        short int : _array_fill_sint,\
-                                        long : _array_fill_long,\
-=======
->>>>>>> b6b29e4e
                                         float complex : _array_fill_cfloat,\
                                         double complex : _array_fill_cdouble)(c, arr)
 typedef struct  s_slice
@@ -87,11 +82,6 @@
 void        _array_fill_float(float c, t_ndarray arr);
 void        _array_fill_double(double c, t_ndarray arr);
 void        _array_fill_bool(bool c, t_ndarray arr);
-<<<<<<< HEAD
-void        _array_fill_sint(short int c, t_ndarray arr);
-void        _array_fill_long(long c, t_ndarray arr);
-=======
->>>>>>> b6b29e4e
 void        _array_fill_cfloat(float complex c, t_ndarray arr);
 void        _array_fill_cdouble(double complex c, t_ndarray arr);
 
@@ -107,4 +97,4 @@
 /* indexing */
 int32_t         get_index(t_ndarray arr, ...);
 
-#endif
+#endif