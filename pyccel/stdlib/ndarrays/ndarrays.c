#include "ndarrays.h"

/* 
** allocation
*/

t_ndarray   array_create(int32_t nd, int32_t *shape, enum e_types type)
{
    t_ndarray arr;

    arr.nd = nd;
    arr.type = type;
    switch (type)
    {
        case nd_int8:
            arr.type_size = sizeof(int8_t);
            break;
        case nd_int16:
            arr.type_size = sizeof(int16_t);
            break;
        case nd_int32:
            arr.type_size = sizeof(int32_t);
            break;
        case nd_int64:
            arr.type_size = sizeof(int64_t);
            break;
        case nd_float:
            arr.type_size = sizeof(float);
            break;
        case nd_double:
            arr.type_size = sizeof(double);
            break;
        case nd_bool:
            arr.type_size = sizeof(bool);
            break;
        case nd_cfloat:
            arr.type_size = sizeof(float complex);
            break;
        case nd_cdouble:
            arr.type_size = sizeof(double complex);
            break;
    }
    arr.is_slice = false;
    arr.length = 1;
    arr.shape = malloc(arr.nd * sizeof(int32_t));
    for (int32_t i = 0; i < arr.nd; i++)
    {
        arr.length *= shape[i];
        arr.shape[i] = shape[i];
    }
    arr.buffer_size = arr.length * arr.type_size;
    arr.strides = malloc(nd * sizeof(int32_t));
    for (int32_t i = 0; i < arr.nd; i++)
    {
        arr.strides[i] = 1;
        for (int32_t j = i + 1; j < arr.nd; j++)
            arr.strides[i] *= arr.shape[j];
    }
    arr.raw_data = malloc(arr.buffer_size);
    return (arr);
}

void   _array_fill_int8(int8_t c, t_ndarray arr)
{
    if (c == 0)
        memset(arr.raw_data, 0, arr.buffer_size);
    else
        for (int32_t i = 0; i < arr.length; i++)
            arr.nd_int8[i] = c;
}

void   _array_fill_int16(int16_t c, t_ndarray arr)
{
    if (c == 0)
        memset(arr.raw_data, 0, arr.buffer_size);
    else
        for (int32_t i = 0; i < arr.length; i++)
            arr.nd_int16[i] = c;
}

void   _array_fill_int32(int32_t c, t_ndarray arr)
{
    if (c == 0)
        memset(arr.raw_data, 0, arr.buffer_size);
    else
        for (int32_t i = 0; i < arr.length; i++)
            arr.nd_int32[i] = c;
}

void   _array_fill_int64(int64_t c, t_ndarray arr)
{
    if (c == 0)
        memset(arr.raw_data, 0, arr.buffer_size);
    else
        for (int32_t i = 0; i < arr.length; i++)
            arr.nd_int64[i] = c;
}

void   _array_fill_bool(bool c, t_ndarray arr)
{
    if (c == 0)
        memset(arr.raw_data, 0, arr.buffer_size);
    else
        for (int32_t i = 0; i < arr.length; i++)
            arr.nd_bool[i] = c;
}

void   _array_fill_float(float c, t_ndarray arr)
{
    if (c == 0)
        memset(arr.raw_data, 0, arr.buffer_size);
    else
        for (int32_t i = 0; i < arr.length; i++)
            arr.nd_float[i] = c;
}

void   _array_fill_double(double c, t_ndarray arr)
{
    if (c == 0)
        memset(arr.raw_data, 0, arr.buffer_size);
    else
        for (int32_t i = 0; i < arr.length; i++)
            arr.nd_double[i] = c;
}

void   _array_fill_cfloat(float complex c, t_ndarray arr)
{
    if (c == 0)
        memset(arr.raw_data, 0, arr.buffer_size);
    else
        for (int32_t i = 0; i < arr.length; i++)
            arr.nd_cfloat[i] = c;
}


void   _array_fill_cdouble(double complex c, t_ndarray arr)
{
    if (c == 0)
        memset(arr.raw_data, 0, arr.buffer_size);
    else
        for (int32_t i = 0; i < arr.length; i++)
            arr.nd_cdouble[i] = c;
}

/*
** deallocation
*/

int32_t free_array(t_ndarray dump)
{
    if (!dump.is_slice)
    {
        free(dump.raw_data);
        dump.raw_data = NULL;
    }
    free(dump.shape);
    dump.shape = NULL;
    free(dump.strides);
    dump.strides = NULL;
    return (1);
}

<<<<<<< HEAD
=======
void free_allocs(int32_t nbr, ...)
{
    va_list va;

    va_start(va, nbr);
    for (int32_t i = 0; i < nbr; ++i)
    {
        free_array(va_arg(va, t_ndarray));
    }
    va_end(va);
}

>>>>>>> a6231414
/*
** slices
*/

t_slice new_slice(int32_t start, int32_t end, int32_t step)
{
    t_slice slice_d;

    slice_d.start = start;
    slice_d.end = end;
    slice_d.step = step;
    return (slice_d);
}

t_ndarray array_slicing(t_ndarray p, ...)
{
    t_ndarray slice;
    va_list  va;
    t_slice slice_data;
    int32_t start = 0;

    slice.nd = p.nd;
    slice.type = p.type;
    slice.type_size = p.type_size;
    slice.shape = malloc(sizeof(int32_t) * p.nd);
    slice.strides = malloc(sizeof(int32_t) * p.nd);
    memcpy(slice.strides, p.strides, sizeof(int32_t) * p.nd);
    slice.is_slice = true;
    va_start(va, p);
    for (int32_t i = 0; i < p.nd ; i++)
    {
        slice_data = va_arg(va, t_slice);
        slice.shape[i] = (slice_data.end - slice_data.start + (slice_data.step - 1)) / slice_data.step; // we need to round up the shape
        start += slice_data.start * p.strides[i];
        slice.strides[i] *= slice_data.step;
    }
    va_end(va);
    slice.raw_data = p.raw_data + start * p.type_size;
    slice.length = 1;
    for (int32_t i = 0; i < slice.nd; i++)
            slice.length *= slice.shape[i];
    return (slice);
}

/*
** indexing
*/

int32_t get_index(t_ndarray arr, ...)
{
    va_list va;
    int32_t index;

    va_start(va, arr);
    index = 0;
    for (int32_t i = 0; i < arr.nd; i++)
    {
        index += va_arg(va, int32_t) * arr.strides[i];
    }
    va_end(va);
    return (index);
}
<|MERGE_RESOLUTION|>--- conflicted
+++ resolved
@@ -1,239 +1,226 @@
-#include "ndarrays.h"
-
-/* 
-** allocation
-*/
-
-t_ndarray   array_create(int32_t nd, int32_t *shape, enum e_types type)
-{
-    t_ndarray arr;
-
-    arr.nd = nd;
-    arr.type = type;
-    switch (type)
-    {
-        case nd_int8:
-            arr.type_size = sizeof(int8_t);
-            break;
-        case nd_int16:
-            arr.type_size = sizeof(int16_t);
-            break;
-        case nd_int32:
-            arr.type_size = sizeof(int32_t);
-            break;
-        case nd_int64:
-            arr.type_size = sizeof(int64_t);
-            break;
-        case nd_float:
-            arr.type_size = sizeof(float);
-            break;
-        case nd_double:
-            arr.type_size = sizeof(double);
-            break;
-        case nd_bool:
-            arr.type_size = sizeof(bool);
-            break;
-        case nd_cfloat:
-            arr.type_size = sizeof(float complex);
-            break;
-        case nd_cdouble:
-            arr.type_size = sizeof(double complex);
-            break;
-    }
-    arr.is_slice = false;
-    arr.length = 1;
-    arr.shape = malloc(arr.nd * sizeof(int32_t));
-    for (int32_t i = 0; i < arr.nd; i++)
-    {
-        arr.length *= shape[i];
-        arr.shape[i] = shape[i];
-    }
-    arr.buffer_size = arr.length * arr.type_size;
-    arr.strides = malloc(nd * sizeof(int32_t));
-    for (int32_t i = 0; i < arr.nd; i++)
-    {
-        arr.strides[i] = 1;
-        for (int32_t j = i + 1; j < arr.nd; j++)
-            arr.strides[i] *= arr.shape[j];
-    }
-    arr.raw_data = malloc(arr.buffer_size);
-    return (arr);
-}
-
-void   _array_fill_int8(int8_t c, t_ndarray arr)
-{
-    if (c == 0)
-        memset(arr.raw_data, 0, arr.buffer_size);
-    else
-        for (int32_t i = 0; i < arr.length; i++)
-            arr.nd_int8[i] = c;
-}
-
-void   _array_fill_int16(int16_t c, t_ndarray arr)
-{
-    if (c == 0)
-        memset(arr.raw_data, 0, arr.buffer_size);
-    else
-        for (int32_t i = 0; i < arr.length; i++)
-            arr.nd_int16[i] = c;
-}
-
-void   _array_fill_int32(int32_t c, t_ndarray arr)
-{
-    if (c == 0)
-        memset(arr.raw_data, 0, arr.buffer_size);
-    else
-        for (int32_t i = 0; i < arr.length; i++)
-            arr.nd_int32[i] = c;
-}
-
-void   _array_fill_int64(int64_t c, t_ndarray arr)
-{
-    if (c == 0)
-        memset(arr.raw_data, 0, arr.buffer_size);
-    else
-        for (int32_t i = 0; i < arr.length; i++)
-            arr.nd_int64[i] = c;
-}
-
-void   _array_fill_bool(bool c, t_ndarray arr)
-{
-    if (c == 0)
-        memset(arr.raw_data, 0, arr.buffer_size);
-    else
-        for (int32_t i = 0; i < arr.length; i++)
-            arr.nd_bool[i] = c;
-}
-
-void   _array_fill_float(float c, t_ndarray arr)
-{
-    if (c == 0)
-        memset(arr.raw_data, 0, arr.buffer_size);
-    else
-        for (int32_t i = 0; i < arr.length; i++)
-            arr.nd_float[i] = c;
-}
-
-void   _array_fill_double(double c, t_ndarray arr)
-{
-    if (c == 0)
-        memset(arr.raw_data, 0, arr.buffer_size);
-    else
-        for (int32_t i = 0; i < arr.length; i++)
-            arr.nd_double[i] = c;
-}
-
-void   _array_fill_cfloat(float complex c, t_ndarray arr)
-{
-    if (c == 0)
-        memset(arr.raw_data, 0, arr.buffer_size);
-    else
-        for (int32_t i = 0; i < arr.length; i++)
-            arr.nd_cfloat[i] = c;
-}
-
-
-void   _array_fill_cdouble(double complex c, t_ndarray arr)
-{
-    if (c == 0)
-        memset(arr.raw_data, 0, arr.buffer_size);
-    else
-        for (int32_t i = 0; i < arr.length; i++)
-            arr.nd_cdouble[i] = c;
-}
-
-/*
-** deallocation
-*/
-
-int32_t free_array(t_ndarray dump)
-{
-    if (!dump.is_slice)
-    {
-        free(dump.raw_data);
-        dump.raw_data = NULL;
-    }
-    free(dump.shape);
-    dump.shape = NULL;
-    free(dump.strides);
-    dump.strides = NULL;
-    return (1);
-}
-
-<<<<<<< HEAD
-=======
-void free_allocs(int32_t nbr, ...)
-{
-    va_list va;
-
-    va_start(va, nbr);
-    for (int32_t i = 0; i < nbr; ++i)
-    {
-        free_array(va_arg(va, t_ndarray));
-    }
-    va_end(va);
-}
-
->>>>>>> a6231414
-/*
-** slices
-*/
-
-t_slice new_slice(int32_t start, int32_t end, int32_t step)
-{
-    t_slice slice_d;
-
-    slice_d.start = start;
-    slice_d.end = end;
-    slice_d.step = step;
-    return (slice_d);
-}
-
-t_ndarray array_slicing(t_ndarray p, ...)
-{
-    t_ndarray slice;
-    va_list  va;
-    t_slice slice_data;
-    int32_t start = 0;
-
-    slice.nd = p.nd;
-    slice.type = p.type;
-    slice.type_size = p.type_size;
-    slice.shape = malloc(sizeof(int32_t) * p.nd);
-    slice.strides = malloc(sizeof(int32_t) * p.nd);
-    memcpy(slice.strides, p.strides, sizeof(int32_t) * p.nd);
-    slice.is_slice = true;
-    va_start(va, p);
-    for (int32_t i = 0; i < p.nd ; i++)
-    {
-        slice_data = va_arg(va, t_slice);
-        slice.shape[i] = (slice_data.end - slice_data.start + (slice_data.step - 1)) / slice_data.step; // we need to round up the shape
-        start += slice_data.start * p.strides[i];
-        slice.strides[i] *= slice_data.step;
-    }
-    va_end(va);
-    slice.raw_data = p.raw_data + start * p.type_size;
-    slice.length = 1;
-    for (int32_t i = 0; i < slice.nd; i++)
-            slice.length *= slice.shape[i];
-    return (slice);
-}
-
-/*
-** indexing
-*/
-
-int32_t get_index(t_ndarray arr, ...)
-{
-    va_list va;
-    int32_t index;
-
-    va_start(va, arr);
-    index = 0;
-    for (int32_t i = 0; i < arr.nd; i++)
-    {
-        index += va_arg(va, int32_t) * arr.strides[i];
-    }
-    va_end(va);
-    return (index);
-}
+#include "ndarrays.h"
+
+/* 
+** allocation
+*/
+
+t_ndarray   array_create(int32_t nd, int32_t *shape, enum e_types type)
+{
+    t_ndarray arr;
+
+    arr.nd = nd;
+    arr.type = type;
+    switch (type)
+    {
+        case nd_int8:
+            arr.type_size = sizeof(int8_t);
+            break;
+        case nd_int16:
+            arr.type_size = sizeof(int16_t);
+            break;
+        case nd_int32:
+            arr.type_size = sizeof(int32_t);
+            break;
+        case nd_int64:
+            arr.type_size = sizeof(int64_t);
+            break;
+        case nd_float:
+            arr.type_size = sizeof(float);
+            break;
+        case nd_double:
+            arr.type_size = sizeof(double);
+            break;
+        case nd_bool:
+            arr.type_size = sizeof(bool);
+            break;
+        case nd_cfloat:
+            arr.type_size = sizeof(float complex);
+            break;
+        case nd_cdouble:
+            arr.type_size = sizeof(double complex);
+            break;
+    }
+    arr.is_slice = false;
+    arr.length = 1;
+    arr.shape = malloc(arr.nd * sizeof(int32_t));
+    for (int32_t i = 0; i < arr.nd; i++)
+    {
+        arr.length *= shape[i];
+        arr.shape[i] = shape[i];
+    }
+    arr.buffer_size = arr.length * arr.type_size;
+    arr.strides = malloc(nd * sizeof(int32_t));
+    for (int32_t i = 0; i < arr.nd; i++)
+    {
+        arr.strides[i] = 1;
+        for (int32_t j = i + 1; j < arr.nd; j++)
+            arr.strides[i] *= arr.shape[j];
+    }
+    arr.raw_data = malloc(arr.buffer_size);
+    return (arr);
+}
+
+void   _array_fill_int8(int8_t c, t_ndarray arr)
+{
+    if (c == 0)
+        memset(arr.raw_data, 0, arr.buffer_size);
+    else
+        for (int32_t i = 0; i < arr.length; i++)
+            arr.nd_int8[i] = c;
+}
+
+void   _array_fill_int16(int16_t c, t_ndarray arr)
+{
+    if (c == 0)
+        memset(arr.raw_data, 0, arr.buffer_size);
+    else
+        for (int32_t i = 0; i < arr.length; i++)
+            arr.nd_int16[i] = c;
+}
+
+void   _array_fill_int32(int32_t c, t_ndarray arr)
+{
+    if (c == 0)
+        memset(arr.raw_data, 0, arr.buffer_size);
+    else
+        for (int32_t i = 0; i < arr.length; i++)
+            arr.nd_int32[i] = c;
+}
+
+void   _array_fill_int64(int64_t c, t_ndarray arr)
+{
+    if (c == 0)
+        memset(arr.raw_data, 0, arr.buffer_size);
+    else
+        for (int32_t i = 0; i < arr.length; i++)
+            arr.nd_int64[i] = c;
+}
+
+void   _array_fill_bool(bool c, t_ndarray arr)
+{
+    if (c == 0)
+        memset(arr.raw_data, 0, arr.buffer_size);
+    else
+        for (int32_t i = 0; i < arr.length; i++)
+            arr.nd_bool[i] = c;
+}
+
+void   _array_fill_float(float c, t_ndarray arr)
+{
+    if (c == 0)
+        memset(arr.raw_data, 0, arr.buffer_size);
+    else
+        for (int32_t i = 0; i < arr.length; i++)
+            arr.nd_float[i] = c;
+}
+
+void   _array_fill_double(double c, t_ndarray arr)
+{
+    if (c == 0)
+        memset(arr.raw_data, 0, arr.buffer_size);
+    else
+        for (int32_t i = 0; i < arr.length; i++)
+            arr.nd_double[i] = c;
+}
+
+void   _array_fill_cfloat(float complex c, t_ndarray arr)
+{
+    if (c == 0)
+        memset(arr.raw_data, 0, arr.buffer_size);
+    else
+        for (int32_t i = 0; i < arr.length; i++)
+            arr.nd_cfloat[i] = c;
+}
+
+
+void   _array_fill_cdouble(double complex c, t_ndarray arr)
+{
+    if (c == 0)
+        memset(arr.raw_data, 0, arr.buffer_size);
+    else
+        for (int32_t i = 0; i < arr.length; i++)
+            arr.nd_cdouble[i] = c;
+}
+
+/*
+** deallocation
+*/
+
+int32_t free_array(t_ndarray dump)
+{
+    if (dump.shape == NULL)
+        return (0)
+    if (!dump.is_slice)
+    {
+        free(dump.raw_data);
+        dump.raw_data = NULL;
+    }
+    free(dump.shape);
+    dump.shape = NULL;
+    free(dump.strides);
+    dump.strides = NULL;
+    return (1);
+}
+
+/*
+** slices
+*/
+
+t_slice new_slice(int32_t start, int32_t end, int32_t step)
+{
+    t_slice slice_d;
+
+    slice_d.start = start;
+    slice_d.end = end;
+    slice_d.step = step;
+    return (slice_d);
+}
+
+t_ndarray array_slicing(t_ndarray p, ...)
+{
+    t_ndarray slice;
+    va_list  va;
+    t_slice slice_data;
+    int32_t start = 0;
+
+    slice.nd = p.nd;
+    slice.type = p.type;
+    slice.type_size = p.type_size;
+    slice.shape = malloc(sizeof(int32_t) * p.nd);
+    slice.strides = malloc(sizeof(int32_t) * p.nd);
+    memcpy(slice.strides, p.strides, sizeof(int32_t) * p.nd);
+    slice.is_slice = true;
+    va_start(va, p);
+    for (int32_t i = 0; i < p.nd ; i++)
+    {
+        slice_data = va_arg(va, t_slice);
+        slice.shape[i] = (slice_data.end - slice_data.start + (slice_data.step - 1)) / slice_data.step; // we need to round up the shape
+        start += slice_data.start * p.strides[i];
+        slice.strides[i] *= slice_data.step;
+    }
+    va_end(va);
+    slice.raw_data = p.raw_data + start * p.type_size;
+    slice.length = 1;
+    for (int32_t i = 0; i < slice.nd; i++)
+            slice.length *= slice.shape[i];
+    return (slice);
+}
+
+/*
+** indexing
+*/
+
+int32_t get_index(t_ndarray arr, ...)
+{
+    va_list va;
+    int32_t index;
+
+    va_start(va, arr);
+    index = 0;
+    for (int32_t i = 0; i < arr.nd; i++)
+    {
+        index += va_arg(va, int32_t) * arr.strides[i];
+    }
+    va_end(va);
+    return (index);
+}