/* --------------------------------------------------------------------------------------- */
/* This file is part of Pyccel which is released under MIT License. See the LICENSE file   */
/* or go to https://github.com/pyccel/pyccel/blob/master/LICENSE for full license details. */
/* --------------------------------------------------------------------------------------- */

#include "ndarrays.h"

/*
** allocation
*/

t_ndarray   array_create(int32_t nd, int32_t *shape, enum e_types type)
{
    t_ndarray arr;

    arr.nd = nd;
    arr.type = type;
    switch (type)
    {
        case nd_int8:
            arr.type_size = sizeof(int8_t);
            break;
        case nd_int16:
            arr.type_size = sizeof(int16_t);
            break;
        case nd_int32:
            arr.type_size = sizeof(int32_t);
            break;
        case nd_int64:
            arr.type_size = sizeof(int64_t);
            break;
        case nd_float:
            arr.type_size = sizeof(float);
            break;
        case nd_double:
            arr.type_size = sizeof(double);
            break;
        case nd_bool:
            arr.type_size = sizeof(bool);
            break;
        case nd_cfloat:
            arr.type_size = sizeof(float complex);
            break;
        case nd_cdouble:
            arr.type_size = sizeof(double complex);
            break;
    }
    arr.is_view = false;
    arr.length = 1;
    arr.shape = malloc(arr.nd * sizeof(int32_t));
    for (int32_t i = 0; i < arr.nd; i++)
    {
        arr.length *= shape[i];
        arr.shape[i] = shape[i];
    }
    arr.buffer_size = arr.length * arr.type_size;
    arr.strides = malloc(nd * sizeof(int32_t));
    for (int32_t i = 0; i < arr.nd; i++)
    {
        arr.strides[i] = 1;
        for (int32_t j = i + 1; j < arr.nd; j++)
            arr.strides[i] *= arr.shape[j];
    }
    arr.raw_data = malloc(arr.buffer_size);
    return (arr);
}

void   _array_fill_int8(int8_t c, t_ndarray arr)
{
    if (c == 0)
        memset(arr.raw_data, 0, arr.buffer_size);
    else
        for (int32_t i = 0; i < arr.length; i++)
            arr.nd_int8[i] = c;
}

void   _array_fill_int16(int16_t c, t_ndarray arr)
{
    if (c == 0)
        memset(arr.raw_data, 0, arr.buffer_size);
    else
        for (int32_t i = 0; i < arr.length; i++)
            arr.nd_int16[i] = c;
}

void   _array_fill_int32(int32_t c, t_ndarray arr)
{
    if (c == 0)
        memset(arr.raw_data, 0, arr.buffer_size);
    else
        for (int32_t i = 0; i < arr.length; i++)
            arr.nd_int32[i] = c;
}

void   _array_fill_int64(int64_t c, t_ndarray arr)
{
    if (c == 0)
        memset(arr.raw_data, 0, arr.buffer_size);
    else
        for (int32_t i = 0; i < arr.length; i++)
            arr.nd_int64[i] = c;
}

void   _array_fill_bool(bool c, t_ndarray arr)
{
    if (c == 0)
        memset(arr.raw_data, 0, arr.buffer_size);
    else
        for (int32_t i = 0; i < arr.length; i++)
            arr.nd_bool[i] = c;
}

void   _array_fill_float(float c, t_ndarray arr)
{
    if (c == 0)
        memset(arr.raw_data, 0, arr.buffer_size);
    else
        for (int32_t i = 0; i < arr.length; i++)
            arr.nd_float[i] = c;
}

void   _array_fill_double(double c, t_ndarray arr)
{
    if (c == 0)
        memset(arr.raw_data, 0, arr.buffer_size);
    else
        for (int32_t i = 0; i < arr.length; i++)
            arr.nd_double[i] = c;
}

void   _array_fill_cfloat(float complex c, t_ndarray arr)
{
    if (c == 0)
        memset(arr.raw_data, 0, arr.buffer_size);
    else
        for (int32_t i = 0; i < arr.length; i++)
            arr.nd_cfloat[i] = c;
}


void   _array_fill_cdouble(double complex c, t_ndarray arr)
{
    if (c == 0)
        memset(arr.raw_data, 0, arr.buffer_size);
    else
        for (int32_t i = 0; i < arr.length; i++)
            arr.nd_cdouble[i] = c;
}

/*
** deallocation
*/

int32_t free_array(t_ndarray arr)
{
    if (arr.shape == NULL)
        return (0);
    free(arr.raw_data);
    arr.raw_data = NULL;
    free(arr.shape);
    arr.shape = NULL;
    free(arr.strides);
    arr.strides = NULL;
    return (1);
}

<<<<<<< HEAD
=======
int32_t free_pointer(t_ndarray arr)
{
    if (arr.is_view == false || arr.shape == NULL)
        return (0);
    free(arr.shape);
    arr.shape = NULL;
    free(arr.strides);
    arr.strides = NULL;
    return (1);
}

>>>>>>> 2b679d4f
/*
** slices
*/

t_slice new_slice(int32_t start, int32_t end, int32_t step)
{
    t_slice slice;

    slice.start = start;
    slice.end = end;
    slice.step = step;
    return (slice);
}

t_ndarray array_slicing(t_ndarray arr, ...)
{
    t_ndarray view;
    va_list  va;
    t_slice slice;
    int32_t start = 0;

    view.nd = arr.nd;
    view.type = arr.type;
    view.type_size = arr.type_size;
    view.shape = malloc(sizeof(int32_t) * arr.nd);
    view.strides = malloc(sizeof(int32_t) * arr.nd);
    memcpy(view.strides, arr.strides, sizeof(int32_t) * arr.nd);
    view.is_view = true;
    va_start(va, arr);
    for (int32_t i = 0; i < arr.nd ; i++)
    {
        slice = va_arg(va, t_slice);
        view.shape[i] = (slice.end - slice.start + (slice.step - 1)) / slice.step; // we need to round up the shape
        start += slice.start * arr.strides[i];
        view.strides[i] *= slice.step;
    }
    va_end(va);
    view.raw_data = arr.raw_data + start * arr.type_size;
    view.length = 1;
    for (int32_t i = 0; i < view.nd; i++)
            view.length *= view.shape[i];
    return (view);
}

/*
** assigns
*/

void        alias_assign(t_ndarray *dest, t_ndarray src)
{
    /*
    ** copy src to dest
    ** allocate new memory for shape and strides
    ** setting is_view to true for the garbage collector to deallocate
    */

    *dest = src;
    dest->shape = malloc(sizeof(int32_t) * src.nd);
    memcpy(dest->shape, src.shape, sizeof(int32_t) * src.nd);
    dest->strides = malloc(sizeof(int32_t) * src.nd);
    memcpy(dest->strides, src.strides, sizeof(int32_t) * src.nd);
    dest->is_view = true;
}

/*
** indexing
*/

int32_t     get_index(t_ndarray arr, ...)
{
    va_list va;
    int32_t index;

    va_start(va, arr);
    index = 0;
    for (int32_t i = 0; i < arr.nd; i++)
    {
        index += va_arg(va, int32_t) * arr.strides[i];
    }
    va_end(va);
    return (index);
}

/*
** convert numpy strides to nd_arrya strdies, and return it in a new array, to
** avoid the problem of difference implemation of strides in numpy and ndarray.
*/
long int    *numpy_to_ndarray_strides(long int *np_strides, int type_size, int nd)
{
    long int *ndarray_strides;

    ndarray_strides = (long int*)malloc(sizeof(long int) * nd);
    for (int i = 0; i < nd; i++)
        ndarray_strides[i] = np_strides[i] / type_size;
    return ndarray_strides;

}
<|MERGE_RESOLUTION|>--- conflicted
+++ resolved
@@ -1,277 +1,275 @@
-/* --------------------------------------------------------------------------------------- */
-/* This file is part of Pyccel which is released under MIT License. See the LICENSE file   */
-/* or go to https://github.com/pyccel/pyccel/blob/master/LICENSE for full license details. */
-/* --------------------------------------------------------------------------------------- */
-
-#include "ndarrays.h"
-
-/*
-** allocation
-*/
-
-t_ndarray   array_create(int32_t nd, int32_t *shape, enum e_types type)
-{
-    t_ndarray arr;
-
-    arr.nd = nd;
-    arr.type = type;
-    switch (type)
-    {
-        case nd_int8:
-            arr.type_size = sizeof(int8_t);
-            break;
-        case nd_int16:
-            arr.type_size = sizeof(int16_t);
-            break;
-        case nd_int32:
-            arr.type_size = sizeof(int32_t);
-            break;
-        case nd_int64:
-            arr.type_size = sizeof(int64_t);
-            break;
-        case nd_float:
-            arr.type_size = sizeof(float);
-            break;
-        case nd_double:
-            arr.type_size = sizeof(double);
-            break;
-        case nd_bool:
-            arr.type_size = sizeof(bool);
-            break;
-        case nd_cfloat:
-            arr.type_size = sizeof(float complex);
-            break;
-        case nd_cdouble:
-            arr.type_size = sizeof(double complex);
-            break;
-    }
-    arr.is_view = false;
-    arr.length = 1;
-    arr.shape = malloc(arr.nd * sizeof(int32_t));
-    for (int32_t i = 0; i < arr.nd; i++)
-    {
-        arr.length *= shape[i];
-        arr.shape[i] = shape[i];
-    }
-    arr.buffer_size = arr.length * arr.type_size;
-    arr.strides = malloc(nd * sizeof(int32_t));
-    for (int32_t i = 0; i < arr.nd; i++)
-    {
-        arr.strides[i] = 1;
-        for (int32_t j = i + 1; j < arr.nd; j++)
-            arr.strides[i] *= arr.shape[j];
-    }
-    arr.raw_data = malloc(arr.buffer_size);
-    return (arr);
-}
-
-void   _array_fill_int8(int8_t c, t_ndarray arr)
-{
-    if (c == 0)
-        memset(arr.raw_data, 0, arr.buffer_size);
-    else
-        for (int32_t i = 0; i < arr.length; i++)
-            arr.nd_int8[i] = c;
-}
-
-void   _array_fill_int16(int16_t c, t_ndarray arr)
-{
-    if (c == 0)
-        memset(arr.raw_data, 0, arr.buffer_size);
-    else
-        for (int32_t i = 0; i < arr.length; i++)
-            arr.nd_int16[i] = c;
-}
-
-void   _array_fill_int32(int32_t c, t_ndarray arr)
-{
-    if (c == 0)
-        memset(arr.raw_data, 0, arr.buffer_size);
-    else
-        for (int32_t i = 0; i < arr.length; i++)
-            arr.nd_int32[i] = c;
-}
-
-void   _array_fill_int64(int64_t c, t_ndarray arr)
-{
-    if (c == 0)
-        memset(arr.raw_data, 0, arr.buffer_size);
-    else
-        for (int32_t i = 0; i < arr.length; i++)
-            arr.nd_int64[i] = c;
-}
-
-void   _array_fill_bool(bool c, t_ndarray arr)
-{
-    if (c == 0)
-        memset(arr.raw_data, 0, arr.buffer_size);
-    else
-        for (int32_t i = 0; i < arr.length; i++)
-            arr.nd_bool[i] = c;
-}
-
-void   _array_fill_float(float c, t_ndarray arr)
-{
-    if (c == 0)
-        memset(arr.raw_data, 0, arr.buffer_size);
-    else
-        for (int32_t i = 0; i < arr.length; i++)
-            arr.nd_float[i] = c;
-}
-
-void   _array_fill_double(double c, t_ndarray arr)
-{
-    if (c == 0)
-        memset(arr.raw_data, 0, arr.buffer_size);
-    else
-        for (int32_t i = 0; i < arr.length; i++)
-            arr.nd_double[i] = c;
-}
-
-void   _array_fill_cfloat(float complex c, t_ndarray arr)
-{
-    if (c == 0)
-        memset(arr.raw_data, 0, arr.buffer_size);
-    else
-        for (int32_t i = 0; i < arr.length; i++)
-            arr.nd_cfloat[i] = c;
-}
-
-
-void   _array_fill_cdouble(double complex c, t_ndarray arr)
-{
-    if (c == 0)
-        memset(arr.raw_data, 0, arr.buffer_size);
-    else
-        for (int32_t i = 0; i < arr.length; i++)
-            arr.nd_cdouble[i] = c;
-}
-
-/*
-** deallocation
-*/
-
-int32_t free_array(t_ndarray arr)
-{
-    if (arr.shape == NULL)
-        return (0);
-    free(arr.raw_data);
-    arr.raw_data = NULL;
-    free(arr.shape);
-    arr.shape = NULL;
-    free(arr.strides);
-    arr.strides = NULL;
-    return (1);
-}
-
-<<<<<<< HEAD
-=======
-int32_t free_pointer(t_ndarray arr)
-{
-    if (arr.is_view == false || arr.shape == NULL)
-        return (0);
-    free(arr.shape);
-    arr.shape = NULL;
-    free(arr.strides);
-    arr.strides = NULL;
-    return (1);
-}
-
->>>>>>> 2b679d4f
-/*
-** slices
-*/
-
-t_slice new_slice(int32_t start, int32_t end, int32_t step)
-{
-    t_slice slice;
-
-    slice.start = start;
-    slice.end = end;
-    slice.step = step;
-    return (slice);
-}
-
-t_ndarray array_slicing(t_ndarray arr, ...)
-{
-    t_ndarray view;
-    va_list  va;
-    t_slice slice;
-    int32_t start = 0;
-
-    view.nd = arr.nd;
-    view.type = arr.type;
-    view.type_size = arr.type_size;
-    view.shape = malloc(sizeof(int32_t) * arr.nd);
-    view.strides = malloc(sizeof(int32_t) * arr.nd);
-    memcpy(view.strides, arr.strides, sizeof(int32_t) * arr.nd);
-    view.is_view = true;
-    va_start(va, arr);
-    for (int32_t i = 0; i < arr.nd ; i++)
-    {
-        slice = va_arg(va, t_slice);
-        view.shape[i] = (slice.end - slice.start + (slice.step - 1)) / slice.step; // we need to round up the shape
-        start += slice.start * arr.strides[i];
-        view.strides[i] *= slice.step;
-    }
-    va_end(va);
-    view.raw_data = arr.raw_data + start * arr.type_size;
-    view.length = 1;
-    for (int32_t i = 0; i < view.nd; i++)
-            view.length *= view.shape[i];
-    return (view);
-}
-
-/*
-** assigns
-*/
-
-void        alias_assign(t_ndarray *dest, t_ndarray src)
-{
-    /*
-    ** copy src to dest
-    ** allocate new memory for shape and strides
-    ** setting is_view to true for the garbage collector to deallocate
-    */
-
-    *dest = src;
-    dest->shape = malloc(sizeof(int32_t) * src.nd);
-    memcpy(dest->shape, src.shape, sizeof(int32_t) * src.nd);
-    dest->strides = malloc(sizeof(int32_t) * src.nd);
-    memcpy(dest->strides, src.strides, sizeof(int32_t) * src.nd);
-    dest->is_view = true;
-}
-
-/*
-** indexing
-*/
-
-int32_t     get_index(t_ndarray arr, ...)
-{
-    va_list va;
-    int32_t index;
-
-    va_start(va, arr);
-    index = 0;
-    for (int32_t i = 0; i < arr.nd; i++)
-    {
-        index += va_arg(va, int32_t) * arr.strides[i];
-    }
-    va_end(va);
-    return (index);
-}
-
-/*
-** convert numpy strides to nd_arrya strdies, and return it in a new array, to
-** avoid the problem of difference implemation of strides in numpy and ndarray.
-*/
-long int    *numpy_to_ndarray_strides(long int *np_strides, int type_size, int nd)
-{
-    long int *ndarray_strides;
-
-    ndarray_strides = (long int*)malloc(sizeof(long int) * nd);
-    for (int i = 0; i < nd; i++)
-        ndarray_strides[i] = np_strides[i] / type_size;
-    return ndarray_strides;
-
-}
+/* --------------------------------------------------------------------------------------- */
+/* This file is part of Pyccel which is released under MIT License. See the LICENSE file   */
+/* or go to https://github.com/pyccel/pyccel/blob/master/LICENSE for full license details. */
+/* --------------------------------------------------------------------------------------- */
+
+#include "ndarrays.h"
+
+/*
+** allocation
+*/
+
+t_ndarray   array_create(int32_t nd, int32_t *shape, enum e_types type)
+{
+    t_ndarray arr;
+
+    arr.nd = nd;
+    arr.type = type;
+    switch (type)
+    {
+        case nd_int8:
+            arr.type_size = sizeof(int8_t);
+            break;
+        case nd_int16:
+            arr.type_size = sizeof(int16_t);
+            break;
+        case nd_int32:
+            arr.type_size = sizeof(int32_t);
+            break;
+        case nd_int64:
+            arr.type_size = sizeof(int64_t);
+            break;
+        case nd_float:
+            arr.type_size = sizeof(float);
+            break;
+        case nd_double:
+            arr.type_size = sizeof(double);
+            break;
+        case nd_bool:
+            arr.type_size = sizeof(bool);
+            break;
+        case nd_cfloat:
+            arr.type_size = sizeof(float complex);
+            break;
+        case nd_cdouble:
+            arr.type_size = sizeof(double complex);
+            break;
+    }
+    arr.is_view = false;
+    arr.length = 1;
+    arr.shape = malloc(arr.nd * sizeof(int32_t));
+    for (int32_t i = 0; i < arr.nd; i++)
+    {
+        arr.length *= shape[i];
+        arr.shape[i] = shape[i];
+    }
+    arr.buffer_size = arr.length * arr.type_size;
+    arr.strides = malloc(nd * sizeof(int32_t));
+    for (int32_t i = 0; i < arr.nd; i++)
+    {
+        arr.strides[i] = 1;
+        for (int32_t j = i + 1; j < arr.nd; j++)
+            arr.strides[i] *= arr.shape[j];
+    }
+    arr.raw_data = malloc(arr.buffer_size);
+    return (arr);
+}
+
+void   _array_fill_int8(int8_t c, t_ndarray arr)
+{
+    if (c == 0)
+        memset(arr.raw_data, 0, arr.buffer_size);
+    else
+        for (int32_t i = 0; i < arr.length; i++)
+            arr.nd_int8[i] = c;
+}
+
+void   _array_fill_int16(int16_t c, t_ndarray arr)
+{
+    if (c == 0)
+        memset(arr.raw_data, 0, arr.buffer_size);
+    else
+        for (int32_t i = 0; i < arr.length; i++)
+            arr.nd_int16[i] = c;
+}
+
+void   _array_fill_int32(int32_t c, t_ndarray arr)
+{
+    if (c == 0)
+        memset(arr.raw_data, 0, arr.buffer_size);
+    else
+        for (int32_t i = 0; i < arr.length; i++)
+            arr.nd_int32[i] = c;
+}
+
+void   _array_fill_int64(int64_t c, t_ndarray arr)
+{
+    if (c == 0)
+        memset(arr.raw_data, 0, arr.buffer_size);
+    else
+        for (int32_t i = 0; i < arr.length; i++)
+            arr.nd_int64[i] = c;
+}
+
+void   _array_fill_bool(bool c, t_ndarray arr)
+{
+    if (c == 0)
+        memset(arr.raw_data, 0, arr.buffer_size);
+    else
+        for (int32_t i = 0; i < arr.length; i++)
+            arr.nd_bool[i] = c;
+}
+
+void   _array_fill_float(float c, t_ndarray arr)
+{
+    if (c == 0)
+        memset(arr.raw_data, 0, arr.buffer_size);
+    else
+        for (int32_t i = 0; i < arr.length; i++)
+            arr.nd_float[i] = c;
+}
+
+void   _array_fill_double(double c, t_ndarray arr)
+{
+    if (c == 0)
+        memset(arr.raw_data, 0, arr.buffer_size);
+    else
+        for (int32_t i = 0; i < arr.length; i++)
+            arr.nd_double[i] = c;
+}
+
+void   _array_fill_cfloat(float complex c, t_ndarray arr)
+{
+    if (c == 0)
+        memset(arr.raw_data, 0, arr.buffer_size);
+    else
+        for (int32_t i = 0; i < arr.length; i++)
+            arr.nd_cfloat[i] = c;
+}
+
+
+void   _array_fill_cdouble(double complex c, t_ndarray arr)
+{
+    if (c == 0)
+        memset(arr.raw_data, 0, arr.buffer_size);
+    else
+        for (int32_t i = 0; i < arr.length; i++)
+            arr.nd_cdouble[i] = c;
+}
+
+/*
+** deallocation
+*/
+
+int32_t free_array(t_ndarray arr)
+{
+    if (arr.shape == NULL)
+        return (0);
+    free(arr.raw_data);
+    arr.raw_data = NULL;
+    free(arr.shape);
+    arr.shape = NULL;
+    free(arr.strides);
+    arr.strides = NULL;
+    return (1);
+}
+
+
+int32_t free_pointer(t_ndarray arr)
+{
+    if (arr.is_view == false || arr.shape == NULL)
+        return (0);
+    free(arr.shape);
+    arr.shape = NULL;
+    free(arr.strides);
+    arr.strides = NULL;
+    return (1);
+}
+
+/*
+** slices
+*/
+
+t_slice new_slice(int32_t start, int32_t end, int32_t step)
+{
+    t_slice slice;
+
+    slice.start = start;
+    slice.end = end;
+    slice.step = step;
+    return (slice);
+}
+
+t_ndarray array_slicing(t_ndarray arr, ...)
+{
+    t_ndarray view;
+    va_list  va;
+    t_slice slice;
+    int32_t start = 0;
+
+    view.nd = arr.nd;
+    view.type = arr.type;
+    view.type_size = arr.type_size;
+    view.shape = malloc(sizeof(int32_t) * arr.nd);
+    view.strides = malloc(sizeof(int32_t) * arr.nd);
+    memcpy(view.strides, arr.strides, sizeof(int32_t) * arr.nd);
+    view.is_view = true;
+    va_start(va, arr);
+    for (int32_t i = 0; i < arr.nd ; i++)
+    {
+        slice = va_arg(va, t_slice);
+        view.shape[i] = (slice.end - slice.start + (slice.step - 1)) / slice.step; // we need to round up the shape
+        start += slice.start * arr.strides[i];
+        view.strides[i] *= slice.step;
+    }
+    va_end(va);
+    view.raw_data = arr.raw_data + start * arr.type_size;
+    view.length = 1;
+    for (int32_t i = 0; i < view.nd; i++)
+            view.length *= view.shape[i];
+    return (view);
+}
+
+/*
+** assigns
+*/
+
+void        alias_assign(t_ndarray *dest, t_ndarray src)
+{
+    /*
+    ** copy src to dest
+    ** allocate new memory for shape and strides
+    ** setting is_view to true for the garbage collector to deallocate
+    */
+
+    *dest = src;
+    dest->shape = malloc(sizeof(int32_t) * src.nd);
+    memcpy(dest->shape, src.shape, sizeof(int32_t) * src.nd);
+    dest->strides = malloc(sizeof(int32_t) * src.nd);
+    memcpy(dest->strides, src.strides, sizeof(int32_t) * src.nd);
+    dest->is_view = true;
+}
+
+/*
+** indexing
+*/
+
+int32_t     get_index(t_ndarray arr, ...)
+{
+    va_list va;
+    int32_t index;
+
+    va_start(va, arr);
+    index = 0;
+    for (int32_t i = 0; i < arr.nd; i++)
+    {
+        index += va_arg(va, int32_t) * arr.strides[i];
+    }
+    va_end(va);
+    return (index);
+}
+
+/*
+** convert numpy strides to nd_arrya strdies, and return it in a new array, to
+** avoid the problem of difference implemation of strides in numpy and ndarray.
+*/
+long int    *numpy_to_ndarray_strides(long int *np_strides, int type_size, int nd)
+{
+    long int *ndarray_strides;
+
+    ndarray_strides = (long int*)malloc(sizeof(long int) * nd);
+    for (int i = 0; i < nd; i++)
+        ndarray_strides[i] = np_strides[i] / type_size;
+    return ndarray_strides;
+
+}