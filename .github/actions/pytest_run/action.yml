name: 'Pyccel pytest commands'

runs:
  using: "composite"
  steps:
    - name: Test with pytest
      run: |
        python -m pytest -rx -m "not parallel and c" --ignore=ast --ignore=printers --ignore=symbolic --ignore=ndarrays
        python -m pytest -rx -m "not parallel and not c" --ignore=ast --ignore=printers --ignore=symbolic --ignore=ndarrays
        python -m pytest ndarrays/ -rx
        mpiexec -n 4 ${MPI_OPTS} python -m pytest epyccel/test_parallel_epyccel.py -v -m parallel -rx
<<<<<<< HEAD
        mpiexec -n 4 ${MPI_OPTS} python -m pytest epyccel -v -m parallel -rx
=======
        #mpiexec -n 4 ${MPI_OPTS} python -m pytest epyccel -v -m parallel -rx
>>>>>>> c4a4d4de
      shell: bash
      working-directory: ./tests<|MERGE_RESOLUTION|>--- conflicted
+++ resolved
@@ -9,10 +9,6 @@
         python -m pytest -rx -m "not parallel and not c" --ignore=ast --ignore=printers --ignore=symbolic --ignore=ndarrays
         python -m pytest ndarrays/ -rx
         mpiexec -n 4 ${MPI_OPTS} python -m pytest epyccel/test_parallel_epyccel.py -v -m parallel -rx
-<<<<<<< HEAD
-        mpiexec -n 4 ${MPI_OPTS} python -m pytest epyccel -v -m parallel -rx
-=======
         #mpiexec -n 4 ${MPI_OPTS} python -m pytest epyccel -v -m parallel -rx
->>>>>>> c4a4d4de
       shell: bash
       working-directory: ./tests