--- conflicted
+++ resolved
@@ -769,12 +769,7 @@
 
 #### Example
 
-<<<<<<< HEAD
-The ```#$ omp parallel for simd``` construct specifies a parallel construct containing only one worksharing-loo
-p SIMD construct.
-=======
 The ```#$ omp parallel for simd``` construct specifies a parallel construct containing only one worksharing-loop SIMD construct.
->>>>>>> 5e3343c2
 
 ```python
 r = 0
