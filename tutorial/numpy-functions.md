# Supported Numpy function by Pyccel

In Pyccel we try to support the Numpy functions which developers use the most.. Here are some of them:

## [norm](https://numpy.org/doc/stable/reference/generated/numpy.linalg.norm.html)

-   Supported parameters:

    x: array_like
       Input array. If axis is None, x must be 1-D or 2-D, unless ord is None.
       If both axis and ord are None, the 2-norm of x.ravel will be returned.

    axis: {None, int, 2-tuple of ints}, optional.
         If axis is an integer, it specifies the axis of x along which to compute the vector norms.
         If axis is a 2-tuple, it specifies the axes that hold 2-D matrices, and the matrix norms of
         these matrices are computed. If axis is None then either a vector norm (when x is 1-D) or a
         matrix norm (when x is 2-D) is returned. The default is None. New in version 1.8.0.

-   Supported languages: Fortran (2-norm)

-   python code:

    ```python
    from numpy.linalg import norm
    from numpy import array
    arr1 = array([1,2,3,4])
    nrm = norm(arr1)
    print(nrm)

    arr2 = array([[1,2,3,4],[4,3,2,1]])
    nrm2 = norm(arr2, axis=1)
    print(nrm)
    ```

-   fortran equivalent:

    ```fortran
    program prog_test_norm

    use, intrinsic :: ISO_C_BINDING

    implicit none

    integer(C_INT64_T), allocatable :: arr1(:)
    real(C_DOUBLE) :: nrm
    integer(C_INT64_T), allocatable :: arr2(:,:)
    real(C_DOUBLE), allocatable :: nrm2(:)

    allocate(arr1(0:3_C_INT64_T))
    arr1 = [1_C_INT64_T, 2_C_INT64_T, 3_C_INT64_T, 4_C_INT64_T]
    nrm = Norm2(Real(arr1, C_DOUBLE))
    print *, nrm
    allocate(arr2(0:3_C_INT64_T, 0:1_C_INT64_T))
    arr2 = reshape([[1_C_INT64_T, 2_C_INT64_T, 3_C_INT64_T, 4_C_INT64_T], [ &
      4_C_INT64_T, 3_C_INT64_T, 2_C_INT64_T, 1_C_INT64_T]], [ &
      4_C_INT64_T, 2_C_INT64_T])
    allocate(nrm2(0:1_C_INT64_T))
    nrm2 = Norm2(Real(arr2, C_DOUBLE),1_C_INT64_T)
    print *, nrm

    end program prog_test_norm
    ```

## [real](https://numpy.org/doc/stable/reference/generated/numpy.real.html) and [imag](https://numpy.org/doc/stable/reference/generated/numpy.imag.html) functions

-   Supported languages: C, fortran

-   python code:

    ```python
    from numpy import imag, real, array
    arr1 = array([1+1j,2+1j,3+1j,4+1j])
    real_part = real(arr1)
    imag_part = imag(arr1)
    print("real part for arr1: " , real_part, "\nimag part for arr1: ", imag_part)
    ```

-   fortran equivalent:

    ```fortran
    program prog_test_imag_real

    use, intrinsic :: ISO_C_BINDING

    implicit none

    complex(C_DOUBLE_COMPLEX), allocatable :: arr1(:)
    real(C_DOUBLE), allocatable :: real_part(:)
    real(C_DOUBLE), allocatable :: imag_part(:)

    allocate(arr1(0:3_C_INT64_T))
    arr1 = [(1.0_C_DOUBLE, 1.0_C_DOUBLE), (2.0_C_DOUBLE, 1.0_C_DOUBLE), ( &
          3.0_C_DOUBLE, 1.0_C_DOUBLE), (4.0_C_DOUBLE, 1.0_C_DOUBLE)]
    allocate(real_part(0:3_C_INT64_T))
    real_part = Real(arr1, C_DOUBLE)
    allocate(imag_part(0:3_C_INT64_T))
    imag_part = aimag(arr1)
    print *, 'real part for arr1: ' // ' ' , real_part, ACHAR(10) // 'imag part for arr1: ' // ' ' , imag_part

    end program prog_test_imag_real
    ```

-   C equivalent:

    ```C
    #include <complex.h>
    #include <stdlib.h>
    #include "ndarrays.h"
    #include <stdio.h>
    #include <stdint.h>
    int main()
    {
        t_ndarray arr1;
        t_ndarray real_part;
        t_ndarray imag_part;
        int64_t i_0001;
        int64_t i;
        int64_t i_0002;
        arr1 = array_create(1, (int64_t[]){4}, nd_cdouble);
        double complex array_dummy_0001[] = {(1.0 + 1.0 * _Complex_I), (2.0 + 1.0 * _Complex_I), (3.0 + 1.0 * _Complex_I), (4.0 + 1.0 * _Complex_I)};
        memcpy(arr1.nd_cdouble, array_dummy_0001, arr1.buffer_size);
        real_part = array_create(1, (int64_t[]){4}, nd_double);
        for (i_0001 = 0; i_0001 < 4; i_0001 += 1)
        {
            real_part.nd_double[get_index(real_part, i_0001)] = creal(arr1.nd_cdouble[get_index(arr1, i_0001)]);
        }
        imag_part = array_create(1, (int64_t[]){4}, nd_double);
        for (i_0001 = 0; i_0001 < 4; i_0001 += 1)
        {
            imag_part.nd_double[get_index(imag_part, i_0001)] = cimag(arr1.nd_cdouble[get_index(arr1, i_0001)]);
        }
        printf("%s ", "real part for arr1: ");
        printf("%s", "[");
        for (i = 0; i < 3; i += 1)
        {
            printf("%.12lf ", real_part.nd_double[get_index(real_part, i)]);
        }
        printf("%.12lf]", real_part.nd_double[get_index(real_part, 3)]);
        printf("%s ", "\nimag part for arr1: ");
        printf("%s", "[");
        for (i_0002 = 0; i_0002 < 3; i_0002 += 1)
        {
            printf("%.12lf ", imag_part.nd_double[get_index(imag_part, i_0002)]);
        }
        printf("%.12lf]\n", imag_part.nd_double[get_index(imag_part, 3)]);
        free_array(arr1);
        free_array(real_part);
        free_array(imag_part);
        return 0;
    }
    ```

-   python code with arrays:

    ```python
    from numpy import imag, real, array
    arr1 = array([1+1j,2+1j,3+1j,4+1j])
    real_part = real(arr1)
    imag_part = imag(arr1)
    print("real part for arr1: " , real_part, "\nimag part for arr1: ", imag_part)
    ```

-   fortran equivalent:

    ```fortran
    program prog_test_imag_real

    use, intrinsic :: ISO_C_BINDING

    implicit none

    complex(C_DOUBLE_COMPLEX), allocatable :: arr1(:)
    real(C_DOUBLE), allocatable :: real_part(:)
    real(C_DOUBLE), allocatable :: imag_part(:)

    allocate(arr1(0:3_C_INT64_T))
    arr1 = [(1.0_C_DOUBLE, 1.0_C_DOUBLE), (2.0_C_DOUBLE, 1.0_C_DOUBLE), ( &
          3.0_C_DOUBLE, 1.0_C_DOUBLE), (4.0_C_DOUBLE, 1.0_C_DOUBLE)]
    allocate(real_part(0:3_C_INT64_T))
    real_part = Real(arr1, C_DOUBLE)
    allocate(imag_part(0:3_C_INT64_T))
    imag_part = aimag(arr1)
    print *, 'real part for arr1: ' // ' ' , real_part, ACHAR(10) // 'imag part for arr1: ' // ' ' , imag_part

    end program prog_test_imag_real
    ```

-   C equivalent:

    ```C
    #include <stdlib.h>
    #include <stdio.h>
    #include "ndarrays.h"
    #include <complex.h>
    #include <stdint.h>
    int main()
    {
        t_ndarray arr1;
        t_ndarray real_part;
        t_ndarray imag_part;
        int64_t i_0001;
        int64_t i;
        int64_t i_0002;
        arr1 = array_create(1, (int64_t[]){4}, nd_cdouble);
        double complex array_dummy_0001[] = {(1.0 + 1.0 * _Complex_I), (2.0 + 1.0 * _Complex_I), (3.0 + 1.0 * _Complex_I), (4.0 + 1.0 * _Complex_I)};
        memcpy(arr1.nd_cdouble, array_dummy_0001, arr1.buffer_size);
        real_part = array_create(1, (int64_t[]){4}, nd_double);
        for (i_0001 = 0; i_0001 < 4; i_0001 += 1)
        {
            real_part.nd_double[get_index(real_part, i_0001)] = creal(arr1.nd_cdouble[get_index(arr1, i_0001)]);
        }
        imag_part = array_create(1, (int64_t[]){4}, nd_double);
        for (i_0001 = 0; i_0001 < 4; i_0001 += 1)
        {
            imag_part.nd_double[get_index(imag_part, i_0001)] = cimag(arr1.nd_cdouble[get_index(arr1, i_0001)]);
        }
        printf("%s ", "real part for arr1: ");
        printf("%s", "[");
        for (i = 0; i < 4 - 1; i += 1)
        {
            printf("%.12lf ", real_part.nd_double[get_index(real_part, i)]);
        }
        printf("%.12lf]", real_part.nd_double[get_index(real_part, 4 - 1)]);
        printf("%s ", "\nimag part for arr1: ");
        printf("%s", "[");
        for (i_0002 = 0; i_0002 < 4 - 1; i_0002 += 1)
        {
            printf("%.12lf ", imag_part.nd_double[get_index(imag_part, i_0002)]);
        }
        printf("%.12lf]\n", imag_part.nd_double[get_index(imag_part, 4 - 1)]);
        free_array(arr1);
        free_array(real_part);
        free_array(imag_part);
        return 0;
    }
    ```

## [prod](https://numpy.org/doc/stable/reference/generated/numpy.prod.html)

-   Supported parameters:

    a: array_like,
        Input data.

-   Supported languages: fortran

-   python code:

    ```python
    from numpy import array, prod

    arr = array([1,2,3,4])
    prd = prod(arr)
    print("prd: ", prd)
    ```

-   fortran equivalent:

    ```fortran
    program prog_test_prod

    use, intrinsic :: ISO_C_BINDING

    implicit none

    integer(C_INT64_T), allocatable :: arr(:)
    integer(C_INT64_T) :: prd

    allocate(arr(0:3_C_INT64_T))
    arr = [1_C_INT64_T, 2_C_INT64_T, 3_C_INT64_T, 4_C_INT64_T]
    prd = product(arr)
    print *, 'prd: ' // ' ' , prd

    end program prog_test_prod
    ```

## [mod](https://numpy.org/doc/stable/reference/generated/numpy.mod.html)

-   Supported parameters:

    x1: array_like
        Dividend array.

    x2: array_like,
        Divisor array. If x1.shape != x2.shape, they must be
        broadcastable to a common shape (which becomes the shape of the output).

-   Supported language: fortran.

-   python code:

    ```python
    from numpy import array, mod

    arr = array([1,2,3,4])
    res = mod(arr, arr)
    print("res: ", res)
    ```

-   fortran equivalent:

    ```fortran
    program prog_test_mod

    use, intrinsic :: ISO_C_BINDING

    implicit none

    integer(C_INT64_T), allocatable :: arr(:)
    integer(C_INT64_T), allocatable :: res(:)

    allocate(arr(0:3_C_INT64_T))
    arr = [1_C_INT64_T, 2_C_INT64_T, 3_C_INT64_T, 4_C_INT64_T]
    allocate(res(0:3_C_INT64_T))
    res = MODULO(arr,arr)
    print *, 'res: ' // ' ' , res

    end program prog_test_prod
    ```

## [matmul](https://numpy.org/doc/stable/reference/generated/numpy.matmul.html)

-   Supported parameters:

    x1, x2: array_like,
        Input arrays (must be 1d or 2d), scalars not allowed.

<<<<<<< HEAD
=======
-   Supported languages:

    fortran (1d or 2d arrays only, dot product not supported).

>>>>>>> a9ffd11b
-   python code:

    ```python
    from numpy import array, matmul

    arr = array([[1,2],[3,4]])
    res = matmul(arr, arr)
    print("res: ", res)
    ```

-   fortran equivalent:

    ```fortran
    program prog_test_matmul

    use, intrinsic :: ISO_C_BINDING

    implicit none

    integer(C_INT64_T), allocatable :: arr(:,:)
    integer(C_INT64_T), allocatable :: res(:,:)

    allocate(arr(0:1_C_INT64_T, 0:1_C_INT64_T))
    arr = reshape([[1_C_INT64_T, 2_C_INT64_T], [3_C_INT64_T, 4_C_INT64_T]], &
          [2_C_INT64_T, 2_C_INT64_T])
    allocate(res(0:1_C_INT64_T, 0:1_C_INT64_T))
    res = matmul(arr,arr)
    print *, 'res: ' // ' ' , res

    end program prog_test_matmul
    ```

## Other functions

-   Supported [math functions](https://numpy.org/doc/stable/reference/routines.math.html) (optional parameters are not supported):

    sqrt, abs, sin, cos, exp, log, tan, arcsin, arccos, arctan, arctan2, sinh, cosh, tanh, arcsinh, arccosh and
    arctanh.

-   Supported [array creation routines](https://numpy.org/doc/stable/reference/routines.array-creation.html) (fully supported):

    -   empty, full, ones, zeros, arange (`like` parameter is not supported).
    -   empty_like, full_like, and zeros_like, ones_like (`subok` parameter is not supported).
    -   rand, randint.

-   others:

    -   amax, amin, sum, shape, floor

If discrepancies beyond round-off error are found between [Numpy](https://numpy.org/doc/stable/reference/)'s and [Pyccel](https://github.com/pyccel/pyccel)'s results, please create an issue at <https://github.com/pyccel/pyccel/issues> and provide a small example of your problem. Do not forget to specify your target language.<|MERGE_RESOLUTION|>--- conflicted
+++ resolved
@@ -325,13 +325,8 @@
     x1, x2: array_like,
         Input arrays (must be 1d or 2d), scalars not allowed.
 
-<<<<<<< HEAD
-=======
--   Supported languages:
-
-    fortran (1d or 2d arrays only, dot product not supported).
-
->>>>>>> a9ffd11b
+-   Supported languages: fortran (1d or 2d arrays only, dot product not supported).
+
 -   python code:
 
     ```python
