from numpy import zeros
from numpy import ones
from numpy import sum
from numpy import array
from numpy import shape
<<<<<<< HEAD
from numpy import diag, cross

x1 = array((1,2,3,5,8,5), 'float')
x2 = array((5,8,6,9,8,2), 'int')
x3 = array(((5,8,6,9,8,2),
=======
from numpy import zeros_like
from numpy import full_like

a = array((1,2,3,5,8,5), 'float')
# TODO bug
#b = array((5,8,6,9,8,2), 'int')
d = array(((5,8,6,9,8,2),
>>>>>>> 83529360
           (5,8,6,9,8,2),
           (5,8,6,9,8,2),
           (5,8,6,9,8,2),
           (5,8,6,9,8,2),
           (5,8,6,9,8,2)),
          'double')

x4 = zeros((len(x1),len(x1)), 'int')

n = 5
x5 = zeros(4)
x6 = zeros(n)
x7 = zeros(n, 'int')

x8 = zeros((4, 3))
x9 = zeros((n, 2*n))

m = 5
x10 = ones(4)
x11 = ones(n)
x12 = ones(n, 'int')

x13 = ones((4, 3))
x14 = ones((n, 2*n))

x15 = array([1.,2.,3.])
x16 = x15

nn = shape(x14)
mm = shape(array([1.,2.,3.]))

x1[:] = 2.

# TODO must give an error. Incompatible type
#b = int(a)

# TODO not working yet
#tt = zeros_like(x)

x17 = ones((n,m,2), 'double')
print(sum(x17)==n*m*2)

x18 = zeros((3, 3))
x19 = diag(x18)
x20 = diag(x18)
x21 = cross(x19, x20)

# TODO not working
#from numpy.random import random
#xr = random()
#print(xr)

# TODO not working
#from numpy.random import rand
#yr = rand()
#print(yr)

xa1 = zeros_like(x1)
xa2 = zeros_like(x2)
xa3 = zeros_like(x3)

xb1 = full_like(x1)
xb2 = full_like(x2)
xb3 = full_like(x3)

<|MERGE_RESOLUTION|>--- conflicted
+++ resolved
@@ -3,21 +3,14 @@
 from numpy import sum
 from numpy import array
 from numpy import shape
-<<<<<<< HEAD
 from numpy import diag, cross
+from numpy import zeros_like
+from numpy import full_like
+from numpy import int
 
 x1 = array((1,2,3,5,8,5), 'float')
 x2 = array((5,8,6,9,8,2), 'int')
 x3 = array(((5,8,6,9,8,2),
-=======
-from numpy import zeros_like
-from numpy import full_like
-
-a = array((1,2,3,5,8,5), 'float')
-# TODO bug
-#b = array((5,8,6,9,8,2), 'int')
-d = array(((5,8,6,9,8,2),
->>>>>>> 83529360
            (5,8,6,9,8,2),
            (5,8,6,9,8,2),
            (5,8,6,9,8,2),
@@ -26,6 +19,8 @@
           'double')
 
 x4 = zeros((len(x1),len(x1)), 'int')
+
+x1[:] = 2.
 
 n = 5
 x5 = zeros(4)
@@ -48,14 +43,6 @@
 
 nn = shape(x14)
 mm = shape(array([1.,2.,3.]))
-
-x1[:] = 2.
-
-# TODO must give an error. Incompatible type
-#b = int(a)
-
-# TODO not working yet
-#tt = zeros_like(x)
 
 x17 = ones((n,m,2), 'double')
 print(sum(x17)==n*m*2)
