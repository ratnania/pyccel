# pylint: disable=missing-function-docstring, missing-module-docstring/
# pylint: disable=wildcard-import
import multiprocessing
import os
import sys
import pytest
import numpy as np
import modules.openmp as openmp

from pyccel.epyccel import epyccel
#==============================================================================

def test_module_1(language):
    f1 = epyccel(openmp.f1, accelerator='openmp', language=language)
    set_num_threads = epyccel(openmp.set_num_threads, accelerator='openmp', language=language)
    get_num_threads = epyccel(openmp.get_num_threads, accelerator='openmp', language=language)
    get_max_threads = epyccel(openmp.get_max_threads, accelerator='openmp', language=language)
    set_num_threads(4)
    assert get_max_threads() == 4
    assert get_num_threads() == 4
    assert f1(0) == 0
    assert f1(1) == 1
    assert f1(2) == 2
    assert f1(3) == 3
    assert f1(5) == -1

    set_num_threads(8)
    assert get_num_threads() == 8
    assert f1(5) == 5
    set_num_threads(4)

def test_modules_10(language):
    set_num_threads = epyccel(openmp.set_num_threads, accelerator='openmp', language=language)
    set_num_threads(1)
    f1 = epyccel(openmp.test_omp_get_ancestor_thread_num, accelerator='openmp', language=language)

    assert f1() == 0
    set_num_threads(4)

def test_module_2(language):
    f1 = epyccel(openmp.test_omp_number_of_procs, accelerator='openmp', language=language)
    assert f1() == multiprocessing.cpu_count()

def test_module_3(language):
    set_num_threads = epyccel(openmp.set_num_threads, accelerator='openmp', language=language)
    set_num_threads(4)
    f1 = epyccel(openmp.test_omp_in_parallel1, accelerator='openmp', language=language)
    f2 = epyccel(openmp.test_omp_in_parallel2, accelerator='openmp', language=language)

    assert f1() == 0
    assert f2() == 1

@pytest.mark.parametrize( 'lang', (
        pytest.param("c", marks = pytest.mark.c),
        pytest.param("fortran", marks = [
            pytest.mark.xfail(reason="omp_set_dynamic requires bool(kind=1) but C_BOOL has(kind=4)"),
            pytest.mark.fortran]
        )
    )
)
def test_modules_4(lang):
    f1 = epyccel(openmp.test_omp_set_get_dynamic, accelerator='openmp', language=lang)

    assert f1(True) == 1
    assert f1(False) == 0

@pytest.mark.parametrize( 'lang', (
        pytest.param("c", marks = pytest.mark.c),
        pytest.param("fortran", marks = [
            pytest.mark.xfail(reason="omp_set_nested requires bool(kind=1) but C_BOOL has(kind=4)"),
            pytest.mark.fortran]
        )
    )
)
def test_modules_4_1(lang):
    f1 = epyccel(openmp.test_omp_set_get_nested, accelerator='openmp', language=lang)

    assert f1(True) == 1
    assert f1(False) == 0

def test_modules_5(language):
    f1 = epyccel(openmp.test_omp_get_cancellation, accelerator='openmp', language=language)

    cancel_var = os.environ.get('OMP_CANCELLATION')
    if cancel_var is not None:
        if cancel_var.lower() == 'true':
            assert f1() == 1
        else:
            assert f1() == 0
    else:
        assert f1() == 0

def test_modules_6(language):
    f1 = epyccel(openmp.test_omp_get_thread_limit, accelerator='openmp', language=language)
    #In order to test this function properly we must set the OMP_THREAD_LIMIT env var with the number of threads limit of the program
    #When the env var is not set, the number of threads limit is MAX INT
    assert f1() >= 0

def test_modules_9(language):
    f1 = epyccel(openmp.test_omp_get_active_level, accelerator='openmp', language=language)

    assert f1() == 1

def test_modules_7(language):
    f1 = epyccel(openmp.test_omp_get_set_max_active_levels, accelerator='openmp', language=language)

    max_active_level = 5
    #if the given max_active_level less than 0, omp_get_max_active_levels() gonna return (MAX_INT) as result
    assert f1(max_active_level) == max_active_level

def test_modules_8(language):
    f1 = epyccel(openmp.test_omp_get_level, accelerator='openmp', language=language)

    assert f1() == 2

def test_modules_11(language):
    set_num_threads = epyccel(openmp.set_num_threads, accelerator='openmp', language=language)
    set_num_threads(4)
    f1 = epyccel(openmp.test_omp_get_team_size, accelerator='openmp', language=language)

    assert f1() == 4
    set_num_threads(8)
    assert f1() == 8

@pytest.mark.xfail(reason = "arithmetic expression not managed yet inside a clause !")
def test_modules_12(language):
    f1 = epyccel(openmp.test_omp_in_final, accelerator='openmp', language=language)

    assert f1() == 1

def test_modules_13(language):
    f1 = epyccel(openmp.test_omp_get_proc_bind, accelerator='openmp', language=language)

    assert f1() >= 0

@pytest.mark.parametrize( 'language', [
        pytest.param("c", marks = [
            pytest.mark.xfail(sys.platform == 'darwin', reason="omp_get_num_devices and omp_get_default_device unrecognized in C !"),
            pytest.mark.c]),
        pytest.param("fortran", marks = pytest.mark.fortran)
    ]
)
def test_modules_14_0(language):
    f1 = epyccel(openmp.test_omp_set_get_default_device, accelerator='openmp', language=language)
    f2 = epyccel(openmp.test_omp_get_num_devices, accelerator='openmp', language=language)

    assert f1(1) == 1
    assert f1(2) == 2
    assert f2() >= 0

def test_modules_14_1(language):
    f3 = epyccel(openmp.test_omp_is_initial_device, accelerator='openmp', language=language)
    f4 = epyccel(openmp.test_omp_get_initial_device, accelerator='openmp') #Needs a non-host device to test the function properly

    assert f3() == 1
    assert f4() == 0
<<<<<<< HEAD

@pytest.mark.parametrize( 'language', [
        pytest.param("c", marks = [
            pytest.mark.xfail(reason="omp_get_team_num() and omp_get_num_teams() return a wrong result!"),
            pytest.mark.c]),
        pytest.param("fortran", marks = [
            pytest.mark.xfail( sys.platform == 'darwin', reason="Compilation fails on github action"),
            pytest.mark.fortran])
=======

@pytest.mark.parametrize( 'language', [
        pytest.param("c", marks = [
            pytest.mark.xfail(reason="omp_get_team_num() return a wrong result!"),
            pytest.mark.c]),
        pytest.param("fortran", marks = [
            pytest.mark.xfail(reason="Compilation fails on github action"),
            pytest.mark.fortran])

>>>>>>> 5e3343c2
    ]
)
def test_modules_15(language):
    f1 = epyccel(openmp.test_omp_get_team_num, accelerator='openmp', language=language)

    assert f1(0) == 0
    assert f1(1) == 1

@pytest.mark.parametrize( 'language', [
        pytest.param("c", marks = [
            pytest.mark.xfail(reason="omp_get_num_teams() return a wrong result!"),
            pytest.mark.c]),
        pytest.param("fortran", marks = [
            pytest.mark.xfail(reason="Compilation fails on github action"),
            pytest.mark.fortran])
    ]
)
def test_modules_15_1(language):
    f1 = epyccel(openmp.test_omp_get_num_teams, accelerator='openmp', language=language)

    assert f1() == 2

def test_modules_16(language):
    f1 = epyccel(openmp.test_omp_get_max_task_priority, accelerator='openmp', language=language)

    assert f1() == 0 # omp_get_max_task_priority() return always 0

@pytest.mark.parametrize( 'language', [
        pytest.param("c", marks = [
            pytest.mark.xfail(reason="len not implemented in C !"),
            pytest.mark.c]),
        pytest.param("fortran", marks = pytest.mark.fortran)
    ]
)
def test_omp_matmul(language):
    f1 = epyccel(openmp.omp_matmul, accelerator='openmp', language=language)
    set_num_threads = epyccel(openmp.set_num_threads, accelerator='openmp', language=language)
    set_num_threads(4)
    from numpy import matmul
    A1 = np.ones([3, 2])
    A1[1,0] = 2
    A2 = np.copy(A1)
    x1 = np.ones([2, 1])
    x2 = np.copy(x1)
    y1 = np.zeros([3,1])
    y2 = np.zeros([3,1])
    f1(A1, x1, y1)
    y2[:] = matmul(A2, x2)

    assert np.array_equal(y1, y2)

@pytest.mark.parametrize( 'language', [
        pytest.param("c", marks = [
            pytest.mark.xfail(reason="Numpy matmul not implemented in C !"),
            pytest.mark.c]),
        pytest.param("fortran", marks = pytest.mark.fortran)
    ]
)
def test_omp_matmul_single(language):
    f1 = epyccel(openmp.omp_matmul_single, accelerator='openmp', language=language)
    set_num_threads = epyccel(openmp.set_num_threads, accelerator='openmp', language=language)
    set_num_threads(4)
    from numpy import matmul
    A1 = np.ones([3, 2])
    A1[1,0] = 2
    A2 = np.copy(A1)
    x1 = np.ones([2, 1])
    x2 = np.copy(x1)
    y1 = np.zeros([3,1])
    y2 = np.zeros([3,1])
    f1(A1, x1, y1)
    y2[:] = matmul(A2, x2)

    assert np.array_equal(y1, y2)

@pytest.mark.parametrize( 'language', [
        pytest.param("c", marks = [
            pytest.mark.xfail(reason="len not implemented in C !"),
            pytest.mark.c]),
        pytest.param("fortran", marks = pytest.mark.fortran)
    ]
)
def test_omp_matmul_2d_2d(language):
    f1 = epyccel(openmp.omp_matmul, accelerator='openmp', language=language)
    set_num_threads = epyccel(openmp.set_num_threads, accelerator='openmp', language=language)
    set_num_threads(4)
    from numpy import matmul
    A1 = np.ones([3, 2])
    A1[1,0] = 2
    A2 = np.copy(A1)
    x1 = np.ones([2, 3])
    x2 = np.copy(x1)
    y1 = np.zeros([3,3])
    y2 = np.zeros([3,3])
    f1(A1, x1, y1)
    y2[:] = matmul(A2, x2)

    assert np.array_equal(y1, y2)


def test_omp_arraysum(language):
    f1 = epyccel(openmp.omp_arraysum, accelerator='openmp', language=language)
    set_num_threads = epyccel(openmp.set_num_threads, accelerator='openmp', language=language)
    set_num_threads(4)
    from numpy import random
    x = random.randint(20, size=(5))

    assert f1(x) == np.sum(x)

def test_omp_arraysum_combined(language):
    f1 = epyccel(openmp.omp_arraysum_combined, accelerator='openmp', language=language)
    set_num_threads = epyccel(openmp.set_num_threads, accelerator='openmp', language=language)
    set_num_threads(4)
    from numpy import random
    x = random.randint(20, size=(5))

    assert f1(x) == np.sum(x)

def test_omp_range_sum_critical(language):
    f1 = epyccel(openmp.omp_range_sum_critical, accelerator='openmp', language=language)
    from numpy import random

    for _ in range(0, 4):
        x = random.randint(10, 1000)
        assert f1(x) == openmp.omp_range_sum_critical(x)

def test_omp_arraysum_single(language):
    f1 = epyccel(openmp.omp_arraysum_single, accelerator='openmp', language=language)
    set_num_threads = epyccel(openmp.set_num_threads, accelerator='openmp', language=language)
    set_num_threads(2)
    from numpy import random
    x = random.randint(20, size=(10))

    assert f1(x) == np.sum(x)

def test_omp_master(language):
    f1 = epyccel(openmp.omp_master, accelerator='openmp', language=language)
    assert f1() == openmp.omp_master()

def test_omp_taskloop(language):
    f1 = epyccel(openmp.omp_taskloop, accelerator='openmp', language=language)
    from numpy import random

    for _ in range(0, 4):
        x = random.randint(1, 4)
        result = 0
        for _ in range(0, x * 10):
            result = result + 1
        assert result == f1(x)

@pytest.mark.parametrize( 'language', [
        pytest.param("c", marks = [
            pytest.mark.xfail(reason="Nested functions not handled for C !"),
            pytest.mark.c]),
            pytest.param("fortran", marks = pytest.mark.fortran)
    ]
)
def test_omp_tasks(language):
    f1 = epyccel(openmp.omp_tasks, accelerator='openmp', language=language)
    from numpy import random

    for _ in range(0, 4):
        x = random.randint(10, 20)
        assert openmp.omp_tasks(x) == f1(x)

def test_omp_simd(language):
    f1 = epyccel(openmp.omp_simd, accelerator='openmp', language=language)
    assert openmp.omp_simd(1337) == f1(1337)

def test_omp_flush(language):
    f1 = epyccel(openmp.omp_flush, accelerator='openmp', language=language)
    assert 2 == f1()

def test_omp_barrier(language):
    f1 = epyccel(openmp.omp_barrier, accelerator='openmp', language=language)
    f2 = openmp.omp_barrier
    assert f1() == f2()

def test_combined_for_simd(language):
    f1 = epyccel(openmp.combined_for_simd, accelerator='openmp', language=language)
    f2 = openmp.combined_for_simd
    assert f1() == f2()

def test_omp_sections(language):
    f1 = epyccel(openmp.omp_sections, accelerator='openmp', language=language)
    f2 = openmp.omp_sections
    assert f1() == f2()<|MERGE_RESOLUTION|>--- conflicted
+++ resolved
@@ -154,16 +154,6 @@
 
     assert f3() == 1
     assert f4() == 0
-<<<<<<< HEAD
-
-@pytest.mark.parametrize( 'language', [
-        pytest.param("c", marks = [
-            pytest.mark.xfail(reason="omp_get_team_num() and omp_get_num_teams() return a wrong result!"),
-            pytest.mark.c]),
-        pytest.param("fortran", marks = [
-            pytest.mark.xfail( sys.platform == 'darwin', reason="Compilation fails on github action"),
-            pytest.mark.fortran])
-=======
 
 @pytest.mark.parametrize( 'language', [
         pytest.param("c", marks = [
@@ -172,8 +162,6 @@
         pytest.param("fortran", marks = [
             pytest.mark.xfail(reason="Compilation fails on github action"),
             pytest.mark.fortran])
-
->>>>>>> 5e3343c2
     ]
 )
 def test_modules_15(language):
