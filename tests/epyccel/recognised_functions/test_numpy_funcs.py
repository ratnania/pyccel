# pylint: disable=missing-function-docstring, missing-module-docstring, unidiomatic-typecheck/
import sys
import pytest
from numpy.random import rand, randint, uniform
from numpy import isclose

from pyccel.decorators import types
from pyccel.epyccel import epyccel

min_float = sys.float_info.min  # Minimum positive float

# Functions still to be tested:
#    array
#    # ...
#    norm
#    int
#    real
#    imag
#    float
#    double
#    mod
#    float32
#    float64
#    int32
#    int64
#    complex128
#    complex64
#    matmul
#    prod
#    product
#    linspace
#    diag
#    where
#    cross
#    # ---

# # Relative and absolute tolerances for array comparisons in the form
# # numpy.isclose(a, b, rtol, atol). Windows has larger round-off errors.
if sys.platform == 'win32':
    RTOL = 1e-13
    ATOL = 1e-14
else:
    RTOL = 1e-14
    ATOL = 1e-15

#-------------------------------- Fabs function ------------------------------#
def test_fabs_call_r(language):
    @types('real')
    def fabs_call_r(x):
        from numpy import fabs
        return fabs(x)

    f1 = epyccel(fabs_call_r, language = language)
    x = uniform(high=1e6)
    assert(isclose(f1(x), fabs_call_r(x), rtol=RTOL, atol=ATOL))
    assert(isclose(f1(-x), fabs_call_r(-x), rtol=RTOL, atol=ATOL))
    assert(type(f1(x)) == type(fabs_call_r(x).item()))

def test_fabs_call_i(language):
    @types('int')
    def fabs_call_i(x):
        from numpy import fabs
        return fabs(x)

    f1 = epyccel(fabs_call_i, language = language)
    x = randint(1e6)
    assert(isclose(f1(x), fabs_call_i(x), rtol=RTOL, atol=ATOL))
    assert(isclose(f1(-x), fabs_call_i(-x), rtol=RTOL, atol=ATOL))
    assert(type(f1(x)) == type(fabs_call_i(x).item()))

def test_fabs_phrase_r_r(language):
    @types('real','real')
    def fabs_phrase_r_r(x,y):
        from numpy import fabs
        a = fabs(x)*fabs(y)
        return a

    f2 = epyccel(fabs_phrase_r_r, language = language)
    x = uniform(high=1e6)
    y = uniform(high=1e6)
    assert(isclose(f2(x,y), fabs_phrase_r_r(x,y), rtol=RTOL, atol=ATOL))
    assert(isclose(f2(-x,-y), fabs_phrase_r_r(-x,-y), rtol=RTOL, atol=ATOL))
    assert(isclose(f2(x,-y), fabs_phrase_r_r(x,-y), rtol=RTOL, atol=ATOL))
    assert(isclose(f2(-x,y), fabs_phrase_r_r(-x,y), rtol=RTOL, atol=ATOL))

def test_fabs_phrase_i_i(language):
    @types('int','int')
    def fabs_phrase_i_i(x,y):
        from numpy import fabs
        a = fabs(x)*fabs(y)
        return a

    f2 = epyccel(fabs_phrase_i_i, language = language)
    x = randint(1e6)
    y = randint(1e6)
    assert(isclose(f2(x,y), fabs_phrase_i_i(x,y), rtol=RTOL, atol=ATOL))
    assert(isclose(f2(-x,-y), fabs_phrase_i_i(-x,-y), rtol=RTOL, atol=ATOL))
    assert(isclose(f2(x,-y), fabs_phrase_i_i(x,-y), rtol=RTOL, atol=ATOL))
    assert(isclose(f2(-x,y), fabs_phrase_i_i(-x,y), rtol=RTOL, atol=ATOL))

def test_fabs_phrase_r_i(language):
    @types('real','int')
    def fabs_phrase_r_i(x,y):
        from numpy import fabs
        a = fabs(x)*fabs(y)
        return a

    f2 = epyccel(fabs_phrase_r_i, language = language)
    x = uniform(high=1e6)
    y = randint(1e6)
    assert(isclose(f2(x,y), fabs_phrase_r_i(x,y), rtol=RTOL, atol=ATOL))
    assert(isclose(f2(-x,-y), fabs_phrase_r_i(-x,-y), rtol=RTOL, atol=ATOL))
    assert(isclose(f2(x,-y), fabs_phrase_r_i(x,-y), rtol=RTOL, atol=ATOL))
    assert(isclose(f2(-x,y), fabs_phrase_r_i(-x,y), rtol=RTOL, atol=ATOL))

def test_fabs_phrase_i_r(language):
    @types('int','real')
    def fabs_phrase_r_i(x,y):
        from numpy import fabs
        a = fabs(x)*fabs(y)
        return a

    f2 = epyccel(fabs_phrase_r_i, language = language)
    x = randint(1e6)
    y = uniform(high=1e6)
    assert(isclose(f2(x,y), fabs_phrase_r_i(x,y), rtol=RTOL, atol=ATOL))
    assert(isclose(f2(-x,-y), fabs_phrase_r_i(-x,-y), rtol=RTOL, atol=ATOL))
    assert(isclose(f2(x,-y), fabs_phrase_r_i(x,-y), rtol=RTOL, atol=ATOL))
    assert(isclose(f2(-x,y), fabs_phrase_r_i(-x,y), rtol=RTOL, atol=ATOL))

#------------------------------ absolute function ----------------------------#
def test_absolute_call_r(language):
    @types('real')
    def absolute_call_r(x):
        from numpy import absolute
        return absolute(x)

    f1 = epyccel(absolute_call_r, language = language)
    x = uniform(high=1e6)
    assert(isclose(f1(x), absolute_call_r(x), rtol=RTOL, atol=ATOL))
    assert(isclose(f1(-x), absolute_call_r(-x), rtol=RTOL, atol=ATOL))
    assert(type(f1(x)) == type(absolute_call_r(x).item()))

def test_absolute_call_i(language):
    @types('int')
    def absolute_call_i(x):
        from numpy import absolute
        return absolute(x)

    f1 = epyccel(absolute_call_i, language = language)
    x = randint(1e6)
    assert(isclose(f1(x), absolute_call_i(x), rtol=RTOL, atol=ATOL))
    assert(isclose(f1(-x), absolute_call_i(-x), rtol=RTOL, atol=ATOL))
    assert(type(f1(x)) == type(absolute_call_i(x).item()))

def test_absolute_phrase_r_r(language):
    @types('real','real')
    def absolute_phrase_r_r(x,y):
        from numpy import absolute
        a = absolute(x)*absolute(y)
        return a

    f2 = epyccel(absolute_phrase_r_r, language = language)
    x = uniform(high=1e6)
    y = uniform(high=1e6)
    assert(isclose(f2(x,y), absolute_phrase_r_r(x,y), rtol=RTOL, atol=ATOL))
    assert(isclose(f2(-x,-y), absolute_phrase_r_r(-x,-y), rtol=RTOL, atol=ATOL))
    assert(isclose(f2(-x,y), absolute_phrase_r_r(-x,y), rtol=RTOL, atol=ATOL))
    assert(isclose(f2(x,-y), absolute_phrase_r_r(x,-y), rtol=RTOL, atol=ATOL))

def test_absolute_phrase_i_r(language):
    @types('int','real')
    def absolute_phrase_i_r(x,y):
        from numpy import absolute
        a = absolute(x)*absolute(y)
        return a

    f2 = epyccel(absolute_phrase_i_r, language = language)
    x = randint(1e6)
    y = uniform(high=1e6)
    assert(isclose(f2(x,y), absolute_phrase_i_r(x,y), rtol=RTOL, atol=ATOL))
    assert(isclose(f2(-x,-y), absolute_phrase_i_r(-x,-y), rtol=RTOL, atol=ATOL))
    assert(isclose(f2(-x,y), absolute_phrase_i_r(-x,y), rtol=RTOL, atol=ATOL))
    assert(isclose(f2(x,-y), absolute_phrase_i_r(x,-y), rtol=RTOL, atol=ATOL))

def test_absolute_phrase_r_i(language):
    @types('real','int')
    def absolute_phrase_r_i(x,y):
        from numpy import absolute
        a = absolute(x)*absolute(y)
        return a

    f2 = epyccel(absolute_phrase_r_i, language = language)
    x = uniform(high=1e6)
    y = randint(1e6)
    assert(isclose(f2(x,y), absolute_phrase_r_i(x,y), rtol=RTOL, atol=ATOL))
    assert(isclose(f2(-x,-y), absolute_phrase_r_i(-x,-y), rtol=RTOL, atol=ATOL))
    assert(isclose(f2(-x,y), absolute_phrase_r_i(-x,y), rtol=RTOL, atol=ATOL))
    assert(isclose(f2(x,-y), absolute_phrase_r_i(x,-y), rtol=RTOL, atol=ATOL))

#--------------------------------- sin function ------------------------------#
def test_sin_call_r(language):
    @types('real')
    def sin_call_r(x):
        from numpy import sin
        return sin(x)

    f1 = epyccel(sin_call_r, language = language)
    x = uniform(high=1e6)
    assert(isclose(f1(x), sin_call_r(x), rtol=RTOL, atol=ATOL))
    assert(isclose(f1(-x), sin_call_r(-x), rtol=RTOL, atol=ATOL))
    assert(type(f1(x)) == type(sin_call_r(x).item()))

def test_sin_call_i(language):
    @types('int')
    def sin_call_i(x):
        from numpy import sin
        return sin(x)

    f1 = epyccel(sin_call_i, language = language)
    x = randint(1e6)
    assert(isclose(f1(x), sin_call_i(x), rtol=RTOL, atol=ATOL))
    assert(isclose(f1(-x), sin_call_i(-x), rtol=RTOL, atol=ATOL))
    assert(type(f1(x)) == type(sin_call_i(x).item()))

def test_sin_phrase_r_r(language):
    @types('real','real')
    def sin_phrase_r_r(x,y):
        from numpy import sin
        a = sin(x)+sin(y)
        return a

    f2 = epyccel(sin_phrase_r_r, language = language)
    x = uniform(high=1e6)
    y = uniform(high=1e6)
    assert(isclose(f2(x,y), sin_phrase_r_r(x,y), rtol=RTOL, atol=ATOL))
    assert(isclose(f2(-x,-y), sin_phrase_r_r(-x,-y), rtol=RTOL, atol=ATOL))
    assert(isclose(f2(-x,y), sin_phrase_r_r(-x,y), rtol=RTOL, atol=ATOL))
    assert(isclose(f2(x,-y), sin_phrase_r_r(x,-y), rtol=RTOL, atol=ATOL))

def test_sin_phrase_i_i(language):
    @types('int','int')
    def sin_phrase_i_i(x,y):
        from numpy import sin
        a = sin(x)+sin(y)
        return a

    f2 = epyccel(sin_phrase_i_i, language = language)
    x = randint(1e6)
    y = randint(1e6)
    assert(isclose(f2(x,y), sin_phrase_i_i(x,y), rtol=RTOL, atol=ATOL))
    assert(isclose(f2(-x,-y), sin_phrase_i_i(-x,-y), rtol=RTOL, atol=ATOL))
    assert(isclose(f2(-x,y), sin_phrase_i_i(-x,y), rtol=RTOL, atol=ATOL))
    assert(isclose(f2(x,-y), sin_phrase_i_i(x,-y), rtol=RTOL, atol=ATOL))

def test_sin_phrase_i_r(language):
    @types('int','real')
    def sin_phrase_i_r(x,y):
        from numpy import sin
        a = sin(x)+sin(y)
        return a

    f2 = epyccel(sin_phrase_i_r, language = language)
    x = randint(1e6)
    y = uniform(high=1e6)
    assert(isclose(f2(x,y), sin_phrase_i_r(x,y), rtol=RTOL, atol=ATOL))
    assert(isclose(f2(-x,-y), sin_phrase_i_r(-x,-y), rtol=RTOL, atol=ATOL))
    assert(isclose(f2(-x,y), sin_phrase_i_r(-x,y), rtol=RTOL, atol=ATOL))
    assert(isclose(f2(x,-y), sin_phrase_i_r(x,-y), rtol=RTOL, atol=ATOL))

def test_sin_phrase_r_i(language):
    @types('real','int')
    def sin_phrase_r_i(x,y):
        from numpy import sin
        a = sin(x)+sin(y)
        return a

    f2 = epyccel(sin_phrase_r_i, language = language)
    x = uniform(high=1e6)
    y = randint(1e6)
    assert(isclose(f2(x,y), sin_phrase_r_i(x,y), rtol=RTOL, atol=ATOL))
    assert(isclose(f2(-x,-y), sin_phrase_r_i(-x,-y), rtol=RTOL, atol=ATOL))
    assert(isclose(f2(-x,y), sin_phrase_r_i(-x,y), rtol=RTOL, atol=ATOL))
    assert(isclose(f2(x,-y), sin_phrase_r_i(x,-y), rtol=RTOL, atol=ATOL))

#--------------------------------- cos function ------------------------------#
def test_cos_call_i(language):
    @types('int')
    def cos_call_i(x):
        from numpy import cos
        return cos(x)

    f1 = epyccel(cos_call_i, language = language)
    x = randint(1e6)
    assert(isclose(f1(x), cos_call_i(x), rtol=RTOL, atol=ATOL))
    assert(isclose(f1(-x), cos_call_i(-x), rtol=RTOL, atol=ATOL))
    assert(type(f1(x)) == type(cos_call_i(x).item()))

def test_cos_call_r(language):
    @types('real')
    def cos_call_r(x):
        from numpy import cos
        return cos(x)

    f1 = epyccel(cos_call_r, language = language)
    x = uniform(high=1e6)
    assert(isclose(f1(x), cos_call_r(x), rtol=RTOL, atol=ATOL))
    assert(isclose(f1(-x), cos_call_r(-x), rtol=RTOL, atol=ATOL))
    assert(type(f1(x)) == type(cos_call_r(x).item()))


def test_cos_phrase_i_i(language):
    @types('int','int')
    def cos_phrase_i_i(x,y):
        from numpy import cos
        a = cos(x)+cos(y)
        return a

    f2 = epyccel(cos_phrase_i_i, language = language)
    x = randint(1e6)
    y = randint(1e6)
    assert(isclose(f2(x,y), cos_phrase_i_i(x,y), rtol=RTOL, atol=ATOL))
    assert(isclose(f2(-x,-y), cos_phrase_i_i(-x,-y), rtol=RTOL, atol=ATOL))
    assert(isclose(f2(-x,y), cos_phrase_i_i(-x,y), rtol=RTOL, atol=ATOL))
    assert(isclose(f2(x,-y), cos_phrase_i_i(x,-y), rtol=RTOL, atol=ATOL))

def test_cos_phrase_r_r(language):
    @types('real','real')
    def cos_phrase_r_r(x,y):
        from numpy import cos
        a = cos(x)+cos(y)
        return a

    f2 = epyccel(cos_phrase_r_r, language = language)
    x = uniform(high=1e6)
    y = uniform(high=1e6)
    assert(isclose(f2(x,y), cos_phrase_r_r(x,y), rtol=RTOL, atol=ATOL))
    assert(isclose(f2(-x,-y), cos_phrase_r_r(-x,-y), rtol=RTOL, atol=ATOL))
    assert(isclose(f2(-x,y), cos_phrase_r_r(-x,y), rtol=RTOL, atol=ATOL))
    assert(isclose(f2(x,-y), cos_phrase_r_r(x,-y), rtol=RTOL, atol=ATOL))

def test_cos_phrase_i_r(language):
    @types('int','real')
    def cos_phrase_i_r(x,y):
        from numpy import cos
        a = cos(x)+cos(y)
        return a

    f2 = epyccel(cos_phrase_i_r, language = language)
    x = randint(1e6)
    y = uniform(high=1e6)
    assert(isclose(f2(x,y), cos_phrase_i_r(x,y), rtol=RTOL, atol=ATOL))
    assert(isclose(f2(-x,-y), cos_phrase_i_r(-x,-y), rtol=RTOL, atol=ATOL))
    assert(isclose(f2(-x,y), cos_phrase_i_r(-x,y), rtol=RTOL, atol=ATOL))
    assert(isclose(f2(x,-y), cos_phrase_i_r(x,-y), rtol=RTOL, atol=ATOL))

def test_cos_phrase_r_i(language):
    @types('real','int')
    def cos_phrase_r_i(x,y):
        from numpy import cos
        a = cos(x)+cos(y)
        return a

    f2 = epyccel(cos_phrase_r_i, language = language)
    x = uniform(high=1e6)
    y = randint(1e6)
    assert(isclose(f2(x,y), cos_phrase_r_i(x,y), rtol=RTOL, atol=ATOL))
    assert(isclose(f2(-x,-y), cos_phrase_r_i(-x,-y), rtol=RTOL, atol=ATOL))
    assert(isclose(f2(-x,y), cos_phrase_r_i(-x,y), rtol=RTOL, atol=ATOL))
    assert(isclose(f2(x,-y), cos_phrase_r_i(x,-y), rtol=RTOL, atol=ATOL))

#--------------------------------- tan function ------------------------------#
def test_tan_call_i(language):
    @types('int')
    def tan_call_i(x):
        from numpy import tan
        return tan(x)

    f1 = epyccel(tan_call_i, language = language)
    x = randint(1e6)
    assert(isclose(f1(x), tan_call_i(x), rtol=RTOL, atol=ATOL))
    assert(isclose(f1(-x), tan_call_i(-x), rtol=RTOL, atol=ATOL))
    assert(type(f1(x)) == type(tan_call_i(x).item()))

def test_tan_call_r(language):
    @types('real')
    def tan_call_r(x):
        from numpy import tan
        return tan(x)

    f1 = epyccel(tan_call_r, language = language)
    x = uniform(high=1e6)
    assert(isclose(f1(x), tan_call_r(x), rtol=RTOL, atol=ATOL))
    assert(isclose(f1(-x), tan_call_r(-x), rtol=RTOL, atol=ATOL))
    assert(type(f1(x)) == type(tan_call_r(x).item()))

def test_tan_phrase_i_i(language):
    @types('int','int')
    def tan_phrase_i_i(x,y):
        from numpy import tan
        a = tan(x)+tan(y)
        return a

    f2 = epyccel(tan_phrase_i_i, language = language)
    x = randint(1e6)
    y = randint(1e6)
    assert(isclose(f2(x,y), tan_phrase_i_i(x,y), rtol=RTOL, atol=ATOL))
    assert(isclose(f2(-x,-y), tan_phrase_i_i(-x,-y), rtol=RTOL, atol=ATOL))
    assert(isclose(f2(-x,y), tan_phrase_i_i(-x,y), rtol=RTOL, atol=ATOL))
    assert(isclose(f2(x,-y), tan_phrase_i_i(x,-y), rtol=RTOL, atol=ATOL))

def test_tan_phrase_r_r(language):
    @types('real','real')
    def tan_phrase_r_r(x,y):
        from numpy import tan
        a = tan(x)+tan(y)
        return a

    f2 = epyccel(tan_phrase_r_r, language = language)
    x = uniform(high=1e6)
    y = uniform(high=1e6)
    assert(isclose(f2(x,y), tan_phrase_r_r(x,y), rtol=RTOL, atol=ATOL))
    assert(isclose(f2(-x,-y), tan_phrase_r_r(-x,-y), rtol=RTOL, atol=ATOL))
    assert(isclose(f2(-x,y), tan_phrase_r_r(-x,y), rtol=RTOL, atol=ATOL))
    assert(isclose(f2(x,-y), tan_phrase_r_r(x,-y), rtol=RTOL, atol=ATOL))

def test_tan_phrase_i_r(language):
    @types('int','real')
    def tan_phrase_i_r(x,y):
        from numpy import tan
        a = tan(x)+tan(y)
        return a

    f2 = epyccel(tan_phrase_i_r, language = language)
    x = randint(1e6)
    y = uniform(high=1e6)
    assert(isclose(f2(x,y), tan_phrase_i_r(x,y), rtol=RTOL, atol=ATOL))
    assert(isclose(f2(-x,-y), tan_phrase_i_r(-x,-y), rtol=RTOL, atol=ATOL))
    assert(isclose(f2(-x,y), tan_phrase_i_r(-x,y), rtol=RTOL, atol=ATOL))
    assert(isclose(f2(x,-y), tan_phrase_i_r(x,-y), rtol=RTOL, atol=ATOL))

def test_tan_phrase_r_i(language):
    @types('real','int')
    def tan_phrase_r_i(x,y):
        from numpy import tan
        a = tan(x)+tan(y)
        return a

    f2 = epyccel(tan_phrase_r_i, language = language)
    x = uniform(high=1e6)
    y = randint(1e6)
    assert(isclose(f2(x,y), tan_phrase_r_i(x,y), rtol=RTOL, atol=ATOL))
    assert(isclose(f2(-x,-y), tan_phrase_r_i(-x,-y), rtol=RTOL, atol=ATOL))
    assert(isclose(f2(-x,y), tan_phrase_r_i(-x,y), rtol=RTOL, atol=ATOL))
    assert(isclose(f2(x,-y), tan_phrase_r_i(x,-y), rtol=RTOL, atol=ATOL))

#--------------------------------- exp function ------------------------------#
def test_exp_call_i(language):
    @types('int')
    def exp_call_i(x):
        from numpy import exp
        return exp(x)

    f1 = epyccel(exp_call_i, language = language)
    x = randint(1e2)
    assert(isclose(f1(x), exp_call_i(x), rtol=RTOL, atol=ATOL))
    assert(isclose(f1(-x), exp_call_i(-x), rtol=RTOL, atol=ATOL))
    assert(type(f1(x)) == type(exp_call_i(x).item()))

def test_exp_call_r(language):
    @types('real')
    def exp_call_r(x):
        from numpy import exp
        return exp(x)

    f1 = epyccel(exp_call_r, language = language)
    x = uniform(high=1e2)
    assert(isclose(f1(x), exp_call_r(x), rtol=RTOL, atol=ATOL))
    assert(isclose(f1(-x), exp_call_r(-x), rtol=RTOL, atol=ATOL))
    assert(type(f1(x)) == type(exp_call_r(x).item()))

def test_exp_phrase_i_i(language):
    @types('int','int')
    def exp_phrase_i_i(x,y):
        from numpy import exp
        a = exp(x)+exp(y)
        return a

    f2 = epyccel(exp_phrase_i_i, language = language)
    x = randint(1e2)
    y = randint(1e2)
    assert(isclose(f2(x,y), exp_phrase_i_i(x,y), rtol=RTOL, atol=ATOL))
    assert(isclose(f2(-x,-y), exp_phrase_i_i(-x,-y), rtol=RTOL, atol=ATOL))
    assert(isclose(f2(-x,y), exp_phrase_i_i(-x,y), rtol=RTOL, atol=ATOL))
    assert(isclose(f2(x,-y), exp_phrase_i_i(x,-y), rtol=RTOL, atol=ATOL))

def test_exp_phrase_r_r(language):
    @types('real','real')
    def exp_phrase_r_r(x,y):
        from numpy import exp
        a = exp(x)+exp(y)
        return a

    f2 = epyccel(exp_phrase_r_r, language = language)
    x = uniform(high=1e2)
    y = uniform(high=1e2)
    assert(isclose(f2(x,y), exp_phrase_r_r(x,y), rtol=RTOL, atol=ATOL))
    assert(isclose(f2(-x,-y), exp_phrase_r_r(-x,-y), rtol=RTOL, atol=ATOL))
    assert(isclose(f2(-x,y), exp_phrase_r_r(-x,y), rtol=RTOL, atol=ATOL))
    assert(isclose(f2(x,-y), exp_phrase_r_r(x,-y), rtol=RTOL, atol=ATOL))

def test_exp_phrase_i_r(language):
    @types('int','real')
    def exp_phrase_i_r(x,y):
        from numpy import exp
        a = exp(x)+exp(y)
        return a

    f2 = epyccel(exp_phrase_i_r, language = language)
    x = randint(1e2)
    y = uniform(high=1e2)
    assert(isclose(f2(x,y), exp_phrase_i_r(x,y), rtol=RTOL, atol=ATOL))
    assert(isclose(f2(-x,-y), exp_phrase_i_r(-x,-y), rtol=RTOL, atol=ATOL))
    assert(isclose(f2(-x,y), exp_phrase_i_r(-x,y), rtol=RTOL, atol=ATOL))
    assert(isclose(f2(x,-y), exp_phrase_i_r(x,-y), rtol=RTOL, atol=ATOL))

def test_exp_phrase_r_i(language):
    @types('real','int')
    def exp_phrase_r_i(x,y):
        from numpy import exp
        a = exp(x)+exp(y)
        return a

    f2 = epyccel(exp_phrase_r_i, language = language)
    x = uniform(high=1e2)
    y = randint(1e2)
    assert(isclose(f2(x,y), exp_phrase_r_i(x,y), rtol=RTOL, atol=ATOL))
    assert(isclose(f2(x,y), exp_phrase_r_i(x,y), rtol=RTOL, atol=ATOL))
    assert(isclose(f2(x,y), exp_phrase_r_i(x,y), rtol=RTOL, atol=ATOL))
    assert(isclose(f2(x,-y), exp_phrase_r_i(x,-y), rtol=RTOL, atol=ATOL))

#--------------------------------- log function ------------------------------#
def test_log_call_i(language):
    @types('int')
    def log_call_i(x):
        from numpy import log
        return log(x)

    f1 = epyccel(log_call_i, language = language)
    x = randint(low=min_float, high=1e6)
    assert(isclose(f1(x), log_call_i(x), rtol=RTOL, atol=ATOL))
    assert(type(f1(x)) == type(log_call_i(x).item()))

def test_log_call_r(language):
    @types('real')
    def log_call_r(x):
        from numpy import log
        return log(x)

    f1 = epyccel(log_call_r, language = language)
    x = uniform(low=min_float, high=1e6)
    assert(isclose(f1(x), log_call_r(x), rtol=RTOL, atol=ATOL))
    assert(type(f1(x)) == type(log_call_r(x).item()))

def test_log_phrase(language):
    @types('real','real')
    def log_phrase(x,y):
        from numpy import log
        a = log(x)+log(y)
        return a

    f2 = epyccel(log_phrase, language = language)
    x = uniform(low=min_float, high=1e6)
    y = uniform(low=min_float, high=1e6)
    assert(isclose(f2(x,y), log_phrase(x,y), rtol=RTOL, atol=ATOL))

#----------------------------- arcsin function -------------------------------#
def test_arcsin_call_i(language):
    @types('int')
    def arcsin_call_i(x):
        from numpy import arcsin
        return arcsin(x)

    f1 = epyccel(arcsin_call_i, language = language)
    x = randint(2)
    assert(isclose(f1(x), arcsin_call_i(x), rtol=RTOL, atol=ATOL))
    assert(isclose(f1(-x), arcsin_call_i(-x), rtol=RTOL, atol=ATOL))
    assert(type(f1(x)) == type(arcsin_call_i(x).item()))

def test_arcsin_call_r(language):
    @types('real')
    def arcsin_call_r(x):
        from numpy import arcsin
        return arcsin(x)

    f1 = epyccel(arcsin_call_r, language = language)
    x = rand()
    assert(isclose(f1(x), arcsin_call_r(x), rtol=RTOL, atol=ATOL))
    assert(isclose(f1(-x), arcsin_call_r(-x), rtol=RTOL, atol=ATOL))
    assert(type(f1(x)) == type(arcsin_call_r(x).item()))

def test_arcsin_phrase(language):
    @types('real','real')
    def arcsin_phrase(x,y):
        from numpy import arcsin
        a = arcsin(x)+arcsin(y)
        return a

    f2 = epyccel(arcsin_phrase, language = language)
    x = rand()
    y = rand()
    assert(isclose(f2(x,y), arcsin_phrase(x,y), rtol=RTOL, atol=ATOL))
    assert(isclose(f2(-x,-y), arcsin_phrase(-x,-y), rtol=RTOL, atol=ATOL))
    assert(isclose(f2(-x,y), arcsin_phrase(-x,y), rtol=RTOL, atol=ATOL))
    assert(isclose(f2(x,-y), arcsin_phrase(x,-y), rtol=RTOL, atol=ATOL))

#----------------------------- arccos function -------------------------------#

def test_arccos_call_i(language):
    @types('int')
    def arccos_call_i(x):
        from numpy import arccos
        return arccos(x)

    f1 = epyccel(arccos_call_i, language = language)
    x = randint(2)
    assert(isclose(f1(x), arccos_call_i(x), rtol=RTOL, atol=ATOL))
    assert(isclose(f1(-x), arccos_call_i(-x), rtol=RTOL, atol=ATOL))
    assert(type(f1(x)) == type(arccos_call_i(x).item()))

def test_arccos_call_r(language):
    @types('real')
    def arccos_call_r(x):
        from numpy import arccos
        return arccos(x)

    f1 = epyccel(arccos_call_r, language = language)
    x = rand()
    assert(isclose(f1(x), arccos_call_r(x), rtol=RTOL, atol=ATOL))
    assert(isclose(f1(-x), arccos_call_r(-x), rtol=RTOL, atol=ATOL))
    assert(type(f1(x)) == type(arccos_call_r(x).item()))

def test_arccos_phrase(language):
    @types('real','real')
    def arccos_phrase(x,y):
        from numpy import arccos
        a = arccos(x)+arccos(y)
        return a

    f2 = epyccel(arccos_phrase, language = language)
    x = rand()
    y = rand()
    assert(isclose(f2(x,y), arccos_phrase(x,y), rtol=RTOL, atol=ATOL))
    assert(isclose(f2(-x,-y), arccos_phrase(-x,-y), rtol=RTOL, atol=ATOL))
    assert(isclose(f2(-x,y), arccos_phrase(-x,y), rtol=RTOL, atol=ATOL))
    assert(isclose(f2(x,-y), arccos_phrase(x,-y), rtol=RTOL, atol=ATOL))

#----------------------------- arctan function -------------------------------#
def test_arctan_call_i(language):
    @types('int')
    def arctan_call_i(x):
        from numpy import arctan
        return arctan(x)

    f1 = epyccel(arctan_call_i, language = language)
    x = randint(1e6)
    assert(isclose(f1(x), arctan_call_i(x), rtol=RTOL, atol=ATOL))
    assert(isclose(f1(-x), arctan_call_i(-x), rtol=RTOL, atol=ATOL))
    assert(type(f1(x)) == type(arctan_call_i(x).item()))

def test_arctan_call_r(language):
    @types('real')
    def arctan_call_r(x):
        from numpy import arctan
        return arctan(x)

    f1 = epyccel(arctan_call_r, language = language)
    x = uniform(high=1e6)
    assert(isclose(f1(x), arctan_call_r(x), rtol=RTOL, atol=ATOL))
    assert(isclose(f1(-x), arctan_call_r(-x), rtol=RTOL, atol=ATOL))
    assert(type(f1(x)) == type(arctan_call_r(x).item()))

def test_arctan_phrase(language):
    @types('real','real')
    def arctan_phrase(x,y):
        from numpy import arctan
        a = arctan(x)+arctan(y)
        return a

    f2 = epyccel(arctan_phrase, language = language)
    x = uniform(high=1e6)
    y = uniform(high=1e6)
    assert(isclose(f2(x,y), arctan_phrase(x,y), rtol=RTOL, atol=ATOL))
    assert(isclose(f2(-x,-y), arctan_phrase(-x,-y), rtol=RTOL, atol=ATOL))
    assert(isclose(f2(-x,y), arctan_phrase(-x,y), rtol=RTOL, atol=ATOL))
    assert(isclose(f2(x,-y), arctan_phrase(x,-y), rtol=RTOL, atol=ATOL))

#------------------------------- sinh function -------------------------------#
def test_sinh_call_i(language):
    @types('int')
    def sinh_call_i(x):
        from numpy import sinh
        return sinh(x)

    f1 = epyccel(sinh_call_i, language = language)
    x = randint(100)
    assert(isclose(f1(x), sinh_call_i(x), rtol=RTOL, atol=ATOL))
    assert(isclose(f1(-x), sinh_call_i(-x), rtol=RTOL, atol=ATOL))
    assert(type(f1(x)) == type(sinh_call_i(x).item()))

def test_sinh_call_r(language):
    @types('real')
    def sinh_call_r(x):
        from numpy import sinh
        return sinh(x)

    f1 = epyccel(sinh_call_r, language = language)
    x = uniform(high=1e2)
    assert(isclose(f1(x), sinh_call_r(x), rtol=RTOL, atol=ATOL))
    assert(isclose(f1(-x), sinh_call_r(-x), rtol=RTOL, atol=ATOL))
    assert(type(f1(x)) == type(sinh_call_r(x).item()))

def test_sinh_phrase(language):
    @types('real','real')
    def sinh_phrase(x,y):
        from numpy import sinh
        a = sinh(x)+sinh(y)
        return a

    f2 = epyccel(sinh_phrase, language = language)
    x = uniform(high=1e2)
    y = uniform(high=1e2)
    assert(isclose(f2(x,y), sinh_phrase(x,y), rtol=RTOL, atol=ATOL))
    assert(isclose(f2(-x,-y), sinh_phrase(-x,-y), rtol=RTOL, atol=ATOL))
    assert(isclose(f2(-x,y), sinh_phrase(-x,y), rtol=RTOL, atol=ATOL))
    assert(isclose(f2(x,-y), sinh_phrase(x,-y), rtol=RTOL, atol=ATOL))

#------------------------------- sinh function -------------------------------#
def test_cosh_call_i(language):
    @types('int')
    def cosh_call_i(x):
        from numpy import cosh
        return cosh(x)

    f1 = epyccel(cosh_call_i, language = language)
    x = randint(100)
    assert(isclose(f1(x), cosh_call_i(x), rtol=RTOL, atol=ATOL))
    assert(isclose(f1(-x), cosh_call_i(-x), rtol=RTOL, atol=ATOL))
    assert(type(f1(x)) == type(cosh_call_i(x).item()))

def test_cosh_call_r(language):
    @types('real')
    def cosh_call_r(x):
        from numpy import cosh
        return cosh(x)

    f1 = epyccel(cosh_call_r, language = language)
    x = uniform(high=1e2)
    assert(isclose(f1(x), cosh_call_r(x), rtol=RTOL, atol=ATOL))
    assert(isclose(f1(-x), cosh_call_r(-x), rtol=RTOL, atol=ATOL))
    assert(type(f1(x)) == type(cosh_call_r(x).item()))

def test_cosh_phrase(language):
    @types('real','real')
    def cosh_phrase(x,y):
        from numpy import cosh
        a = cosh(x)+cosh(y)
        return a

    f2 = epyccel(cosh_phrase, language = language)
    x = uniform(high=1e2)
    y = uniform(high=1e2)
    assert(isclose(f2(x,y), cosh_phrase(x,y), rtol=RTOL, atol=ATOL))
    assert(isclose(f2(-x,-y), cosh_phrase(-x,-y), rtol=RTOL, atol=ATOL))
    assert(isclose(f2(-x,y), cosh_phrase(-x,y), rtol=RTOL, atol=ATOL))
    assert(isclose(f2(x,-y), cosh_phrase(x,-y), rtol=RTOL, atol=ATOL))

#------------------------------- sinh function -------------------------------#
def test_tanh_call_i(language):
    @types('int')
    def tanh_call_i(x):
        from numpy import tanh
        return tanh(x)

    f1 = epyccel(tanh_call_i, language = language)
    x = randint(100)
    assert(isclose(f1(x), tanh_call_i(x), rtol=RTOL, atol=ATOL))
    assert(isclose(f1(-x), tanh_call_i(-x), rtol=RTOL, atol=ATOL))
    assert(type(f1(x)) == type(tanh_call_i(x).item()))

def test_tanh_call_r(language):
    @types('real')
    def tanh_call_r(x):
        from numpy import tanh
        return tanh(x)

    f1 = epyccel(tanh_call_r, language = language)
    x = uniform(high=1e2)
    assert(isclose(f1(x), tanh_call_r(x), rtol=RTOL, atol=ATOL))
    assert(isclose(f1(-x), tanh_call_r(-x), rtol=RTOL, atol=ATOL))
    assert(type(f1(x)) == type(tanh_call_r(x).item()))

def test_tanh_phrase(language):
    @types('real','real')
    def tanh_phrase(x,y):
        from numpy import tanh
        a = tanh(x)+tanh(y)
        return a

    f2 = epyccel(tanh_phrase, language = language)
    x = uniform(high=1e2)
    y = uniform(high=1e2)
    assert(isclose(f2(x,y), tanh_phrase(x,y), rtol=RTOL, atol=ATOL))
    assert(isclose(f2(-x,-y), tanh_phrase(-x,-y), rtol=RTOL, atol=ATOL))
    assert(isclose(f2(-x,y), tanh_phrase(-x,y), rtol=RTOL, atol=ATOL))
    assert(isclose(f2(x,-y), tanh_phrase(x,-y), rtol=RTOL, atol=ATOL))

#------------------------------ arctan2 function -----------------------------#
def test_arctan2_call_i_i(language):
    @types('int','int')
    def arctan2_call(x,y):
        from numpy import arctan2
        return arctan2(x,y)

    f1 = epyccel(arctan2_call, language = language)
    x = randint(100)
    y = randint(100)
    assert(isclose(f1(x,y), arctan2_call(x,y), rtol=RTOL, atol=ATOL))
    assert(isclose(f1(-x,-y), arctan2_call(-x,-y), rtol=RTOL, atol=ATOL))
    assert(isclose(f1(-x,y), arctan2_call(-x,y), rtol=RTOL, atol=ATOL))
    assert(isclose(f1(x,-y), arctan2_call(x,-y), rtol=RTOL, atol=ATOL))
    assert(type(f1(x, y)) == type(arctan2_call(x, y).item()))

def test_arctan2_call_i_r(language):
    @types('int','real')
    def arctan2_call(x,y):
        from numpy import arctan2
        return arctan2(x,y)

    f1 = epyccel(arctan2_call, language = language)
    x = randint(100)
    y = uniform(high=1e2)
    assert(isclose(f1(x,y), arctan2_call(x,y), rtol=RTOL, atol=ATOL))
    assert(isclose(f1(-x,-y), arctan2_call(-x,-y), rtol=RTOL, atol=ATOL))
    assert(isclose(f1(-x,y), arctan2_call(-x,y), rtol=RTOL, atol=ATOL))
    assert(isclose(f1(x,-y), arctan2_call(x,-y), rtol=RTOL, atol=ATOL))
    assert(type(f1(x, y)) == type(arctan2_call(x, y).item()))

def test_arctan2_call_r_i(language):
    @types('real','int')
    def arctan2_call(x,y):
        from numpy import arctan2
        return arctan2(x,y)

    f1 = epyccel(arctan2_call, language = language)
    x = uniform(high=1e2)
    y = randint(100)
    assert(isclose(f1(x,y), arctan2_call(x,y), rtol=RTOL, atol=ATOL))
    assert(isclose(f1(-x,-y), arctan2_call(-x,-y), rtol=RTOL, atol=ATOL))
    assert(isclose(f1(-x,y), arctan2_call(-x,y), rtol=RTOL, atol=ATOL))
    assert(isclose(f1(x,-y), arctan2_call(x,-y), rtol=RTOL, atol=ATOL))
    assert(type(f1(x, y)) == type(arctan2_call(x, y).item()))

def test_arctan2_call_r_r(language):
    @types('real','real')
    def arctan2_call(x,y):
        from numpy import arctan2
        return arctan2(x,y)

    f1 = epyccel(arctan2_call, language = language)
    x = uniform(high=1e2)
    y = uniform(high=1e2)
    assert(isclose(f1(x,y), arctan2_call(x,y), rtol=RTOL, atol=ATOL))
    assert(isclose(f1(-x,-y), arctan2_call(-x,-y), rtol=RTOL, atol=ATOL))
    assert(isclose(f1(-x,y), arctan2_call(-x,y), rtol=RTOL, atol=ATOL))
    assert(isclose(f1(x,-y), arctan2_call(x,-y), rtol=RTOL, atol=ATOL))
    assert(type(f1(x, y)) == type(arctan2_call(x, y).item()))

def test_arctan2_phrase(language):
    @types('real','real','real')
    def arctan2_phrase(x,y,z):
        from numpy import arctan2
        a = arctan2(x,y)+arctan2(x,z)
        return a

    f2 = epyccel(arctan2_phrase, language = language)
    x = uniform(high=1e2)
    y = uniform(high=1e2)
    z = uniform(high=1e2)
    assert(isclose(f2(x,y,z), arctan2_phrase(x,y,z), rtol=RTOL, atol=ATOL))
    assert(isclose(f2(-x,y,z), arctan2_phrase(-x,y,z), rtol=RTOL, atol=ATOL))
    assert(isclose(f2(-x,-y,z), arctan2_phrase(-x,-y,z), rtol=RTOL, atol=ATOL))
    assert(isclose(f2(-x,y,-z), arctan2_phrase(-x,y,-z), rtol=RTOL, atol=ATOL))
    assert(isclose(f2(x,-y,z), arctan2_phrase(x,-y,z), rtol=RTOL, atol=ATOL))
    assert(isclose(f2(x,-y,-z), arctan2_phrase(x,-y,-z), rtol=RTOL, atol=ATOL))
    assert(isclose(f2(x,y,-z), arctan2_phrase(x,y,-z), rtol=RTOL, atol=ATOL))
    assert(isclose(f2(-x,-y,-z), arctan2_phrase(-x,-y,-z), rtol=RTOL, atol=ATOL))

#-------------------------------- sqrt function ------------------------------#
def test_sqrt_call(language):
    @types('real')
    def sqrt_call(x):
        from numpy import sqrt
        return sqrt(x)

    f1 = epyccel(sqrt_call, language = language)
    x = rand()
    assert(isclose(f1(x), sqrt_call(x), rtol=RTOL, atol=ATOL))

def test_sqrt_phrase(language):
    @types('real','real')
    def sqrt_phrase(x,y):
        from numpy import sqrt
        a = sqrt(x)*sqrt(y)
        return a

    f2 = epyccel(sqrt_phrase, language = language)
    x = rand()
    y = rand()
    assert(isclose(f2(x,y), sqrt_phrase(x,y), rtol=RTOL, atol=ATOL))

def test_sqrt_return_type_r(language):
    @types('real')
    def sqrt_return_type_real(x):
        from numpy import sqrt
        a = sqrt(x)
        return a

    f1 = epyccel(sqrt_return_type_real, language = language)
    x = rand()
    assert(isclose(f1(x), sqrt_return_type_real(x), rtol=RTOL, atol=ATOL))
    assert(type(f1(x)) == type(sqrt_return_type_real(x).item()))

def test_sqrt_return_type_c(language):
    @types('complex')
    def sqrt_return_type_comp(x):
        from numpy import sqrt
        a = sqrt(x)
        return a

    f1 = epyccel(sqrt_return_type_comp, language = language)
    x = rand() + 1j * rand()
    assert(isclose(f1(x), sqrt_return_type_comp(x), rtol=RTOL, atol=ATOL))
    assert(type(f1(x)) == type(sqrt_return_type_comp(x).item()))

#-------------------------------- floor function -----------------------------#
def test_floor_call_i(language):
    @types('int')
    def floor_call(x):
        from numpy import floor
        return floor(x)

    f1 = epyccel(floor_call, language = language)
    x = randint(1e6)
    assert(isclose(f1(x), floor_call(x), rtol=RTOL, atol=ATOL))
    assert(isclose(f1(-x), floor_call(-x), rtol=RTOL, atol=ATOL))
    assert(type(f1(x)) == type(floor_call(x).item()))

def test_floor_call_r(language):
    @types('real')
    def floor_call(x):
        from numpy import floor
        return floor(x)

    f1 = epyccel(floor_call, language = language)
    x = uniform(high=1e6)
    assert(isclose(f1(x), floor_call(x), rtol=RTOL, atol=ATOL))
    assert(isclose(f1(-x), floor_call(-x), rtol=RTOL, atol=ATOL))
    assert(type(f1(x)) == type(floor_call(x).item()))

def test_floor_phrase(language):
    @types('real','real')
    def floor_phrase(x,y):
        from numpy import floor
        a = floor(x)*floor(y)
        return a

    f2 = epyccel(floor_phrase, language = language)
    x = uniform(high=1e6)
    y = uniform(high=1e6)
    assert(isclose(f2(x,y), floor_phrase(x,y), rtol=RTOL, atol=ATOL))
    assert(isclose(f2(-x,-y), floor_phrase(-x,-y), rtol=RTOL, atol=ATOL))
    assert(isclose(f2(-x,y), floor_phrase(-x,y), rtol=RTOL, atol=ATOL))
    assert(isclose(f2(x,-y), floor_phrase(x,-y), rtol=RTOL, atol=ATOL))

@pytest.mark.parametrize( 'language', (
        pytest.param("fortran", marks = pytest.mark.fortran),
        pytest.param("c", marks = [
            pytest.mark.skip(reason="Tuples not implemented yet"),
            pytest.mark.c]
        )
    )
)
def test_shape_indexed(language):
    @types('int[:]')
    def test_shape_1d(f):
        from numpy import shape
        return shape(f)[0]

    @types('int[:,:]')
    def test_shape_2d(f):
        from numpy import shape
        a = shape(f)
        return a[0], a[1]

    from numpy import empty
    f1 = epyccel(test_shape_1d, language = language)
    f2 = epyccel(test_shape_2d, language = language)
    n1 = randint(20)
    n2 = randint(20)
    n3 = randint(20)
    x1 = empty(n1,dtype = int)
    x2 = empty((n2,n3), dtype = int)
    assert(f1(x1) == test_shape_1d(x1))
    assert(f2(x2) == test_shape_2d(x2))

@pytest.mark.parametrize( 'language', (
        pytest.param("fortran", marks = pytest.mark.fortran),
        pytest.param("c", marks = [
            pytest.mark.skip(reason="Tuples not implemented yet"),
            pytest.mark.c]
        )
    )
)
def test_shape_property(language):
    @types('int[:]')
    def test_shape_1d(f):
        return f.shape[0]

    @types('int[:,:]')
    def test_shape_2d(f):
        a = f.shape
        return a[0], a[1]

    from numpy import empty
    f1 = epyccel(test_shape_1d, language = language)
    f2 = epyccel(test_shape_2d, language = language)
    n1 = randint(20)
    n2 = randint(20)
    n3 = randint(20)
    x1 = empty(n1,dtype = int)
    x2 = empty((n2,n3), dtype = int)
    assert(f1(x1) == test_shape_1d(x1))
    assert(all(isclose(f2(x2), test_shape_2d(x2))))

@pytest.mark.parametrize( 'language', (
        pytest.param("fortran", marks = pytest.mark.fortran),
        pytest.param("c", marks = [
            pytest.mark.skip(reason="Tuples not implemented yet"),
            pytest.mark.c]
        )
    )
)
def test_shape_tuple_output(language):
    @types('int[:]')
    def test_shape_1d(f):
        from numpy import shape
        s = shape(f)
        return s[0]

    @types('int[:]')
    def test_shape_1d_tuple(f):
        from numpy import shape
        s, = shape(f)
        return s

    @types('int[:,:]')
    def test_shape_2d(f):
        from numpy import shape
        a, b = shape(f)
        return a, b

    from numpy import empty
    n1 = randint(20)
    n2 = randint(20)
    n3 = randint(20)
    x1 = empty(n1,dtype = int)
    x2 = empty((n2,n3), dtype = int)
    f1 = epyccel(test_shape_1d, language = language)
    assert(f1(x1)   == test_shape_1d(x1))
    f1_t = epyccel(test_shape_1d_tuple, language = language)
    assert(f1_t(x1) == test_shape_1d_tuple(x1))
    f2 = epyccel(test_shape_2d, language = language)
    assert(f2(x2)   == test_shape_2d(x2))

@pytest.mark.parametrize( 'language', (
        pytest.param("fortran", marks = pytest.mark.fortran),
        pytest.param("c", marks = [
            pytest.mark.skip(reason="Tuples not implemented yet"),
            pytest.mark.c]
        )
    )
)
def test_shape_real(language):
    @types('real[:]')
    def test_shape_1d(f):
        from numpy import shape
        b = shape(f)
        return b[0]

    @types('real[:,:]')
    def test_shape_2d(f):
        from numpy import shape
        a = shape(f)
        return a[0], a[1]

    from numpy import empty
    f1 = epyccel(test_shape_1d, language = language)
    f2 = epyccel(test_shape_2d, language = language)
    n1 = randint(20)
    n2 = randint(20)
    n3 = randint(20)
    x1 = empty(n1,dtype = float)
    x2 = empty((n2,n3), dtype = float)
    assert(f1(x1) == test_shape_1d(x1))
    assert(f2(x2) == test_shape_2d(x2))

@pytest.mark.parametrize( 'language', (
        pytest.param("fortran", marks = pytest.mark.fortran),
        pytest.param("c", marks = [
            pytest.mark.skip(reason="Tuples not implemented yet"),
            pytest.mark.c]
        )
    )
)
def test_shape_int(language):
    @types('int[:]')
    def test_shape_1d(f):
        from numpy import shape
        b = shape(f)
        return b[0]

    @types('int[:,:]')
    def test_shape_2d(f):
        from numpy import shape
        a = shape(f)
        return a[0], a[1]

    f1 = epyccel(test_shape_1d, language = language)
    f2 = epyccel(test_shape_2d, language = language)

    from numpy import empty
    n1 = randint(20)
    n2 = randint(20)
    n3 = randint(20)
    x1 = empty(n1,dtype = int)
    x2 = empty((n2,n3), dtype = int)
    assert(f1(x1) == test_shape_1d(x1))
    assert(f2(x2) == test_shape_2d(x2))

@pytest.mark.parametrize( 'language', (
        pytest.param("fortran", marks = pytest.mark.fortran),
        pytest.param("c", marks = [
            pytest.mark.skip(reason="Tuples not implemented yet"),
            pytest.mark.c]
        )
    )
)
def test_shape_bool(language):
    @types('bool[:]')
    def test_shape_1d(f):
        from numpy import shape
        b = shape(f)
        return b[0]

    @types('bool[:,:]')
    def test_shape_2d(f):
        from numpy import shape
        a = shape(f)
        return a[0], a[1]

    from numpy import empty
    f1 = epyccel(test_shape_1d, language = language)
    f2 = epyccel(test_shape_2d, language = language)
    n1 = randint(20)
    n2 = randint(20)
    n3 = randint(20)
    x1 = empty(n1,dtype = bool)
    x2 = empty((n2,n3), dtype = bool)
    assert(f1(x1) == test_shape_1d(x1))
    assert(f2(x2) == test_shape_2d(x2))

@pytest.mark.parametrize( 'language', (
        pytest.param("fortran", marks = pytest.mark.fortran),
        pytest.param("c", marks = [
            pytest.mark.skip(reason="Tuples not implemented yet"),
            pytest.mark.c]
        )
    )
)
def test_full_basic_int(language):
    @types('int')
    def create_full_shape_1d(n):
        from numpy import full, shape
        a = full(n,4)
        s = shape(a)
        return len(s),s[0]
    @types('int')
    def create_full_shape_2d(n):
        from numpy import full, shape
        a = full((n,n),4)
        s = shape(a)
        return len(s),s[0], s[1]
    @types('int')
    def create_full_val(val):
        from numpy import full
        a = full(3,val)
        return a[0],a[1],a[2]
    @types('int')
    def create_full_arg_names(val):
        from numpy import full
        a = full(fill_value = val, shape = (2,3))
        return a[0,0],a[0,1],a[0,2],a[1,0],a[1,1],a[1,2]

    size = randint(10)

    f_shape_1d  = epyccel(create_full_shape_1d, language = language)
    assert(f_shape_1d(size) == create_full_shape_1d(size))

    f_shape_2d  = epyccel(create_full_shape_2d, language = language)
    assert(f_shape_2d(size) == create_full_shape_2d(size))

    f_val       = epyccel(create_full_val, language = language)
    assert(f_val(size)      == create_full_val(size))
    assert(type(f_val(size)[0])       == type(create_full_val(size)[0].item()))

    f_arg_names = epyccel(create_full_arg_names, language = language)
    assert(f_arg_names(size) == create_full_arg_names(size))
    assert(type(f_arg_names(size)[0]) == type(create_full_arg_names(size)[0].item()))

@pytest.mark.parametrize( 'language', (
        pytest.param("fortran", marks = pytest.mark.fortran),
        pytest.param("c", marks = [
            pytest.mark.skip(reason="Tuples not implemented yet"),
            pytest.mark.c]
        )
    )
)
def test_full_basic_real(language):
    @types('int')
    def create_full_shape_1d(n):
        from numpy import full, shape
        a = full(n,4)
        s = shape(a)
        return len(s),s[0]
    @types('int')
    def create_full_shape_2d(n):
        from numpy import full, shape
        a = full((n,n),4)
        s = shape(a)
        return len(s),s[0], s[1]
    @types('real')
    def create_full_val(val):
        from numpy import full
        a = full(3,val)
        return a[0],a[1],a[2]
    @types('real')
    def create_full_arg_names(val):
        from numpy import full
        a = full(fill_value = val, shape = (2,3))
        return a[0,0],a[0,1],a[0,2],a[1,0],a[1,1],a[1,2]

    size = randint(10)
    val  = rand()*5

    f_shape_1d  = epyccel(create_full_shape_1d, language = language)
    assert(f_shape_1d(size)     == create_full_shape_1d(size))

    f_shape_2d  = epyccel(create_full_shape_2d, language = language)
    assert(f_shape_2d(size)     == create_full_shape_2d(size))

    f_val       = epyccel(create_full_val, language = language)
    assert(f_val(val)           == create_full_val(val))
    assert(type(f_val(val)[0])       == type(create_full_val(val)[0].item()))

    f_arg_names = epyccel(create_full_arg_names, language = language)
    assert(f_arg_names(val)     == create_full_arg_names(val))
    assert(type(f_arg_names(val)[0]) == type(create_full_arg_names(val)[0].item()))

@pytest.mark.parametrize( 'language', (
        pytest.param("fortran", marks = pytest.mark.fortran),
        pytest.param("c", marks = [
            pytest.mark.skip(reason="Tuples not implemented yet"),
            pytest.mark.c]
        )
    )
)
def test_full_basic_bool(language):
    @types('int')
    def create_full_shape_1d(n):
        from numpy import full, shape
        a = full(n,4)
        s = shape(a)
        return len(s),s[0]
    @types('int')
    def create_full_shape_2d(n):
        from numpy import full, shape
        a = full((n,n),4)
        s = shape(a)
        return len(s),s[0], s[1]
    @types('bool')
    def create_full_val(val):
        from numpy import full
        a = full(3,val)
        return a[0],a[1],a[2]
    @types('bool')
    def create_full_arg_names(val):
        from numpy import full
        a = full(fill_value = val, shape = (2,3))
        return a[0,0],a[0,1],a[0,2],a[1,0],a[1,1],a[1,2]

    size = randint(10)
    val  = bool(randint(2))

    f_shape_1d  = epyccel(create_full_shape_1d, language = language)
    assert(f_shape_1d(size)     == create_full_shape_1d(size))

    f_shape_2d  = epyccel(create_full_shape_2d, language = language)
    assert(f_shape_2d(size)     == create_full_shape_2d(size))

    f_val       = epyccel(create_full_val, language = language)
    assert(f_val(val)           == create_full_val(val))
    assert(type(f_val(val)[0])       == type(create_full_val(val)[0].item()))

    f_arg_names = epyccel(create_full_arg_names, language = language)
    assert(f_arg_names(val)     == create_full_arg_names(val))
    assert(type(f_arg_names(val)[0]) == type(create_full_arg_names(val)[0].item()))

@pytest.mark.parametrize( 'language', (
        pytest.param("fortran", marks = pytest.mark.fortran),
        pytest.param("c", marks = [
            pytest.mark.skip(reason="Tuples not implemented yet"),
            pytest.mark.c]
        )
    )
)
def test_full_order(language):
    @types('int','int')
    def create_full_shape_C(n,m):
        from numpy import full, shape
        a = full((n,m),4, order = 'C')
        s = shape(a)
        return len(s),s[0], s[1]
    @types('int','int')
    def create_full_shape_F(n,m):
        from numpy import full, shape
        a = full((n,m),4, order = 'F')
        s = shape(a)
        return len(s),s[0], s[1]

    size_1 = randint(10)
    size_2 = randint(10)

    f_shape_C  = epyccel(create_full_shape_C, language = language)
    assert(f_shape_C(size_1,size_2) == create_full_shape_C(size_1,size_2))

    f_shape_F  = epyccel(create_full_shape_F, language = language)
    assert(f_shape_F(size_1,size_2) == create_full_shape_F(size_1,size_2))

@pytest.mark.parametrize( 'language', (
        pytest.param("fortran", marks = pytest.mark.fortran),
        pytest.param("c", marks = [
            pytest.mark.skip(reason="casting to complex in not handled correctly, see https://github.com/pyccel/pyccel/issues/723"),
            pytest.mark.c]
        )
    )
)
def test_full_dtype(language):
    @types('int')
    def create_full_val_int_int(val):
        from numpy import full
        a = full(3,val,int)
        return a[0]
    @types('int')
    def create_full_val_int_float(val):
        from numpy import full
        a = full(3,val,float)
        return a[0]
    @types('int')
    def create_full_val_int_complex(val):
        from numpy import full
        a = full(3,val,complex)
        return a[0]
    @types('real')
    def create_full_val_real_int32(val):
        from numpy import full, int32
        a = full(3,val,int32)
        return a[0]
    @types('real')
    def create_full_val_real_float32(val):
        from numpy import full, float32
        a = full(3,val,float32)
        return a[0]
    @types('real')
    def create_full_val_real_float64(val):
        from numpy import full, float64
        a = full(3,val,float64)
        return a[0]
    @types('real')
    def create_full_val_real_complex64(val):
        from numpy import full, complex64
        a = full(3,val,complex64)
        return a[0]
    @types('real')
    def create_full_val_real_complex128(val):
        from numpy import full, complex128
        a = full(3,val,complex128)
        return a[0]

    val_int   = randint(100)
    val_float = rand()*100

    f_int_int   = epyccel(create_full_val_int_int, language = language)
    assert(     f_int_int(val_int)        ==      create_full_val_int_int(val_int))
    assert(type(f_int_int(val_int))       == type(create_full_val_int_int(val_int).item()))

    f_int_float = epyccel(create_full_val_int_float, language = language)
    assert(isclose(     f_int_float(val_int)     ,      create_full_val_int_float(val_int), rtol=RTOL, atol=ATOL))
    assert(type(f_int_float(val_int))     == type(create_full_val_int_float(val_int).item()))

    f_int_complex = epyccel(create_full_val_int_complex, language = language)
    assert(isclose(     f_int_complex(val_int)     ,      create_full_val_int_complex(val_int), rtol=RTOL, atol=ATOL))
    assert(type(f_int_complex(val_int))     == type(create_full_val_int_complex(val_int).item()))

    f_real_int32   = epyccel(create_full_val_real_int32, language = language)
    assert(     f_real_int32(val_float)        ==      create_full_val_real_int32(val_float))
    assert(type(f_real_int32(val_float))       == type(create_full_val_real_int32(val_float).item()))

    f_real_float32   = epyccel(create_full_val_real_float32, language = language)
    assert(isclose(     f_real_float32(val_float)       ,      create_full_val_real_float32(val_float), rtol=RTOL, atol=ATOL))
    assert(type(f_real_float32(val_float))       == type(create_full_val_real_float32(val_float).item()))

    f_real_float64   = epyccel(create_full_val_real_float64, language = language)
    assert(isclose(     f_real_float64(val_float)       ,      create_full_val_real_float64(val_float), rtol=RTOL, atol=ATOL))
    assert(type(f_real_float64(val_float))       == type(create_full_val_real_float64(val_float).item()))

    f_real_complex64   = epyccel(create_full_val_real_complex64, language = language)
    assert(isclose(     f_real_complex64(val_float)       ,      create_full_val_real_complex64(val_float), rtol=RTOL, atol=ATOL))
    assert(type(f_real_complex64(val_float))       == type(create_full_val_real_complex64(val_float).item()))

    f_real_complex128   = epyccel(create_full_val_real_complex128, language = language)
    assert(isclose(     f_real_complex128(val_float)       ,      create_full_val_real_complex128(val_float), rtol=RTOL, atol=ATOL))
    assert(type(f_real_complex128(val_float))       == type(create_full_val_real_complex128(val_float).item()))

@pytest.mark.parametrize( 'language', (
        pytest.param("fortran", marks = pytest.mark.fortran),
        pytest.param("c", marks = [
            pytest.mark.skip(reason="Tuples not implemented yet"),
            pytest.mark.c]
        )
    )
)
def test_full_combined_args(language):
    def create_full_1_shape():
        from numpy import full, shape
        a = full((2,1),4.0,int,'F')
        s = shape(a)
        return len(s),s[0],s[1]
    def create_full_1_val():
        from numpy import full
        a = full((2,1),4.0,int,'F')
        return a[0,0]
    def create_full_2_shape():
        from numpy import full, shape
        a = full((4,2),dtype=float,fill_value=1)
        s = shape(a)
        return len(s),s[0],s[1]
    def create_full_2_val():
        from numpy import full
        a = full((4,2),dtype=float,fill_value=1)
        return a[0,0]
    def create_full_3_shape():
        from numpy import full, shape
        a = full(order = 'F', shape = (4,2),dtype=complex,fill_value=1)
        s = shape(a)
        return len(s),s[0],s[1]
    def create_full_3_val():
        from numpy import full
        a = full(order = 'F', shape = (4,2),dtype=complex,fill_value=1)
        return a[0,0]

    f1_shape = epyccel(create_full_1_shape, language = language)
    f1_val   = epyccel(create_full_1_val, language = language)
    assert(f1_shape() == create_full_1_shape())
    assert(f1_val()   == create_full_1_val()  )
    assert(type(f1_val())  == type(create_full_1_val().item()))

    f2_shape = epyccel(create_full_2_shape, language = language)
    f2_val   = epyccel(create_full_2_val, language = language)
    assert(f2_shape() == create_full_2_shape()    )
    assert(isclose(f2_val()  , create_full_2_val()      , rtol=RTOL, atol=ATOL))
    assert(type(f2_val())  == type(create_full_2_val().item()))

    f3_shape = epyccel(create_full_3_shape, language = language)
    f3_val   = epyccel(create_full_3_val, language = language)
    assert(             f3_shape() ==    create_full_3_shape()      )
    assert(isclose(     f3_val()  ,      create_full_3_val()        , rtol=RTOL, atol=ATOL))
    assert(type(f3_val())  == type(create_full_3_val().item()))

@pytest.mark.parametrize( 'language', (
        pytest.param("fortran", marks = pytest.mark.fortran),
        pytest.param("c", marks = [
            pytest.mark.skip(reason="Tuples not implemented yet"),
            pytest.mark.c]
        )
    )
)
def test_empty_basic(language):
    @types('int')
    def create_empty_shape_1d(n):
        from numpy import empty, shape
        a = empty(n)
        s = shape(a)
        return len(s),s[0]
    @types('int')
    def create_empty_shape_2d(n):
        from numpy import empty, shape
        a = empty((n,n))
        s = shape(a)
        return len(s),s[0], s[1]

    size = randint(10)

    f_shape_1d  = epyccel(create_empty_shape_1d, language = language)
    assert(     f_shape_1d(size)      ==      create_empty_shape_1d(size))

    f_shape_2d  = epyccel(create_empty_shape_2d, language = language)
    assert(     f_shape_2d(size)      ==      create_empty_shape_2d(size))

@pytest.mark.parametrize( 'language', (
        pytest.param("fortran", marks = pytest.mark.fortran),
        pytest.param("c", marks = [
            pytest.mark.skip(reason="Tuples not implemented yet"),
            pytest.mark.c]
        )
    )
)
def test_empty_order(language):
    @types('int','int')
    def create_empty_shape_C(n,m):
        from numpy import empty, shape
        a = empty((n,m), order = 'C')
        s = shape(a)
        return len(s),s[0], s[1]
    @types('int','int')
    def create_empty_shape_F(n,m):
        from numpy import empty, shape
        a = empty((n,m), order = 'F')
        s = shape(a)
        return len(s),s[0], s[1]

    size_1 = randint(10)
    size_2 = randint(10)

    f_shape_C  = epyccel(create_empty_shape_C, language = language)
    assert(     f_shape_C(size_1,size_2) == create_empty_shape_C(size_1,size_2))

    f_shape_F  = epyccel(create_empty_shape_F, language = language)
    assert(     f_shape_F(size_1,size_2) == create_empty_shape_F(size_1,size_2))

def test_empty_dtype(language):
    def create_empty_val_int():
        from numpy import empty
        a = empty(3,int)
        return a[0]
    def create_empty_val_float():
        from numpy import empty
        a = empty(3,float)
        return a[0]
    def create_empty_val_complex():
        from numpy import empty
        a = empty(3,complex)
        return a[0]
    def create_empty_val_int32():
        from numpy import empty, int32
        a = empty(3,int32)
        return a[0]
    def create_empty_val_float32():
        from numpy import empty, float32
        a = empty(3,float32)
        return a[0]
    def create_empty_val_float64():
        from numpy import empty, float64
        a = empty(3,float64)
        return a[0]
    def create_empty_val_complex64():
        from numpy import empty, complex64
        a = empty(3,complex64)
        return a[0]
    def create_empty_val_complex128():
        from numpy import empty, complex128
        a = empty(3,complex128)
        return a[0]

    f_int_int   = epyccel(create_empty_val_int, language = language)
    assert(type(f_int_int())         == type(create_empty_val_int().item()))

    f_int_float = epyccel(create_empty_val_float, language = language)
    assert(type(f_int_float())       == type(create_empty_val_float().item()))

    f_int_complex = epyccel(create_empty_val_complex, language = language)
    assert(type(f_int_complex())     == type(create_empty_val_complex().item()))

    f_real_int32   = epyccel(create_empty_val_int32, language = language)
    assert(type(f_real_int32())      == type(create_empty_val_int32().item()))

    f_real_float32   = epyccel(create_empty_val_float32, language = language)
    assert(type(f_real_float32())    == type(create_empty_val_float32().item()))

    f_real_float64   = epyccel(create_empty_val_float64, language = language)
    assert(type(f_real_float64())    == type(create_empty_val_float64().item()))

    f_real_complex64   = epyccel(create_empty_val_complex64, language = language)
    assert(type(f_real_complex64())  == type(create_empty_val_complex64().item()))

    f_real_complex128   = epyccel(create_empty_val_complex128, language = language)
    assert(type(f_real_complex128()) == type(create_empty_val_complex128().item()))

@pytest.mark.parametrize( 'language', (
        pytest.param("fortran", marks = pytest.mark.fortran),
        pytest.param("c", marks = [
            pytest.mark.skip(reason="Tuples not implemented yet"),
            pytest.mark.c]
        )
    )
)
def test_empty_combined_args(language):
    def create_empty_1_shape():
        from numpy import empty, shape
        a = empty((2,1),int,'F')
        s = shape(a)
        return len(s),s[0],s[1]
    def create_empty_1_val():
        from numpy import empty
        a = empty((2,1),int,'F')
        return a[0,0]
    def create_empty_2_shape():
        from numpy import empty, shape
        a = empty((4,2),dtype=float)
        s = shape(a)
        return len(s),s[0],s[1]
    def create_empty_2_val():
        from numpy import empty
        a = empty((4,2),dtype=float)
        return a[0,0]
    def create_empty_3_shape():
        from numpy import empty, shape
        a = empty(order = 'F', shape = (4,2),dtype=complex)
        s = shape(a)
        return len(s),s[0],s[1]
    def create_empty_3_val():
        from numpy import empty
        a = empty(order = 'F', shape = (4,2),dtype=complex)
        return a[0,0]

    f1_shape = epyccel(create_empty_1_shape, language = language)
    f1_val   = epyccel(create_empty_1_val, language = language)
    assert(     f1_shape() ==      create_empty_1_shape()      )
    assert(type(f1_val())  == type(create_empty_1_val().item()))

    f2_shape = epyccel(create_empty_2_shape, language = language)
    f2_val   = epyccel(create_empty_2_val, language = language)
    assert(all(isclose(     f2_shape(),      create_empty_2_shape()      )))
    assert(type(f2_val())  == type(create_empty_2_val().item()))

    f3_shape = epyccel(create_empty_3_shape, language = language)
    f3_val   = epyccel(create_empty_3_val, language = language)
    assert(all(isclose(     f3_shape(),      create_empty_3_shape()      )))
    assert(type(f3_val())  == type(create_empty_3_val().item()))

@pytest.mark.parametrize( 'language', (
        pytest.param("fortran", marks = pytest.mark.fortran),
        pytest.param("c", marks = [
            pytest.mark.skip(reason="Tuples not implemented yet"),
            pytest.mark.c]
        )
    )
)
def test_ones_basic(language):
    @types('int')
    def create_ones_shape_1d(n):
        from numpy import ones, shape
        a = ones(n)
        s = shape(a)
        return len(s),s[0]
    @types('int')
    def create_ones_shape_2d(n):
        from numpy import ones, shape
        a = ones((n,n))
        s = shape(a)
        return len(s),s[0], s[1]

    size = randint(10)

    f_shape_1d  = epyccel(create_ones_shape_1d, language = language)
    assert(     f_shape_1d(size)      ==      create_ones_shape_1d(size))

    f_shape_2d  = epyccel(create_ones_shape_2d, language = language)
    assert(     f_shape_2d(size)      ==      create_ones_shape_2d(size))

@pytest.mark.parametrize( 'language', (
        pytest.param("fortran", marks = pytest.mark.fortran),
        pytest.param("c", marks = [
            pytest.mark.skip(reason="Tuples not implemented yet"),
            pytest.mark.c]
        )
    )
)
def test_ones_order(language):
    @types('int','int')
    def create_ones_shape_C(n,m):
        from numpy import ones, shape
        a = ones((n,m), order = 'C')
        s = shape(a)
        return len(s),s[0], s[1]
    @types('int','int')
    def create_ones_shape_F(n,m):
        from numpy import ones, shape
        a = ones((n,m), order = 'F')
        s = shape(a)
        return len(s),s[0], s[1]

    size_1 = randint(10)
    size_2 = randint(10)

    f_shape_C  = epyccel(create_ones_shape_C, language = language)
    assert(     f_shape_C(size_1,size_2) == create_ones_shape_C(size_1,size_2))

    f_shape_F  = epyccel(create_ones_shape_F, language = language)
    assert(     f_shape_F(size_1,size_2) == create_ones_shape_F(size_1,size_2))

def test_ones_dtype(language):
    def create_ones_val_int():
        from numpy import ones
        a = ones(3,int)
        return a[0]
    def create_ones_val_float():
        from numpy import ones
        a = ones(3,float)
        return a[0]
    def create_ones_val_complex():
        from numpy import ones
        a = ones(3,complex)
        return a[0]
    def create_ones_val_int32():
        from numpy import ones, int32
        a = ones(3,int32)
        return a[0]
    def create_ones_val_float32():
        from numpy import ones, float32
        a = ones(3,float32)
        return a[0]
    def create_ones_val_float64():
        from numpy import ones, float64
        a = ones(3,float64)
        return a[0]
    def create_ones_val_complex64():
        from numpy import ones, complex64
        a = ones(3,complex64)
        return a[0]
    def create_ones_val_complex128():
        from numpy import ones, complex128
        a = ones(3,complex128)
        return a[0]

    f_int_int   = epyccel(create_ones_val_int, language = language)
    assert(     f_int_int()          ==      create_ones_val_int())
    assert(type(f_int_int())         == type(create_ones_val_int().item()))

    f_int_float = epyccel(create_ones_val_float, language = language)
    assert(isclose(     f_int_float()       ,      create_ones_val_float(), rtol=RTOL, atol=ATOL))
    assert(type(f_int_float())       == type(create_ones_val_float().item()))

    f_int_complex = epyccel(create_ones_val_complex, language = language)
    assert(isclose(     f_int_complex()     ,      create_ones_val_complex(), rtol=RTOL, atol=ATOL))
    assert(type(f_int_complex())     == type(create_ones_val_complex().item()))

    f_real_int32   = epyccel(create_ones_val_int32, language = language)
    assert(     f_real_int32()       ==      create_ones_val_int32())
    assert(type(f_real_int32())      == type(create_ones_val_int32().item()))

    f_real_float32   = epyccel(create_ones_val_float32, language = language)
    assert(isclose(     f_real_float32()    ,      create_ones_val_float32(), rtol=RTOL, atol=ATOL))
    assert(type(f_real_float32())    == type(create_ones_val_float32().item()))

    f_real_float64   = epyccel(create_ones_val_float64, language = language)
    assert(isclose(     f_real_float64()    ,      create_ones_val_float64(), rtol=RTOL, atol=ATOL))
    assert(type(f_real_float64())    == type(create_ones_val_float64().item()))

    f_real_complex64   = epyccel(create_ones_val_complex64, language = language)
    assert(isclose(     f_real_complex64()  ,      create_ones_val_complex64(), rtol=RTOL, atol=ATOL))
    assert(type(f_real_complex64())  == type(create_ones_val_complex64().item()))

    f_real_complex128   = epyccel(create_ones_val_complex128, language = language)
    assert(isclose(     f_real_complex128() ,      create_ones_val_complex128(), rtol=RTOL, atol=ATOL))
    assert(type(f_real_complex128()) == type(create_ones_val_complex128().item()))

@pytest.mark.parametrize( 'language', (
        pytest.param("fortran", marks = pytest.mark.fortran),
        pytest.param("c", marks = [
            pytest.mark.skip(reason="Tuples not implemented yet"),
            pytest.mark.c]
        )
    )
)
def test_ones_combined_args(language):
    def create_ones_1_shape():
        from numpy import ones, shape
        a = ones((2,1),int,'F')
        s = shape(a)
        return len(s),s[0],s[1]
    def create_ones_1_val():
        from numpy import ones
        a = ones((2,1),int,'F')
        return a[0,0]
    def create_ones_2_shape():
        from numpy import ones, shape
        a = ones((4,2),dtype=float)
        s = shape(a)
        return len(s),s[0],s[1]
    def create_ones_2_val():
        from numpy import ones
        a = ones((4,2),dtype=float)
        return a[0,0]
    def create_ones_3_shape():
        from numpy import ones, shape
        a = ones(order = 'F', shape = (4,2),dtype=complex)
        s = shape(a)
        return len(s),s[0],s[1]
    def create_ones_3_val():
        from numpy import ones
        a = ones(order = 'F', shape = (4,2),dtype=complex)
        return a[0,0]

    f1_shape = epyccel(create_ones_1_shape, language = language)
    f1_val   = epyccel(create_ones_1_val, language = language)
    assert(     f1_shape() ==      create_ones_1_shape()      )
    assert(     f1_val()   ==      create_ones_1_val()        )
    assert(type(f1_val())  == type(create_ones_1_val().item()))

    f2_shape = epyccel(create_ones_2_shape, language = language)
    f2_val   = epyccel(create_ones_2_val, language = language)
    assert(     f2_shape() ==      create_ones_2_shape()      )
    assert(isclose(     f2_val()  ,      create_ones_2_val()        , rtol=RTOL, atol=ATOL))
    assert(type(f2_val())  == type(create_ones_2_val().item()))

    f3_shape = epyccel(create_ones_3_shape, language = language)
    f3_val   = epyccel(create_ones_3_val, language = language)
    assert(     f3_shape() ==      create_ones_3_shape()      )
    assert(isclose(     f3_val()  ,      create_ones_3_val()        , rtol=RTOL, atol=ATOL))
    assert(type(f3_val())  == type(create_ones_3_val().item()))

@pytest.mark.parametrize( 'language', (
        pytest.param("fortran", marks = pytest.mark.fortran),
        pytest.param("c", marks = [
            pytest.mark.skip(reason="Tuples not implemented yet"),
            pytest.mark.c]
        )
    )
)
def test_zeros_basic(language):
    @types('int')
    def create_zeros_shape_1d(n):
        from numpy import zeros, shape
        a = zeros(n)
        s = shape(a)
        return len(s),s[0]
    @types('int')
    def create_zeros_shape_2d(n):
        from numpy import zeros, shape
        a = zeros((n,n))
        s = shape(a)
        return len(s),s[0], s[1]

    size = randint(10)

    f_shape_1d  = epyccel(create_zeros_shape_1d, language = language)
    assert(     f_shape_1d(size)      ==      create_zeros_shape_1d(size))

    f_shape_2d  = epyccel(create_zeros_shape_2d, language = language)
    assert(     f_shape_2d(size)      ==      create_zeros_shape_2d(size))

@pytest.mark.parametrize( 'language', (
        pytest.param("fortran", marks = pytest.mark.fortran),
        pytest.param("c", marks = [
            pytest.mark.skip(reason="Tuples not implemented yet"),
            pytest.mark.c]
        )
    )
)
def test_zeros_order(language):
    @types('int','int')
    def create_zeros_shape_C(n,m):
        from numpy import zeros, shape
        a = zeros((n,m), order = 'C')
        s = shape(a)
        return len(s),s[0], s[1]
    @types('int','int')
    def create_zeros_shape_F(n,m):
        from numpy import zeros, shape
        a = zeros((n,m), order = 'F')
        s = shape(a)
        return len(s),s[0], s[1]

    size_1 = randint(10)
    size_2 = randint(10)

    f_shape_C  = epyccel(create_zeros_shape_C, language = language)
    assert(     f_shape_C(size_1,size_2) == create_zeros_shape_C(size_1,size_2))

    f_shape_F  = epyccel(create_zeros_shape_F, language = language)
    assert(     f_shape_F(size_1,size_2) == create_zeros_shape_F(size_1,size_2))

def test_zeros_dtype(language):
    def create_zeros_val_int():
        from numpy import zeros
        a = zeros(3,int)
        return a[0]
    def create_zeros_val_float():
        from numpy import zeros
        a = zeros(3,float)
        return a[0]
    def create_zeros_val_complex():
        from numpy import zeros
        a = zeros(3,complex)
        return a[0]
    def create_zeros_val_int32():
        from numpy import zeros, int32
        a = zeros(3,int32)
        return a[0]
    def create_zeros_val_float32():
        from numpy import zeros, float32
        a = zeros(3,float32)
        return a[0]
    def create_zeros_val_float64():
        from numpy import zeros, float64
        a = zeros(3,float64)
        return a[0]
    def create_zeros_val_complex64():
        from numpy import zeros, complex64
        a = zeros(3,complex64)
        return a[0]
    def create_zeros_val_complex128():
        from numpy import zeros, complex128
        a = zeros(3,complex128)
        return a[0]

    f_int_int   = epyccel(create_zeros_val_int, language = language)
    assert(     f_int_int()          ==      create_zeros_val_int())
    assert(type(f_int_int())         == type(create_zeros_val_int().item()))

    f_int_float = epyccel(create_zeros_val_float, language = language)
    assert(isclose(     f_int_float()       ,      create_zeros_val_float(), rtol=RTOL, atol=ATOL))
    assert(type(f_int_float())       == type(create_zeros_val_float().item()))

    f_int_complex = epyccel(create_zeros_val_complex, language = language)
    assert(isclose(     f_int_complex()     ,      create_zeros_val_complex(), rtol=RTOL, atol=ATOL))
    assert(type(f_int_complex())     == type(create_zeros_val_complex().item()))

    f_real_int32   = epyccel(create_zeros_val_int32, language = language)
    assert(     f_real_int32()       ==      create_zeros_val_int32())
    assert(type(f_real_int32())      == type(create_zeros_val_int32().item()))

    f_real_float32   = epyccel(create_zeros_val_float32, language = language)
    assert(isclose(     f_real_float32()    ,      create_zeros_val_float32(), rtol=RTOL, atol=ATOL))
    assert(type(f_real_float32())    == type(create_zeros_val_float32().item()))

    f_real_float64   = epyccel(create_zeros_val_float64, language = language)
    assert(isclose(     f_real_float64()    ,      create_zeros_val_float64(), rtol=RTOL, atol=ATOL))
    assert(type(f_real_float64())    == type(create_zeros_val_float64().item()))

    f_real_complex64   = epyccel(create_zeros_val_complex64, language = language)
    assert(isclose(     f_real_complex64()  ,      create_zeros_val_complex64(), rtol=RTOL, atol=ATOL))
    assert(type(f_real_complex64())  == type(create_zeros_val_complex64().item()))

    f_real_complex128   = epyccel(create_zeros_val_complex128, language = language)
    assert(isclose(     f_real_complex128() ,      create_zeros_val_complex128(), rtol=RTOL, atol=ATOL))
    assert(type(f_real_complex128()) == type(create_zeros_val_complex128().item()))

@pytest.mark.parametrize( 'language', (
        pytest.param("fortran", marks = pytest.mark.fortran),
        pytest.param("c", marks = [
            pytest.mark.skip(reason="Tuples not implemented yet"),
            pytest.mark.c]
        )
    )
)
def test_zeros_combined_args(language):
    def create_zeros_1_shape():
        from numpy import zeros, shape
        a = zeros((2,1),int,'F')
        s = shape(a)
        return len(s),s[0],s[1]
    def create_zeros_1_val():
        from numpy import zeros
        a = zeros((2,1),int,'F')
        return a[0,0]
    def create_zeros_2_shape():
        from numpy import zeros, shape
        a = zeros((4,2),dtype=float)
        s = shape(a)
        return len(s),s[0],s[1]
    def create_zeros_2_val():
        from numpy import zeros
        a = zeros((4,2),dtype=float)
        return a[0,0]
    def create_zeros_3_shape():
        from numpy import zeros, shape
        a = zeros(order = 'F', shape = (4,2),dtype=complex)
        s = shape(a)
        return len(s),s[0],s[1]
    def create_zeros_3_val():
        from numpy import zeros
        a = zeros(order = 'F', shape = (4,2),dtype=complex)
        return a[0,0]

    f1_shape = epyccel(create_zeros_1_shape, language = language)
    f1_val   = epyccel(create_zeros_1_val, language = language)
    assert(     f1_shape() ==      create_zeros_1_shape()      )
    assert(     f1_val()   ==      create_zeros_1_val()        )
    assert(type(f1_val())  == type(create_zeros_1_val().item()))

    f2_shape = epyccel(create_zeros_2_shape, language = language)
    f2_val   = epyccel(create_zeros_2_val, language = language)
    assert(     f2_shape() ==      create_zeros_2_shape()      )
    assert(isclose(     f2_val()  ,      create_zeros_2_val()        , rtol=RTOL, atol=ATOL))
    assert(type(f2_val())  == type(create_zeros_2_val().item()))

    f3_shape = epyccel(create_zeros_3_shape, language = language)
    f3_val   = epyccel(create_zeros_3_val, language = language)
    assert(     f3_shape() ==      create_zeros_3_shape()      )
    assert(isclose(     f3_val()  ,      create_zeros_3_val()        , rtol=RTOL, atol=ATOL))
    assert(type(f3_val())  == type(create_zeros_3_val().item()))

@pytest.mark.parametrize( 'language', (
        pytest.param("fortran", marks = pytest.mark.fortran),
        pytest.param("c", marks = [
            pytest.mark.skip(reason="Tuples not implemented yet"),
            pytest.mark.c]
        )
    )
)
def test_array(language):
    def create_array_list_val():
        from numpy import array
        a = array([[1,2,3],[4,5,6]])
        return a[0,0]
    def create_array_list_shape():
        from numpy import array, shape
        a = array([[1,2,3],[4,5,6]])
        s = shape(a)
        return len(s), s[0], s[1]
    def create_array_tuple_val():
        from numpy import array
        a = array(((1,2,3),(4,5,6)))
        return a[0,0]
    def create_array_tuple_shape():
        from numpy import array, shape
        a = array(((1,2,3),(4,5,6)))
        s = shape(a)
        return len(s), s[0], s[1]
    f1_shape = epyccel(create_array_list_shape, language = language)
    f1_val   = epyccel(create_array_list_val, language = language)
    assert(f1_shape() == create_array_list_shape())
    assert(f1_val()   == create_array_list_val())
    assert(type(f1_val()) == type(create_array_list_val().item()))
    f2_shape = epyccel(create_array_tuple_shape, language = language)
    f2_val   = epyccel(create_array_tuple_val, language = language)
    assert(f2_shape() == create_array_tuple_shape())
    assert(f2_val()   == create_array_tuple_val())
    assert(type(f2_val()) == type(create_array_tuple_val().item()))

@pytest.mark.parametrize( 'language', (
        pytest.param("fortran", marks = pytest.mark.fortran),
        pytest.param("c", marks = [
            pytest.mark.skip(reason="Tuples not implemented yet"),
            pytest.mark.c]
        )
    )
)
def test_rand_basic(language):
    def create_val():
        from numpy.random import rand # pylint: disable=reimported
        return rand()

    f1 = epyccel(create_val, language = language)
    y = [f1() for i in range(10)]
    assert(all([yi <  1 for yi in y]))
    assert(all([yi >= 0 for yi in y]))
    assert(all([isinstance(yi,float) for yi in y]))
    assert(len(set(y))>1)

@pytest.mark.parametrize( 'language', (
        pytest.param("fortran", marks = pytest.mark.fortran),
        pytest.param("c", marks = [
            pytest.mark.skip(reason="Tuples not implemented yet"),
            pytest.mark.c]
        )
    )
)
def test_rand_args(language):
    @types('int')
    def create_array_size_1d(n):
        from numpy.random import rand # pylint: disable=reimported
        from numpy import shape
        a = rand(n)
        return shape(a)[0]

    @types('int','int')
    def create_array_size_2d(n,m):
        from numpy.random import rand # pylint: disable=reimported
        from numpy import shape
        a = rand(n,m)
        return shape(a)[0], shape(a)[1]

    @types('int','int','int')
    def create_array_size_3d(n,m,p):
        from numpy.random import rand # pylint: disable=reimported
        from numpy import shape
        a = rand(n,m,p)
        return shape(a)[0], shape(a)[1], shape(a)[2]

    def create_array_vals_1d():
        from numpy.random import rand # pylint: disable=reimported
        a = rand(4)
        return a[0], a[1], a[2], a[3]

    def create_array_vals_2d():
        from numpy.random import rand # pylint: disable=reimported
        a = rand(2,2)
        return a[0,0], a[0,1], a[1,0], a[1,1]

    n = randint(10)
    m = randint(10)
    p = randint(5)
    f_1d = epyccel(create_array_size_1d, language = language)
    assert( f_1d(n)       == create_array_size_1d(n)      )

    f_2d = epyccel(create_array_size_2d, language = language)
    assert( f_2d(n, m)    == create_array_size_2d(n, m)   )

    f_3d = epyccel(create_array_size_3d, language = language)
    assert( f_3d(n, m, p) == create_array_size_3d(n, m, p))

    g_1d = epyccel(create_array_vals_1d, language = language)
    y = g_1d()
    assert(all([yi <  1 for yi in y]))
    assert(all([yi >= 0 for yi in y]))
    assert(all([isinstance(yi,float) for yi in y]))
    assert(len(set(y))>1)

    g_2d = epyccel(create_array_vals_2d, language = language)
    y = g_2d()
    assert(all([yi <  1 for yi in y]))
    assert(all([yi >= 0 for yi in y]))
    assert(all([isinstance(yi,float) for yi in y]))
    assert(len(set(y))>1)

@pytest.mark.parametrize( 'language', (
        pytest.param("fortran", marks = pytest.mark.fortran),
        pytest.param("c", marks = [
            pytest.mark.skip(reason="Tuples not implemented yet"),
            pytest.mark.c]
        )
    )
)
def test_rand_expr(language):
    def create_val():
        from numpy.random import rand # pylint: disable=reimported
        x = 2*rand()
        return x

    f1 = epyccel(create_val, language = language)
    y = [f1() for i in range(10)]
    assert(all([yi <  2 for yi in y]))
    assert(all([yi >= 0 for yi in y]))
    assert(all([isinstance(yi,float) for yi in y]))
    assert(len(set(y))>1)

@pytest.mark.xfail(reason="a is not allocated")
def test_rand_expr_array(language):
    def create_array_vals_2d():
        from numpy.random import rand # pylint: disable=reimported
        a = rand(2,2)*0.5 + 3
        return a[0,0], a[0,1], a[1,0], a[1,1]

    f2 = epyccel(create_array_vals_2d, language = language)
    y = f2()
    assert(all([yi <  3.5 for yi in y]))
    assert(all([yi >= 3   for yi in y]))
    assert(all([isinstance(yi,float) for yi in y]))
    assert(len(set(y))>1)

@pytest.mark.parametrize( 'language', (
        pytest.param("fortran", marks = pytest.mark.fortran),
        pytest.param("c", marks = [
            pytest.mark.skip(reason="randint not implemented"),
            pytest.mark.c]
        )
    )
)
def test_randint_basic(language):
    def create_rand():
        from numpy.random import randint # pylint: disable=reimported
        return randint(-10, 10)

    @types('int')
    def create_val(high):
        from numpy.random import randint # pylint: disable=reimported
        return randint(high)

    @types('int','int')
    def create_val_low(low, high):
        from numpy.random import randint # pylint: disable=reimported
        return randint(low, high)

    f0 = epyccel(create_rand, language = language)
    y = [f0() for i in range(10)]
    assert(all([yi <  10 for yi in y]))
    assert(all([yi >= -10 for yi in y]))
    assert(all([isinstance(yi,int) for yi in y]))
    assert(len(set(y))>1)

    f1 = epyccel(create_val, language = language)
    y = [f1(100) for i in range(10)]
    assert(all([yi <  100 for yi in y]))
    assert(all([yi >= 0 for yi in y]))
    assert(all([isinstance(yi,int) for yi in y]))
    assert(len(set(y))>1)

    f2 = epyccel(create_val_low, language = language)
    y = [f2(25, 100) for i in range(10)]
    assert(all([yi <  100 for yi in y]))
    assert(all([yi >= 25 for yi in y]))
    assert(all([isinstance(yi,int) for yi in y]))
    assert(len(set(y))>1)

@pytest.mark.parametrize( 'language', (
        pytest.param("fortran", marks = pytest.mark.fortran),
        pytest.param("c", marks = [
            pytest.mark.skip(reason="randint not implemented"),
            pytest.mark.c]
        )
    )
)
def test_randint_expr(language):
    @types('int')
    def create_val(high):
        from numpy.random import randint # pylint: disable=reimported
        x = 2*randint(high)
        return x

    @types('int','int')
    def create_val_low(low, high):
        from numpy.random import randint # pylint: disable=reimported
        x = 2*randint(low, high)
        return x

    f1 = epyccel(create_val, language = language)
    y = [f1(27) for i in range(10)]
    assert(all([yi <  54 for yi in y]))
    assert(all([yi >= 0  for yi in y]))
    assert(all([isinstance(yi,int) for yi in y]))
    assert(len(set(y))>1)

    f2 = epyccel(create_val_low, language = language)
    y = [f2(21,46) for i in range(10)]
    assert(all([yi <  92 for yi in y]))
    assert(all([yi >= 42 for yi in y]))
    assert(all([isinstance(yi,int) for yi in y]))
    assert(len(set(y))>1)

@pytest.mark.parametrize( 'language', (
        pytest.param("fortran", marks = pytest.mark.fortran),
        pytest.param("c", marks = [
            pytest.mark.skip(reason="Tuples not implemented yet"),
            pytest.mark.c]
        )
    )
)
def test_sum_int(language):
    @types('int[:]')
    def sum_call(x):
        from numpy import sum as np_sum
        return np_sum(x)

    f1 = epyccel(sum_call, language = language)
    x = randint(99,size=10)
    assert(f1(x) == sum_call(x))

@pytest.mark.parametrize( 'language', (
        pytest.param("fortran", marks = pytest.mark.fortran),
        pytest.param("c", marks = [
            pytest.mark.skip(reason="Tuples not implemented yet"),
            pytest.mark.c]
        )
    )
)
def test_sum_real(language):
    @types('real[:]')
    def sum_call(x):
        from numpy import sum as np_sum
        return np_sum(x)

    f1 = epyccel(sum_call, language = language)
    x = rand(10)
    assert(isclose(f1(x), sum_call(x), rtol=RTOL, atol=ATOL))

@pytest.mark.parametrize( 'language', (
        pytest.param("fortran", marks = pytest.mark.fortran),
        pytest.param("c", marks = [
            pytest.mark.skip(reason="Tuples not implemented yet"),
            pytest.mark.c]
        )
    )
)
def test_sum_phrase(language):
    @types('real[:]','real[:]')
    def sum_phrase(x,y):
        from numpy import sum as np_sum
        a = np_sum(x)*np_sum(y)
        return a

    f2 = epyccel(sum_phrase, language = language)
    x = rand(10)
    y = rand(15)
    assert(isclose(f2(x,y), sum_phrase(x,y), rtol=RTOL, atol=ATOL))

@pytest.mark.parametrize( 'language', (
        pytest.param("fortran", marks = pytest.mark.fortran),
        pytest.param("c", marks = [
            pytest.mark.skip(reason="Tuples not implemented yet"),
            pytest.mark.c]
        )
    )
)
def test_sum_property(language):
    @types('int[:]')
    def sum_call(x):
        return x.sum()

    f1 = epyccel(sum_call, language = language)
    x = randint(99,size=10)
    assert(f1(x) == sum_call(x))

@pytest.mark.parametrize( 'language', (
        pytest.param("fortran", marks = pytest.mark.fortran),
        pytest.param("c", marks = [
            pytest.mark.skip(reason="Tuples not implemented yet"),
            pytest.mark.c]
        )
    )
)
def test_min_int(language):
    @types('int[:]')
    def min_call(x):
        from numpy import min as np_min
        return np_min(x)

    f1 = epyccel(min_call, language = language)
    x = randint(99,size=10)
    assert(f1(x) == min_call(x))

@pytest.mark.parametrize( 'language', (
        pytest.param("fortran", marks = pytest.mark.fortran),
        pytest.param("c", marks = [
            pytest.mark.skip(reason="Tuples not implemented yet"),
            pytest.mark.c]
        )
    )
)
def test_min_real(language):
    @types('real[:]')
    def min_call(x):
        from numpy import min as np_min
        return np_min(x)

    f1 = epyccel(min_call, language = language)
    x = rand(10)
    assert(isclose(f1(x), min_call(x), rtol=RTOL, atol=ATOL))

@pytest.mark.parametrize( 'language', (
        pytest.param("fortran", marks = pytest.mark.fortran),
        pytest.param("c", marks = [
            pytest.mark.skip(reason="Tuples not implemented yet"),
            pytest.mark.c]
        )
    )
)
def test_min_phrase(language):
    @types('real[:]','real[:]')
    def min_phrase(x,y):
        from numpy import min as np_min
        a = np_min(x)*np_min(y)
        return a

    f2 = epyccel(min_phrase, language = language)
    x = rand(10)
    y = rand(15)
    assert(isclose(f2(x,y), min_phrase(x,y), rtol=RTOL, atol=ATOL))

@pytest.mark.parametrize( 'language', (
        pytest.param("fortran", marks = pytest.mark.fortran),
        pytest.param("c", marks = [
            pytest.mark.skip(reason="Tuples not implemented yet"),
            pytest.mark.c]
        )
    )
)
def test_min_property(language):
    @types('int[:]')
    def min_call(x):
        return x.min()

    f1 = epyccel(min_call, language = language)
    x = randint(99,size=10)
    assert(f1(x) == min_call(x))

@pytest.mark.parametrize( 'language', (
        pytest.param("fortran", marks = pytest.mark.fortran),
        pytest.param("c", marks = [
            pytest.mark.skip(reason="Tuples not implemented yet"),
            pytest.mark.c]
        )
    )
)
def test_max_int(language):
    @types('int[:]')
    def max_call(x):
        from numpy import max as np_max
        return np_max(x)

    f1 = epyccel(max_call, language = language)
    x = randint(99,size=10)
    assert(f1(x) == max_call(x))

@pytest.mark.parametrize( 'language', (
        pytest.param("fortran", marks = pytest.mark.fortran),
        pytest.param("c", marks = [
            pytest.mark.skip(reason="Tuples not implemented yet"),
            pytest.mark.c]
        )
    )
)
def test_max_real(language):
    @types('real[:]')
    def max_call(x):
        from numpy import max as np_max
        return np_max(x)

    f1 = epyccel(max_call, language = language)
    x = rand(10)
    assert(isclose(f1(x), max_call(x), rtol=RTOL, atol=ATOL))

@pytest.mark.parametrize( 'language', (
        pytest.param("fortran", marks = pytest.mark.fortran),
        pytest.param("c", marks = [
            pytest.mark.skip(reason="Tuples not implemented yet"),
            pytest.mark.c]
        )
    )
)
def test_max_phrase(language):
    @types('real[:]','real[:]')
    def max_phrase(x,y):
        from numpy import max as np_max
        a = np_max(x)*np_max(y)
        return a

    f2 = epyccel(max_phrase, language = language)
    x = rand(10)
    y = rand(15)
    assert(isclose(f2(x,y), max_phrase(x,y), rtol=RTOL, atol=ATOL))

@pytest.mark.parametrize( 'language', (
        pytest.param("fortran", marks = pytest.mark.fortran),
        pytest.param("c", marks = [
            pytest.mark.skip(reason="Tuples not implemented yet"),
            pytest.mark.c]
        )
    )
)
def test_max_property(language):
    @types('int[:]')
    def max_call(x):
        return x.max()

    f1 = epyccel(max_call, language = language)
    x = randint(99,size=10)
    assert(f1(x) == max_call(x))

@pytest.mark.parametrize( 'language', (
        pytest.param("fortran", marks = pytest.mark.fortran),
        pytest.param("c", marks = [
<<<<<<< HEAD
            pytest.mark.skip(reason="arrays not implemented"),
=======
            pytest.mark.skip(reason="Tuples not implemented yet"),
>>>>>>> 5ff2f759
            pytest.mark.c]
        )
    )
)

def test_full_like_basic_int(language):
    @types('int')
    def create_full_like_shape_1d(n):
<<<<<<< HEAD
        from numpy import full_like, shape
        a = full_like([5, 1, 8, 0, 9], n, int, 'F')
=======
        from numpy import full_like, shape, array
        arr = array([5, 1, 8, 0, 9])
        a = full_like(arr, n, int, 'F')
>>>>>>> 5ff2f759
        s = shape(a)
        return len(s),s[0]
    @types('int')
    def create_full_like_shape_2d(n):
<<<<<<< HEAD
        from numpy import full_like, shape
        a = full_like([[5, 1, 8, 0, 9], [5, 1, 8, 0, 9]], n, int , 'F')
=======
        from numpy import full_like, shape, array
        arr = array([[5, 1, 8, 0, 9], [5, 1, 8, 0, 9]])
        a = full_like(arr, n, int , 'F')
>>>>>>> 5ff2f759
        s = shape(a)
        return len(s),s[0], s[1]
    @types('int')
    def create_full_like_val(val):
<<<<<<< HEAD
        from numpy import full_like
        a = full_like([5, 1, 8, 0, 9], val, int, 'F')
        return a[0],a[1],a[2]
    @types('int')
    def create_full_like_arg_names(val):
        from numpy import full_like
        a = full_like([[5, 1, 8, 0, 9], [5, 1, 8, 0, 9]], val, int, 'F')
=======
        from numpy import full_like, array
        arr = array([5, 1, 8, 0, 9])
        a = full_like(arr, val, int, 'F')
        return a[0],a[1],a[2]
    @types('int')
    def create_full_like_arg_names(val):
        from numpy import full_like, array
        arr = array([[5, 1, 8, 0, 9], [5, 1, 8, 0, 9]])
        a = full_like(arr, val, int, 'F', shape = (2,3))
>>>>>>> 5ff2f759
        return a[0,0],a[0,1],a[0,2],a[1,0],a[1,1],a[1,2]

    size = randint(10)

    f_shape_1d  = epyccel(create_full_like_shape_1d, language = language)
    assert(f_shape_1d(size) == create_full_like_shape_1d(size))

    f_shape_2d  = epyccel(create_full_like_shape_2d, language = language)
    assert(f_shape_2d(size) == create_full_like_shape_2d(size))

    f_val       = epyccel(create_full_like_val, language = language)
    assert(f_val(size)      == create_full_like_val(size))
    assert(type(f_val(size)[0])       == type(create_full_like_val(size)[0].item()))

    f_arg_names = epyccel(create_full_like_arg_names, language = language)
    assert(f_arg_names(size) == create_full_like_arg_names(size))
    assert(type(f_arg_names(size)[0]) == type(create_full_like_arg_names(size)[0].item()))

@pytest.mark.parametrize( 'language', (
        pytest.param("fortran", marks = pytest.mark.fortran),
        pytest.param("c", marks = [
<<<<<<< HEAD
            pytest.mark.skip(reason="arrays not implemented"),
=======
            pytest.mark.skip(reason="Tuples not implemented yet"),
>>>>>>> 5ff2f759
            pytest.mark.c]
        )
    )
)
def test_full_like_basic_real(language):
    @types('real')
    def create_full_like_shape_1d(n):
<<<<<<< HEAD
        from numpy import full_like, shape
        a = full_like([5, 1, 8, 0, 9], n, float, 'F')
=======
        from numpy import full_like, shape, array
        arr = array([5, 1, 8, 0, 9])
        a = full_like(arr, n, float, 'F')
>>>>>>> 5ff2f759
        s = shape(a)
        return len(s),s[0]
    @types('real')
    def create_full_like_shape_2d(n):
<<<<<<< HEAD
        from numpy import full_like, shape
        a = full_like([[5, 1, 8, 0, 9], [5, 1, 8, 0, 9]], n, float, 'F')
=======
        from numpy import full_like, shape, array
        arr = array([[5, 1, 8, 0, 9], [5, 1, 8, 0, 9]])
        a = full_like(arr, n, float, 'F')
>>>>>>> 5ff2f759
        s = shape(a)
        return len(s),s[0], s[1]
    @types('real')
    def create_full_like_val(val):
<<<<<<< HEAD
        from numpy import full_like
        a = full_like([5, 1, 8, 0, 9], val, float, 'F')
        return a[0],a[1],a[2]
    @types('real')
    def create_full_like_arg_names(val):
        from numpy import full_like
        a = full_like([[5, 1, 8, 0, 9], [5, 1, 8, 0, 9]], val, float, 'F')
=======
        from numpy import full_like, array
        arr = array([5, 1, 8, 0, 9])
        a = full_like(arr, val, float, 'F')
        return a[0],a[1],a[2]
    @types('real')
    def create_full_like_arg_names(val):
        from numpy import full_like, array
        arr = array([[5, 1, 8, 0, 9], [5, 1, 8, 0, 9]])
        a = full_like(arr, val, float, 'F', shape = (2,3))
>>>>>>> 5ff2f759
        return a[0,0],a[0,1],a[0,2],a[1,0],a[1,1],a[1,2]

    size = randint(10)
    val  = rand()*5

    f_shape_1d  = epyccel(create_full_like_shape_1d, language = language)
    assert(f_shape_1d(size)     == create_full_like_shape_1d(size))

    f_shape_2d  = epyccel(create_full_like_shape_2d, language = language)
    assert(f_shape_2d(size)     == create_full_like_shape_2d(size))

    f_val       = epyccel(create_full_like_val, language = language)
    assert(f_val(val)           == create_full_like_val(val))
    assert(type(f_val(val)[0])       == type(create_full_like_val(val)[0].item()))

    f_arg_names = epyccel(create_full_like_arg_names, language = language)
    assert(f_arg_names(val)     == create_full_like_arg_names(val))
    assert(type(f_arg_names(val)[0]) == type(create_full_like_arg_names(val)[0].item()))

@pytest.mark.parametrize( 'language', (
        pytest.param("fortran", marks = pytest.mark.fortran),
        pytest.param("c", marks = [
<<<<<<< HEAD
            pytest.mark.skip(reason="tuples not implemented"),
=======
            pytest.mark.skip(reason="Tuples not implemented"),
>>>>>>> 5ff2f759
            pytest.mark.c]
        )
    )
)
def test_full_like_basic_bool(language):
    @types('int')
    def create_full_like_shape_1d(n):
<<<<<<< HEAD
        from numpy import full_like, shape
        a = full_like([5,4,6,2], n, int, 'F')
=======
        from numpy import full_like, shape, array
        arr = array([5, 1, 8, 0, 9])
        a = full_like(arr, n, int, 'F')
>>>>>>> 5ff2f759
        s = shape(a)
        return len(s),s[0]
    @types('int')
    def create_full_like_shape_2d(n):
<<<<<<< HEAD
        from numpy import full_like, shape
        a = full_like([[4,5,3,2],[7,4,2,1]], n, int, 'F')
=======
        from numpy import full_like, shape, array
        arr = array([[5, 1, 8, 0, 9], [5, 1, 8, 0, 9]])
        a = full_like(arr, n, int, 'F')
>>>>>>> 5ff2f759
        s = shape(a)
        return len(s),s[0], s[1]
    @types('bool')
    def create_full_like_val(val):
<<<<<<< HEAD
        from numpy import full_like
        a = full_like([4,5,6,7] , 3, bool, 'F')
        return a[0],a[1],a[2]
    @types('bool')
    def create_full_like_arg_names(val):
        from numpy import full_like
        a = full_like([[4,3,6,6],[4,5,6,6]] ,fill_value = val, dtype=bool)
=======
        from numpy import full_like, array
        arr = array([5, 1, 8, 0, 9])
        a = full_like(arr , 3, bool, 'F')
        return a[0],a[1],a[2]
    @types('bool')
    def create_full_like_arg_names(val):
        from numpy import full_like, array
        arr = array([[5, 1, 8, 0, 9], [5, 1, 8, 0, 9]])
        a = full_like(arr ,fill_value = val, dtype=bool, shape = (2,3))
>>>>>>> 5ff2f759
        return a[0,0],a[0,1],a[0,2],a[1,0],a[1,1],a[1,2]

    size = randint(10)
    val  = bool(randint(2))

    f_shape_1d  = epyccel(create_full_like_shape_1d, language = language)
    assert(f_shape_1d(size)     == create_full_like_shape_1d(size))

    f_shape_2d  = epyccel(create_full_like_shape_2d, language = language)
    assert(f_shape_2d(size)     == create_full_like_shape_2d(size))

    f_val       = epyccel(create_full_like_val, language = language)
    assert(f_val(val)           == create_full_like_val(val))
    assert(type(f_val(val)[0])       == type(create_full_like_val(val)[0].item()))

    f_arg_names = epyccel(create_full_like_arg_names, language = language)
    assert(f_arg_names(val)     == create_full_like_arg_names(val))
    assert(type(f_arg_names(val)[0]) == type(create_full_like_arg_names(val)[0].item()))

@pytest.mark.parametrize( 'language', (
        pytest.param("fortran", marks = pytest.mark.fortran),
        pytest.param("c", marks = [
<<<<<<< HEAD
            pytest.mark.skip(reason="arrays not implemented"),
=======
            pytest.mark.skip(reason="Tuples not implemented yet"),
>>>>>>> 5ff2f759
            pytest.mark.c]
        )
    )
)
def test_full_like_order(language):
    @types('int')
    def create_full_like_shape_C(n):
<<<<<<< HEAD
        from numpy import full_like, shape
        a = full_like([[6,4,5,1,3],[6,4,5,1,3]] ,4, order = 'C')
=======
        from numpy import full_like, shape, array
        arr = array([[5, 1, 8, 0, 9], [5, 1, 8, 0, 9]])
        a = full_like(arr,4, order = 'C')
>>>>>>> 5ff2f759
        s = shape(a)
        return len(s),s[0], s[1]
    @types('int')
    def create_full_like_shape_F(n):
<<<<<<< HEAD
        from numpy import full_like, shape
        a = full_like([[4,5,3,1,2],[6,4,5,1,3]],4, order = 'F')
=======
        from numpy import full_like, shape, array
        arr = array([[5, 1, 8, 0, 9], [5, 1, 8, 0, 9]])
        a = full_like(arr,4, order = 'F')
>>>>>>> 5ff2f759
        s = shape(a)
        return len(s),s[0], s[1]

    size = randint(10)

    f_shape_C  = epyccel(create_full_like_shape_C, language = language)
    assert(f_shape_C(size) == create_full_like_shape_C(size))

    f_shape_F  = epyccel(create_full_like_shape_F, language = language)
    assert(f_shape_F(size) == create_full_like_shape_F(size))

@pytest.mark.parametrize( 'language', (
        pytest.param("fortran", marks = pytest.mark.fortran),
        pytest.param("c", marks = [
<<<<<<< HEAD
            pytest.mark.skip(reason="casting to complex in not handled correctly"),
=======
            pytest.mark.skip(reason="casting to complex is not handled correctly, , see https://github.com/pyccel/pyccel/issues/723"),
>>>>>>> 5ff2f759
            pytest.mark.c]
        )
    )
)
def test_full_like_dtype(language):
    @types('int')
    def create_full_like_val_int_int(val):
<<<<<<< HEAD
        from numpy import full_like
        a = full_like([5, 1, 8, 0, 9],val,int)
        return a[0]
    @types('int')
    def create_full_like_val_int_float(val):
        from numpy import full_like
        a = full_like([5, 1, 8, 0, 9],val,float)
        return a[0]
    @types('int')
    def create_full_like_val_int_complex(val):
        from numpy import full_like
        a = full_like([5, 1, 8, 0, 9],val,complex)
        return a[0]
    @types('real')
    def create_full_like_val_real_int32(val):
        from numpy import full_like, int32
        a = full_like([5, 1, 8, 0, 9],val,int32)
        return a[0]
    @types('real')
    def create_full_like_val_real_float32(val):
        from numpy import full_like, float32
        a = full_like([5, 1, 8, 0, 9],val,float32)
        return a[0]
    @types('real')
    def create_full_like_val_real_float64(val):
        from numpy import full_like, float64
        a = full_like([5, 1, 8, 0, 9],val,float64)
        return a[0]
    @types('real')
    def create_full_like_val_real_complex64(val):
        from numpy import full_like, complex64
        a = full_like([5, 1, 8, 0, 9],val,complex64)
        return a[0]
    @types('real')
    def create_full_like_val_real_complex128(val):
        from numpy import full_like, complex128
        a = full_like([5, 1, 8, 0, 9],val,complex128)
=======
        from numpy import full_like, array
        arr = array([5, 1, 8, 0, 9])
        a = full_like(arr,val,int)
        return a[0]
    @types('int')
    def create_full_like_val_int_float(val):
        from numpy import full_like, array
        arr = array([5, 1, 8, 0, 9])
        a = full_like(arr,val,float)
        return a[0]
    @types('int')
    def create_full_like_val_int_complex(val):
        from numpy import full_like, array
        arr = array([5, 1, 8, 0, 9])
        a = full_like(arr,val,complex)
        return a[0]
    @types('real')
    def create_full_like_val_real_int32(val):
        from numpy import full_like, int32, array
        arr = array([5, 1, 8, 0, 9])
        a = full_like(arr,val,int32)
        return a[0]
    @types('real')
    def create_full_like_val_real_float32(val):
        from numpy import full_like, float32, array
        arr = array([5, 1, 8, 0, 9])
        a = full_like(arr,val,float32)
        return a[0]
    @types('real')
    def create_full_like_val_real_float64(val):
        from numpy import full_like, float64, array
        arr = array([5, 1, 8, 0, 9])
        a = full_like(arr,val,float64)
        return a[0]
    @types('real')
    def create_full_like_val_real_complex64(val):
        from numpy import full_like, complex64, array
        arr = array([5, 1, 8, 0, 9])
        a = full_like(arr,val,complex64)
        return a[0]
    @types('real')
    def create_full_like_val_real_complex128(val):
        from numpy import full_like, complex128, array
        arr = array([5, 1, 8, 0, 9])
        a = full_like(arr,val,complex128)
>>>>>>> 5ff2f759
        return a[0]

    val_int   = randint(100)
    val_float = rand()*100

    f_int_int   = epyccel(create_full_like_val_int_int, language = language)
    assert(     f_int_int(val_int)        ==      create_full_like_val_int_int(val_int))
    assert(type(f_int_int(val_int))       == type(create_full_like_val_int_int(val_int).item()))

    f_int_float = epyccel(create_full_like_val_int_float, language = language)
    assert(isclose(     f_int_float(val_int)     ,      create_full_like_val_int_float(val_int), rtol=RTOL, atol=ATOL))
    assert(type(f_int_float(val_int))     == type(create_full_like_val_int_float(val_int).item()))

    f_int_complex = epyccel(create_full_like_val_int_complex, language = language)
    assert(isclose(     f_int_complex(val_int)     ,      create_full_like_val_int_complex(val_int), rtol=RTOL, atol=ATOL))
    assert(type(f_int_complex(val_int))     == type(create_full_like_val_int_complex(val_int).item()))

    f_real_int32   = epyccel(create_full_like_val_real_int32, language = language)
    assert(     f_real_int32(val_float)        ==      create_full_like_val_real_int32(val_float))
    assert(type(f_real_int32(val_float))       == type(create_full_like_val_real_int32(val_float).item()))

    f_real_float32   = epyccel(create_full_like_val_real_float32, language = language)
    assert(isclose(     f_real_float32(val_float)       ,      create_full_like_val_real_float32(val_float), rtol=RTOL, atol=ATOL))
    assert(type(f_real_float32(val_float))       == type(create_full_like_val_real_float32(val_float).item()))

    f_real_float64   = epyccel(create_full_like_val_real_float64, language = language)
    assert(isclose(     f_real_float64(val_float)       ,      create_full_like_val_real_float64(val_float), rtol=RTOL, atol=ATOL))
    assert(type(f_real_float64(val_float))       == type(create_full_like_val_real_float64(val_float).item()))

    f_real_complex64   = epyccel(create_full_like_val_real_complex64, language = language)
    assert(isclose(     f_real_complex64(val_float)       ,      create_full_like_val_real_complex64(val_float), rtol=RTOL, atol=ATOL))
    assert(type(f_real_complex64(val_float))       == type(create_full_like_val_real_complex64(val_float).item()))

    f_real_complex128   = epyccel(create_full_like_val_real_complex128, language = language)
    assert(isclose(     f_real_complex128(val_float)       ,      create_full_like_val_real_complex128(val_float), rtol=RTOL, atol=ATOL))
    assert(type(f_real_complex128(val_float))       == type(create_full_like_val_real_complex128(val_float).item()))

@pytest.mark.parametrize( 'language', (
        pytest.param("fortran", marks = pytest.mark.fortran),
        pytest.param("c", marks = [
<<<<<<< HEAD
            pytest.mark.skip(reason="arrays not implemented"),
=======
            pytest.mark.skip(reason="Tuples not implemented yet"),
>>>>>>> 5ff2f759
            pytest.mark.c]
        )
    )
)
def test_full_like_combined_args(language):
    def create_full_like_1_shape():
<<<<<<< HEAD
        from numpy import full_like, shape
        a = full_like([[5, 1, 8, 0, 9],[5, 1, 8, 0, 9]],5,int,'F')
        s = shape(a)
        return len(s),s[0],s[1]
    def create_full_like_1_val():
        from numpy import full_like
        a = full_like([[5, 1, 8, 0, 9],[5, 1, 8, 0, 9]], 4.0, int,'F')
        return a[0,0]
    def create_full_like_2_shape():
        from numpy import full_like, shape
        a = full_like([[5, 1, 8, 0, 9],[5, 1, 8, 0, 9]],dtype=float,fill_value=1)
        s = shape(a)
        return len(s),s[0],s[1]
    def create_full_like_2_val():
        from numpy import full_like
        a = full_like([[5, 1, 8, 0, 9],[5, 1, 8, 0, 9]],dtype=float,fill_value=1)
        return a[0,0]
    def create_full_like_3_shape():
        from numpy import full_like, shape
        a = full_like([[5, 1, 8, 0, 9],[5, 1, 8, 0, 9]],order = 'F',dtype=complex,fill_value=1)
        s = shape(a)
        return len(s),s[0],s[1]
    def create_full_like_3_val():
        from numpy import full_like
        a = full_like([[5, 1, 8, 0, 9],[5, 1, 8, 0, 9]],order = 'F',dtype=complex,fill_value=1)
=======
        from numpy import full_like, shape, array
        arr = array([[5, 1, 8, 0, 9], [5, 1, 8, 0, 9]])
        a = full_like(arr,5,int,'F')
        s = shape(a)
        return len(s),s[0],s[1]
    def create_full_like_1_val():
        from numpy import full_like, array
        arr = array([[5, 1, 8, 0, 9], [5, 1, 8, 0, 9]])
        a = full_like(arr, 4.0, int,'F')
        return a[0,0]
    def create_full_like_2_shape():
        from numpy import full_like, shape, array
        arr = array([[5, 1, 8, 0, 9], [5, 1, 8, 0, 9]])
        a = full_like(arr,dtype=float,fill_value=1)
        s = shape(a)
        return len(s),s[0],s[1]
    def create_full_like_2_val():
        from numpy import full_like, array
        arr = array([[5, 1, 8, 0, 9], [5, 1, 8, 0, 9]])
        a = full_like(arr,dtype=float,fill_value=1)
        return a[0,0]
    def create_full_like_3_shape():
        from numpy import full_like, shape, array
        arr = array([[5, 1, 8, 0, 9], [5, 1, 8, 0, 9]])
        a = full_like(arr,order = 'F', shape = (4,2),dtype=complex,fill_value=1)
        s = shape(a)
        return len(s),s[0],s[1]
    def create_full_like_3_val():
        from numpy import full_like, array
        arr = array([[5, 1, 8, 0, 9], [5, 1, 8, 0, 9]])
        a = full_like(arr,order = 'F', shape = (4,2),dtype=complex,fill_value=1)
>>>>>>> 5ff2f759
        return a[0,0]


    f1_shape = epyccel(create_full_like_1_shape, language = language)
    f1_val   = epyccel(create_full_like_1_val, language = language)
    assert(f1_shape() == create_full_like_1_shape())
    assert(f1_val()   == create_full_like_1_val()  )
    assert(type(f1_val())  == type(create_full_like_1_val().item()))

    f2_shape = epyccel(create_full_like_2_shape, language = language)
    f2_val   = epyccel(create_full_like_2_val, language = language)
    assert(f2_shape() == create_full_like_2_shape()    )
    assert(isclose(f2_val()  , create_full_like_2_val()      , rtol=RTOL, atol=ATOL))
    assert(type(f2_val())  == type(create_full_like_2_val().item()))

    f3_shape = epyccel(create_full_like_3_shape, language = language)
    f3_val   = epyccel(create_full_like_3_val, language = language)
    assert(             f3_shape() ==    create_full_like_3_shape()      )
    assert(isclose(     f3_val()  ,      create_full_like_3_val()        , rtol=RTOL, atol=ATOL))
    assert(type(f3_val())  == type(create_full_like_3_val().item()))

@pytest.mark.parametrize( 'language', (
        pytest.param("fortran", marks = pytest.mark.fortran),
        pytest.param("c", marks = [
<<<<<<< HEAD
            pytest.mark.skip(reason="arrays not implemented"),
=======
            pytest.mark.skip(reason="Tuples not implemented yet"),
>>>>>>> 5ff2f759
            pytest.mark.c]
        )
    )
)
def test_empty_like_basic(language):
    @types('int')
    def create_empty_like_shape_1d(n):
<<<<<<< HEAD
        from numpy import empty_like, shape
        a = empty_like([5, 1, 8, 0, 9],int)
=======
        from numpy import empty_like, shape, array
        arr = array([5, 1, 8, 0, 9])
        a = empty_like(arr,int)
>>>>>>> 5ff2f759
        s = shape(a)
        return len(s),s[0]
    @types('int')
    def create_empty_like_shape_2d(n):
<<<<<<< HEAD
        from numpy import empty_like, shape
        a = empty_like([[5, 1, 8, 0, 9],[5, 1, 8, 0, 9]],int)
=======
        from numpy import empty_like, shape, array
        arr = array([[5, 1, 8, 0, 9], [5, 1, 8, 0, 9]])
        a = empty_like(arr,int)
>>>>>>> 5ff2f759
        s = shape(a)
        return len(s),s[0], s[1]

    size = randint(10)

    f_shape_1d  = epyccel(create_empty_like_shape_1d, language = language)
    assert(     f_shape_1d(size)      ==      create_empty_like_shape_1d(size))

    f_shape_2d  = epyccel(create_empty_like_shape_2d, language = language)
    assert(     f_shape_2d(size)      ==      create_empty_like_shape_2d(size))

@pytest.mark.parametrize( 'language', (
        pytest.param("fortran", marks = pytest.mark.fortran),
        pytest.param("c", marks = [
<<<<<<< HEAD
            pytest.mark.skip(reason="arrays not implemented"),
=======
            pytest.mark.skip(reason="Tuples not implemented yet"),
>>>>>>> 5ff2f759
            pytest.mark.c]
        )
    )
)
def test_empty_like_order(language):
    @types('int','int')
    def create_empty_like_shape_C(n,m):
<<<<<<< HEAD
        from numpy import empty_like, shape
        a = empty_like([[5,3,1,5],[5,3,1,5]],int, order = 'C')
=======
        from numpy import empty_like, shape, array
        arr = array([[5, 1, 8, 0, 9], [5, 1, 8, 0, 9]])
        a = empty_like(arr, int, order = 'C')
>>>>>>> 5ff2f759
        s = shape(a)
        return len(s),s[0], s[1]
    @types('int', 'int')
    def create_empty_like_shape_F(n,m):
<<<<<<< HEAD
        from numpy import empty_like, shape
        a = empty_like([[5,3,1,5],[5,3,1,5]],int, order = 'F')
=======
        from numpy import empty_like, shape, array
        arr = array([[5, 1, 8, 0, 9], [5, 1, 8, 0, 9]])
        a = empty_like(arr, int, order = 'F')
>>>>>>> 5ff2f759
        s = shape(a)
        return len(s),s[0], s[1]

    size_1 = randint(10)
    size_2 = randint(10)

    f_shape_C  = epyccel(create_empty_like_shape_C, language = language)
    assert(     f_shape_C(size_1,size_2) == create_empty_like_shape_C(size_1,size_2))

    f_shape_F  = epyccel(create_empty_like_shape_F, language = language)
    assert(     f_shape_F(size_1,size_2) == create_empty_like_shape_F(size_1,size_2))

def test_empty_like_dtype(language):

    def create_empty_like_val_int():
<<<<<<< HEAD
        from numpy import empty_like
        a = empty_like([5,3,1,5], int)
        return a[0]

    def create_empty_like_val_float():
        from numpy import empty_like
        a = empty_like([5,3,1,5],dtype=float)
        return a[0]

    def create_empty_like_val_complex():
        from numpy import empty_like
        a = empty_like([5,3,1,5],dtype=complex)
        return a[0]

    def create_empty_like_val_int32():
        from numpy import empty_like, int32
        a = empty_like([5,3,1,5],dtype=int32)
        return a[0]

    def create_empty_like_val_float32():
        from numpy import empty_like, float32
        a = empty_like([5,3,1,5], dtype=float32)
        return a[0]

    def create_empty_like_val_float64():
        from numpy import empty_like, float64
        a = empty_like([5,3,1,5],dtype=float64)
        return a[0]

    def create_empty_like_val_complex64():
        from numpy import empty_like, complex64
        a = empty_like([5,3,1,5],dtype=complex64)
        return a[0]

    def create_empty_like_val_complex128():
        from numpy import empty_like, complex128
        a = empty_like([5,3,1,5],dtype=complex128)
=======
        from numpy import empty_like, array
        arr = array([5, 1, 8, 0, 9])
        a = empty_like(arr, int)
        return a[0]

    def create_empty_like_val_float():
        from numpy import empty_like, array
        arr = array([5, 1, 8, 0, 9])
        a = empty_like(arr, dtype=float)
        return a[0]

    def create_empty_like_val_complex():
        from numpy import empty_like, array
        arr = array([5, 1, 8, 0, 9])
        a = empty_like(arr, dtype=complex)
        return a[0]

    def create_empty_like_val_int32():
        from numpy import empty_like, int32, array
        arr = array([5, 1, 8, 0, 9])
        a = empty_like(arr, dtype=int32)
        return a[0]

    def create_empty_like_val_float32():
        from numpy import empty_like, float32, array
        arr = array([5, 1, 8, 0, 9])
        a = empty_like(arr, dtype=float32)
        return a[0]

    def create_empty_like_val_float64():
        from numpy import empty_like, float64, array
        arr = array([5, 1, 8, 0, 9])
        a = empty_like(arr,dtype=float64)
        return a[0]

    def create_empty_like_val_complex64():
        from numpy import empty_like, complex64, array
        arr = array([5, 1, 8, 0, 9])
        a = empty_like(arr,dtype=complex64)
        return a[0]

    def create_empty_like_val_complex128():
        from numpy import empty_like, complex128, array
        arr = array([5, 1, 8, 0, 9])
        a = empty_like(arr,dtype=complex128)
>>>>>>> 5ff2f759
        return a[0]


    f_int_int   = epyccel(create_empty_like_val_int, language = language)
    assert(type(f_int_int())         == type(create_empty_like_val_int().item()))

    f_int_float = epyccel(create_empty_like_val_float, language = language)
    assert(type(f_int_float())       == type(create_empty_like_val_float().item()))

    f_int_complex = epyccel(create_empty_like_val_complex, language = language)
    assert(type(f_int_complex())     == type(create_empty_like_val_complex().item()))

    f_real_int32   = epyccel(create_empty_like_val_int32, language = language)
    assert(type(f_real_int32())      == type(create_empty_like_val_int32().item()))

    f_real_float32   = epyccel(create_empty_like_val_float32, language = language)
    assert(type(f_real_float32())    == type(create_empty_like_val_float32().item()))

    f_real_float64   = epyccel(create_empty_like_val_float64, language = language)
    assert(type(f_real_float64())    == type(create_empty_like_val_float64().item()))

    f_real_complex64   = epyccel(create_empty_like_val_complex64, language = language)
    assert(type(f_real_complex64())  == type(create_empty_like_val_complex64().item()))

    f_real_complex128   = epyccel(create_empty_like_val_complex128, language = language)
    assert(type(f_real_complex128()) == type(create_empty_like_val_complex128().item()))

@pytest.mark.parametrize( 'language', (
        pytest.param("fortran", marks = pytest.mark.fortran),
        pytest.param("c", marks = [
<<<<<<< HEAD
            pytest.mark.skip(reason="arrays not implemented"),
=======
            pytest.mark.skip(reason="Tuples not implemented yet"),
>>>>>>> 5ff2f759
            pytest.mark.c]
        )
    )
)
def test_empty_like_combined_args(language):

    def create_empty_like_1_shape():
<<<<<<< HEAD
        from numpy import empty_like, shape
        a = empty_like([[4,6,2,6],[4,6,2,6]],dtype=int,order='F')
=======
        from numpy import empty_like, shape, array
        arr = array([[5, 1, 8, 0, 9], [5, 1, 8, 0, 9]])
        a = empty_like(arr,dtype=int,order='F')
>>>>>>> 5ff2f759
        s = shape(a)
        return len(s),s[0],s[1]

    def create_empty_like_1_val():
<<<<<<< HEAD
        from numpy import empty_like
        a = empty_like([[4,6,2,6],[5,4,2,3]], dtype=int,order='F')
        return a[0,0]

    def create_empty_like_2_shape():
        from numpy import empty_like, shape
        a = empty_like([[4,6,2,6],[5,4,2,3]], dtype=float)
=======
        from numpy import empty_like, array
        arr = array([[5, 1, 8, 0, 9], [5, 1, 8, 0, 9]])
        a = empty_like(arr, dtype=int,order='F')
        return a[0,0]

    def create_empty_like_2_shape():
        from numpy import empty_like, shape, array
        arr = array([[5, 1, 8, 0, 9], [5, 1, 8, 0, 9]])
        a = empty_like(arr, dtype=float)
>>>>>>> 5ff2f759
        s = shape(a)
        return len(s),s[0],s[1]

    def create_empty_like_2_val():
<<<<<<< HEAD
        from numpy import empty_like
        a = empty_like([[4,6,2,6],[5,4,2,3]], dtype=float)
        return a[0,0]

    def create_empty_like_3_shape():
        from numpy import empty_like, shape
        a = empty_like([[4,6,2,6],[5,4,2,3]], order = 'F',dtype=complex)
=======
        from numpy import empty_like, array
        arr = array([[5, 1, 8, 0, 9], [5, 1, 8, 0, 9]])
        a = empty_like(arr, dtype=float)
        return a[0,0]

    def create_empty_like_3_shape():
        from numpy import empty_like, shape, array
        arr = array([[5, 1, 8, 0, 9], [5, 1, 8, 0, 9]])
        a = empty_like(arr,shape = (4,2), order = 'F',dtype=complex)
>>>>>>> 5ff2f759
        s = shape(a)
        return len(s),s[0],s[1]

    def create_empty_like_3_val():
<<<<<<< HEAD
        from numpy import empty_like
        a = empty_like([[4,6,2,6],[5,4,2,3]], order = 'F',dtype=complex)
=======
        from numpy import empty_like, array
        arr = array([[5, 1, 8, 0, 9], [5, 1, 8, 0, 9]])
        a = empty_like(arr, shape = (4,2),order = 'F',dtype=complex)
>>>>>>> 5ff2f759
        return a[0,0]

    f1_shape = epyccel(create_empty_like_1_shape, language = language)
    f1_val   = epyccel(create_empty_like_1_val, language = language)
    assert(     f1_shape() ==      create_empty_like_1_shape()      )
    assert(type(f1_val())  == type(create_empty_like_1_val().item()))

    f2_shape = epyccel(create_empty_like_2_shape, language = language)
    f2_val   = epyccel(create_empty_like_2_val, language = language)
    assert(all(isclose(     f2_shape(),      create_empty_like_2_shape()      )))
    assert(type(f2_val())  == type(create_empty_like_2_val().item()))

    f3_shape = epyccel(create_empty_like_3_shape, language = language)
    f3_val   = epyccel(create_empty_like_3_val, language = language)
    assert(all(isclose(     f3_shape(),      create_empty_like_3_shape()      )))
    assert(type(f3_val())  == type(create_empty_like_3_val().item()))

@pytest.mark.parametrize( 'language', (
        pytest.param("fortran", marks = pytest.mark.fortran),
        pytest.param("c", marks = [
<<<<<<< HEAD
            pytest.mark.skip(reason="arrays not implemented"),
=======
            pytest.mark.skip(reason="Tuples not implemented yet"),
>>>>>>> 5ff2f759
            pytest.mark.c]
        )
    )
)
def test_ones_like_basic(language):
    @types('int')
    def create_ones_like_shape_1d(n):
<<<<<<< HEAD
        from numpy import ones_like, shape
        a = ones_like([6,3,2,1])
=======
        from numpy import ones_like, shape, array
        arr = array([5, 1, 8, 0, 9])
        a = ones_like(arr)
>>>>>>> 5ff2f759
        s = shape(a)
        return len(s),s[0]
    @types('int')
    def create_ones_like_shape_2d(n):
<<<<<<< HEAD
        from numpy import ones_like, shape
        a = ones_like([[6,3,2,1],[6,3,2,1]])
=======
        from numpy import ones_like, shape, array
        arr = array([[5, 1, 8, 0, 9], [5, 1, 8, 0, 9]])
        a = ones_like(arr)
>>>>>>> 5ff2f759
        s = shape(a)
        return len(s),s[0], s[1]

    size = randint(10)

    f_shape_1d  = epyccel(create_ones_like_shape_1d, language = language)
    assert(     f_shape_1d(size)      ==      create_ones_like_shape_1d(size))

    f_shape_2d  = epyccel(create_ones_like_shape_2d, language = language)
    assert(     f_shape_2d(size)      ==      create_ones_like_shape_2d(size))

@pytest.mark.parametrize( 'language', (
        pytest.param("fortran", marks = pytest.mark.fortran),
        pytest.param("c", marks = [
<<<<<<< HEAD
            pytest.mark.skip(reason="arrays not implemented"),
=======
            pytest.mark.skip(reason="Tuples not implemented yet"),
>>>>>>> 5ff2f759
            pytest.mark.c]
        )
    )
)
def test_ones_like_order(language):
    @types('int','int')
    def create_ones_like_shape_C(n,m):
<<<<<<< HEAD
        from numpy import ones_like, shape
        a = ones_like([[4,5,2,6],[3,5,6,6]], order = 'C')
=======
        from numpy import ones_like, shape, array
        arr = array([[5, 1, 8, 0, 9], [5, 1, 8, 0, 9]])
        a = ones_like(arr, order = 'C')
>>>>>>> 5ff2f759
        s = shape(a)
        return len(s),s[0], s[1]
    @types('int','int')
    def create_ones_like_shape_F(n,m):
<<<<<<< HEAD
        from numpy import ones_like, shape
        a = ones_like([[4,5,2,6],[3,5,6,6]], order = 'F')
=======
        from numpy import ones_like, shape, array
        arr = array([[5, 1, 8, 0, 9], [5, 1, 8, 0, 9]])
        a = ones_like(arr, order = 'F')
>>>>>>> 5ff2f759
        s = shape(a)
        return len(s),s[0], s[1]

    size_1 = randint(10)
    size_2 = randint(10)

    f_shape_C  = epyccel(create_ones_like_shape_C, language = language)
    assert(     f_shape_C(size_1,size_2) == create_ones_like_shape_C(size_1,size_2))

    f_shape_F  = epyccel(create_ones_like_shape_F, language = language)
    assert(     f_shape_F(size_1,size_2) == create_ones_like_shape_F(size_1,size_2))

def test_ones_like_dtype(language):

    def create_ones_like_val_int():
<<<<<<< HEAD
        from numpy import ones_like
        a = ones_like([4,6,2,6], int)
        return a[0]

    def create_ones_like_val_float():
        from numpy import ones_like
        a = ones_like([4,6,2,6],float)
        return a[0]

    def create_ones_like_val_complex():
        from numpy import ones_like
        a = ones_like([4,6,2,6], complex)
        return a[0]

    def create_ones_like_val_int32():
        from numpy import ones_like, int32
        a = ones_like([4,6,2,6],int32)
        return a[0]

    def create_ones_like_val_float32():
        from numpy import ones_like, float32
        a = ones_like([4,6,2,6], float32)
        return a[0]

    def create_ones_like_val_float64():
        from numpy import ones_like, float64
        a = ones_like([4,6,2,6], float64)
        return a[0]

    def create_ones_like_val_complex64():
        from numpy import ones_like, complex64
        a = ones_like([4,6,2,6], complex64)
        return a[0]

    def create_ones_like_val_complex128():
        from numpy import ones_like, complex128
        a = ones_like([4,6,2,6], complex128)
=======
        from numpy import ones_like, array
        arr = array([5, 1, 8, 0, 9])
        a = ones_like(arr, int)
        return a[0]

    def create_ones_like_val_float():
        from numpy import ones_like, array
        arr = array([5, 1, 8, 0, 9])
        a = ones_like(arr,float)
        return a[0]

    def create_ones_like_val_complex():
        from numpy import ones_like, array
        arr = array([5, 1, 8, 0, 9])
        a = ones_like(arr, complex)
        return a[0]

    def create_ones_like_val_int32():
        from numpy import ones_like, int32, array
        arr = array([5, 1, 8, 0, 9])
        a = ones_like(arr,int32)
        return a[0]

    def create_ones_like_val_float32():
        from numpy import ones_like, float32, array
        arr = array([5, 1, 8, 0, 9])
        a = ones_like(arr, float32)
        return a[0]

    def create_ones_like_val_float64():
        from numpy import ones_like, float64, array
        arr = array([5, 1, 8, 0, 9])
        a = ones_like(arr, float64)
        return a[0]

    def create_ones_like_val_complex64():
        from numpy import ones_like, complex64, array
        arr = array([5, 1, 8, 0, 9])
        a = ones_like(arr, complex64)
        return a[0]

    def create_ones_like_val_complex128():
        from numpy import ones_like, complex128, array
        arr = array([5, 1, 8, 0, 9])
        a = ones_like(arr, complex128)
>>>>>>> 5ff2f759
        return a[0]


    f_int_int   = epyccel(create_ones_like_val_int, language = language)
    assert(     f_int_int()          ==      create_ones_like_val_int())
    assert(type(f_int_int())         == type(create_ones_like_val_int().item()))

    f_int_float = epyccel(create_ones_like_val_float, language = language)
    assert(isclose(     f_int_float()       ,      create_ones_like_val_float(), rtol=RTOL, atol=ATOL))
    assert(type(f_int_float())       == type(create_ones_like_val_float().item()))

    f_int_complex = epyccel(create_ones_like_val_complex, language = language)
    assert(isclose(     f_int_complex()     ,      create_ones_like_val_complex(), rtol=RTOL, atol=ATOL))
    assert(type(f_int_complex())     == type(create_ones_like_val_complex().item()))

    f_real_int32   = epyccel(create_ones_like_val_int32, language = language)
    assert(     f_real_int32()       ==      create_ones_like_val_int32())
    assert(type(f_real_int32())      == type(create_ones_like_val_int32().item()))

    f_real_float32   = epyccel(create_ones_like_val_float32, language = language)
    assert(isclose(     f_real_float32()    ,      create_ones_like_val_float32(), rtol=RTOL, atol=ATOL))
    assert(type(f_real_float32())    == type(create_ones_like_val_float32().item()))

    f_real_float64   = epyccel(create_ones_like_val_float64, language = language)
    assert(isclose(     f_real_float64()    ,      create_ones_like_val_float64(), rtol=RTOL, atol=ATOL))
    assert(type(f_real_float64())    == type(create_ones_like_val_float64().item()))

    f_real_complex64   = epyccel(create_ones_like_val_complex64, language = language)
    assert(isclose(     f_real_complex64()  ,      create_ones_like_val_complex64(), rtol=RTOL, atol=ATOL))
    assert(type(f_real_complex64())  == type(create_ones_like_val_complex64().item()))

    f_real_complex128   = epyccel(create_ones_like_val_complex128, language = language)
    assert(isclose(     f_real_complex128() ,      create_ones_like_val_complex128(), rtol=RTOL, atol=ATOL))
    assert(type(f_real_complex128()) == type(create_ones_like_val_complex128().item()))

@pytest.mark.parametrize( 'language', (
        pytest.param("fortran", marks = pytest.mark.fortran),
        pytest.param("c", marks = [
<<<<<<< HEAD
            pytest.mark.skip(reason="arrays not implemented"),
=======
            pytest.mark.skip(reason="Tuples not implemented yet"),
>>>>>>> 5ff2f759
            pytest.mark.c]
        )
    )
)
def test_ones_like_combined_args(language):

    def create_ones_like_1_shape():
<<<<<<< HEAD
        from numpy import ones_like, shape
        a = ones_like([[4,2,6,7],[2,5,1,8]],int,'F')
=======
        from numpy import ones_like, shape, array
        arr = array([[5, 1, 8, 0, 9], [5, 1, 8, 0, 9]])
        a = ones_like(arr,int,'F')
>>>>>>> 5ff2f759
        s = shape(a)
        return len(s),s[0],s[1]

    def create_ones_like_1_val():
<<<<<<< HEAD
        from numpy import ones_like
        a = ones_like([[4,2,6,7],[2,5,1,8]],int,'F')
        return a[0,0]

    def create_ones_like_2_shape():
        from numpy import ones_like, shape
        a = ones_like([[4,2,6,7],[2,5,1,8]],dtype=float)
=======
        from numpy import ones_like, array
        arr = array([[5, 1, 8, 0, 9], [5, 1, 8, 0, 9]])
        a = ones_like(arr,int,'F')
        return a[0,0]

    def create_ones_like_2_shape():
        from numpy import ones_like, shape, array
        arr = array([[5, 1, 8, 0, 9], [5, 1, 8, 0, 9]])
        a = ones_like(arr,dtype=float)
>>>>>>> 5ff2f759
        s = shape(a)
        return len(s),s[0],s[1]

    def create_ones_like_2_val():
<<<<<<< HEAD
        from numpy import ones_like
        a = ones_like([[4,2,6,7],[2,5,1,8]],dtype=float)
        return a[0,0]

    def create_ones_like_3_shape():
        from numpy import ones_like, shape
        a = ones_like([[4,2,6,7],[2,5,1,8]],order = 'F',dtype=complex)
=======
        from numpy import ones_like, array
        arr = array([[5, 1, 8, 0, 9], [5, 1, 8, 0, 9]])
        a = ones_like(arr,dtype=float)
        return a[0,0]

    def create_ones_like_3_shape():
        from numpy import ones_like, shape, array
        arr = array([[5, 1, 8, 0, 9], [5, 1, 8, 0, 9]])
        a = ones_like(arr,shape = (4,2),order = 'F',dtype=complex)
>>>>>>> 5ff2f759
        s = shape(a)
        return len(s),s[0],s[1]

    def create_ones_like_3_val():
<<<<<<< HEAD
        from numpy import ones_like
        a = ones_like([[4,2,6,7],[2,5,1,8]],order = 'F',dtype=complex)
=======
        from numpy import ones_like, array
        arr = array([[5, 1, 8, 0, 9], [5, 1, 8, 0, 9]])
        a = ones_like(arr,shape = (4,2),order = 'F',dtype=complex)
>>>>>>> 5ff2f759
        return a[0,0]

    f1_shape = epyccel(create_ones_like_1_shape, language = language)
    f1_val   = epyccel(create_ones_like_1_val, language = language)
    assert(     f1_shape() ==      create_ones_like_1_shape()      )
    assert(     f1_val()   ==      create_ones_like_1_val()        )
    assert(type(f1_val())  == type(create_ones_like_1_val().item()))

    f2_shape = epyccel(create_ones_like_2_shape, language = language)
    f2_val   = epyccel(create_ones_like_2_val, language = language)
    assert(     f2_shape() ==      create_ones_like_2_shape()      )
    assert(isclose(     f2_val()  ,      create_ones_like_2_val()        , rtol=RTOL, atol=ATOL))
    assert(type(f2_val())  == type(create_ones_like_2_val().item()))

    f3_shape = epyccel(create_ones_like_3_shape, language = language)
    f3_val   = epyccel(create_ones_like_3_val, language = language)
    assert(     f3_shape() ==      create_ones_like_3_shape()      )
    assert(isclose(     f3_val()  ,      create_ones_like_3_val()        , rtol=RTOL, atol=ATOL))
    assert(type(f3_val())  == type(create_ones_like_3_val().item()))

@pytest.mark.parametrize( 'language', (
        pytest.param("fortran", marks = pytest.mark.fortran),
        pytest.param("c", marks = [
<<<<<<< HEAD
            pytest.mark.skip(reason="arrays not implemented"),
=======
            pytest.mark.skip(reason="Tuples not implemented yet"),
>>>>>>> 5ff2f759
            pytest.mark.c]
        )
    )
)
def test_zeros_like_basic(language):
    @types('int')
    def create_zeros_like_shape_1d(n):
<<<<<<< HEAD
        from numpy import zeros_like, shape
        a = zeros_like([4,3,6,2], int)
=======
        from numpy import zeros_like, shape, array
        arr = array([5, 1, 8, 0, 9])
        a = zeros_like(arr, int)
>>>>>>> 5ff2f759
        s = shape(a)
        return len(s),s[0]
    @types('int')
    def create_zeros_like_shape_2d(n):
<<<<<<< HEAD
        from numpy import zeros_like, shape
        a = zeros_like([[4,3,6,2],[5,2,1,5]],int)
=======
        from numpy import zeros_like, shape, array
        arr = array([[5, 1, 8, 0, 9], [5, 1, 8, 0, 9]])
        a = zeros_like(arr,int)
>>>>>>> 5ff2f759
        s = shape(a)
        return len(s),s[0], s[1]

    size = randint(10)

    f_shape_1d  = epyccel(create_zeros_like_shape_1d, language = language)
    assert(     f_shape_1d(size)      ==      create_zeros_like_shape_1d(size))

    f_shape_2d  = epyccel(create_zeros_like_shape_2d, language = language)
    assert(     f_shape_2d(size)      ==      create_zeros_like_shape_2d(size))

@pytest.mark.parametrize( 'language', (
        pytest.param("fortran", marks = pytest.mark.fortran),
        pytest.param("c", marks = [
<<<<<<< HEAD
            pytest.mark.skip(reason="arrays not implemented"),
=======
            pytest.mark.skip(reason="Tuples not implemented yet"),
>>>>>>> 5ff2f759
            pytest.mark.c]
        )
    )
)
def test_zeros_like_order(language):
    @types('int','int')
    def create_zeros_like_shape_C(n,m):
<<<<<<< HEAD
        from numpy import zeros_like, shape
        a = zeros_like([[4,2,5,1],[3,5,6,7]], order = 'C')
=======
        from numpy import zeros_like, shape, array
        arr = array([[5, 1, 8, 0, 9], [5, 1, 8, 0, 9]])
        a = zeros_like(arr, order = 'C')
>>>>>>> 5ff2f759
        s = shape(a)
        return len(s),s[0], s[1]
    @types('int','int')
    def create_zeros_like_shape_F(n,m):
<<<<<<< HEAD
        from numpy import zeros_like, shape
        a = zeros_like([[4,2,5,1],[3,5,6,7]], order = 'F')
=======
        from numpy import zeros_like, shape, array
        arr = array([[5, 1, 8, 0, 9], [5, 1, 8, 0, 9]])
        a = zeros_like(arr, order = 'F')
>>>>>>> 5ff2f759
        s = shape(a)
        return len(s),s[0], s[1]

    size_1 = randint(10)
    size_2 = randint(10)
<<<<<<< HEAD
    from numpy import array
    arr = array([5, 1, 8, 0, 9])
=======
>>>>>>> 5ff2f759

    f_shape_C  = epyccel(create_zeros_like_shape_C, language = language)
    assert(     f_shape_C(size_1,size_2) == create_zeros_like_shape_C(size_1,size_2))

    f_shape_F  = epyccel(create_zeros_like_shape_F, language = language)
    assert(     f_shape_F(size_1,size_2) == create_zeros_like_shape_F(size_1,size_2))

def test_zeros_like_dtype(language):

    def create_zeros_like_val_int():
<<<<<<< HEAD
        from numpy import zeros_like
        a = zeros_like([4,5,2,6],int)
        return a[0]

    def create_zeros_like_val_float():
        from numpy import zeros_like
        a = zeros_like([4,5,2,6],float)
        return a[0]

    def create_zeros_like_val_complex():
        from numpy import zeros_like
        a = zeros_like([4,5,2,6],complex)
        return a[0]

    def create_zeros_like_val_int32():
        from numpy import zeros_like, int32
        a = zeros_like([4,5,2,6],int32)
        return a[0]

    def create_zeros_like_val_float32():
        from numpy import zeros_like, float32
        a = zeros_like([4,5,2,6],float32)
        return a[0]

    def create_zeros_like_val_float64():
        from numpy import zeros_like, float64
        a = zeros_like([4,5,2,6],float64)
        return a[0]

    def create_zeros_like_val_complex64():
        from numpy import zeros_like, complex64
        a = zeros_like([4,5,2,6],complex64)
        return a[0]

    def create_zeros_like_val_complex128():
        from numpy import zeros_like, complex128
        a = zeros_like([4,5,2,6],complex128)
=======
        from numpy import zeros_like, array
        arr = array([5, 1, 8, 0, 9])
        a = zeros_like(arr,int)
        return a[0]

    def create_zeros_like_val_float():
        from numpy import zeros_like, array
        arr = array([5, 1, 8, 0, 9])
        a = zeros_like(arr,float)
        return a[0]

    def create_zeros_like_val_complex():
        from numpy import zeros_like, array
        arr = array([5, 1, 8, 0, 9])
        a = zeros_like(arr,complex)
        return a[0]

    def create_zeros_like_val_int32():
        from numpy import zeros_like, int32, array
        arr = array([5, 1, 8, 0, 9])
        a = zeros_like(arr,int32)
        return a[0]

    def create_zeros_like_val_float32():
        from numpy import zeros_like, float32, array
        arr = array([5, 1, 8, 0, 9])
        a = zeros_like(arr,float32)
        return a[0]

    def create_zeros_like_val_float64():
        from numpy import zeros_like, float64, array
        arr = array([5, 1, 8, 0, 9])
        a = zeros_like(arr,float64)
        return a[0]

    def create_zeros_like_val_complex64():
        from numpy import zeros_like, complex64, array
        arr = array([5, 1, 8, 0, 9])
        a = zeros_like(arr,complex64)
        return a[0]

    def create_zeros_like_val_complex128():
        from numpy import zeros_like, complex128, array
        arr = array([5, 1, 8, 0, 9])
        a = zeros_like(arr,complex128)
>>>>>>> 5ff2f759
        return a[0]

    f_int_int   = epyccel(create_zeros_like_val_int, language = language)
    assert(     f_int_int()          ==      create_zeros_like_val_int())
    assert(type(f_int_int())         == type(create_zeros_like_val_int().item()))

    f_int_float = epyccel(create_zeros_like_val_float, language = language)
    assert(isclose(     f_int_float()       ,      create_zeros_like_val_float(), rtol=RTOL, atol=ATOL))
    assert(type(f_int_float())       == type(create_zeros_like_val_float().item()))

    f_int_complex = epyccel(create_zeros_like_val_complex, language = language)
    assert(isclose(     f_int_complex()     ,      create_zeros_like_val_complex(), rtol=RTOL, atol=ATOL))
    assert(type(f_int_complex())     == type(create_zeros_like_val_complex().item()))

    f_real_int32   = epyccel(create_zeros_like_val_int32, language = language)
    assert(     f_real_int32()       ==      create_zeros_like_val_int32())
    assert(type(f_real_int32())      == type(create_zeros_like_val_int32().item()))

    f_real_float32   = epyccel(create_zeros_like_val_float32, language = language)
    assert(isclose(     f_real_float32()    ,      create_zeros_like_val_float32(), rtol=RTOL, atol=ATOL))
    assert(type(f_real_float32())    == type(create_zeros_like_val_float32().item()))

    f_real_float64   = epyccel(create_zeros_like_val_float64, language = language)
    assert(isclose(     f_real_float64()    ,      create_zeros_like_val_float64(), rtol=RTOL, atol=ATOL))
    assert(type(f_real_float64())    == type(create_zeros_like_val_float64().item()))

    f_real_complex64   = epyccel(create_zeros_like_val_complex64, language = language)
    assert(isclose(     f_real_complex64()  ,      create_zeros_like_val_complex64(), rtol=RTOL, atol=ATOL))
    assert(type(f_real_complex64())  == type(create_zeros_like_val_complex64().item()))

    f_real_complex128   = epyccel(create_zeros_like_val_complex128, language = language)
    assert(isclose(     f_real_complex128() ,      create_zeros_like_val_complex128(), rtol=RTOL, atol=ATOL))
    assert(type(f_real_complex128()) == type(create_zeros_like_val_complex128().item()))

@pytest.mark.parametrize( 'language', (
        pytest.param("fortran", marks = pytest.mark.fortran),
        pytest.param("c", marks = [
<<<<<<< HEAD
            pytest.mark.skip(reason="arrays not implemented"),
=======
            pytest.mark.skip(reason="Tuples not implemented yet"),
>>>>>>> 5ff2f759
            pytest.mark.c]
        )
    )
)
def test_zeros_like_combined_args(language):

    def create_zeros_like_1_shape():
<<<<<<< HEAD
        from numpy import zeros_like, shape
        a = zeros_like([[5,4,2,6],[5,6,7,3]],int,'F')
=======
        from numpy import zeros_like, shape, array
        arr = array([[5, 1, 8, 0, 9], [5, 1, 8, 0, 9]])
        a = zeros_like(arr,int,'F')
>>>>>>> 5ff2f759
        s = shape(a)
        return len(s),s[0],s[1]

    def create_zeros_like_1_val():
<<<<<<< HEAD
        from numpy import zeros_like
        a = zeros_like([[5,4,2,6],[5,6,7,3]], int,'F')
        return a[0,0]

    def create_zeros_like_2_shape():
        from numpy import zeros_like, shape
        a = zeros_like([[5,4,2,6],[5,6,7,3]], dtype=float)
=======
        from numpy import zeros_like, array
        arr = array([[5, 1, 8, 0, 9], [5, 1, 8, 0, 9]])
        a = zeros_like(arr, int,'F')
        return a[0,0]

    def create_zeros_like_2_shape():
        from numpy import zeros_like, shape, array
        arr = array([[5, 1, 8, 0, 9], [5, 1, 8, 0, 9]])
        a = zeros_like(arr, dtype=float)
>>>>>>> 5ff2f759
        s = shape(a)
        return len(s),s[0],s[1]

    def create_zeros_like_2_val():
<<<<<<< HEAD
        from numpy import zeros_like
        a = zeros_like([[5,4,2,6],[5,6,7,3]], dtype=float)
        return a[0,0]

    def create_zeros_like_3_shape():
        from numpy import zeros_like, shape
        a = zeros_like([[5,4,2,6],[5,6,7,3]], order = 'F',dtype=complex)
=======
        from numpy import zeros_like, array
        arr = array([[5, 1, 8, 0, 9], [5, 1, 8, 0, 9]])
        a = zeros_like(arr, dtype=float)
        return a[0,0]

    def create_zeros_like_3_shape():
        from numpy import zeros_like, shape, array
        arr = array([[5, 1, 8, 0, 9], [5, 1, 8, 0, 9]])
        a = zeros_like(arr, shape = (4,2), order = 'F',dtype=complex)
>>>>>>> 5ff2f759
        s = shape(a)
        return len(s),s[0],s[1]

    def create_zeros_like_3_val():
<<<<<<< HEAD
        from numpy import zeros_like
        a = zeros_like([[5,4,2,6],[5,6,7,3]], order = 'F',dtype=complex)
        return a[0,0]
    from numpy import array
    arr = array([5, 1, 8, 0, 9])
=======
        from numpy import zeros_like, array
        arr = array([[5, 1, 8, 0, 9], [5, 1, 8, 0, 9]])
        a = zeros_like(arr, shape = (4,2), order = 'F',dtype=complex)
        return a[0,0]

>>>>>>> 5ff2f759
    f1_shape = epyccel(create_zeros_like_1_shape, language = language)
    f1_val   = epyccel(create_zeros_like_1_val, language = language)
    assert(     f1_shape() ==      create_zeros_like_1_shape()      )
    assert(     f1_val()   ==      create_zeros_like_1_val()        )
    assert(type(f1_val())  == type(create_zeros_like_1_val().item()))

    f2_shape = epyccel(create_zeros_like_2_shape, language = language)
    f2_val   = epyccel(create_zeros_like_2_val, language = language)
    assert(     f2_shape() ==      create_zeros_like_2_shape()      )
    assert(isclose(     f2_val()  ,      create_zeros_like_2_val()        , rtol=RTOL, atol=ATOL))
    assert(type(f2_val())  == type(create_zeros_like_2_val().item()))

    f3_shape = epyccel(create_zeros_like_3_shape, language = language)
    f3_val   = epyccel(create_zeros_like_3_val, language = language)
    assert(     f3_shape() ==      create_zeros_like_3_shape()      )
    assert(isclose(     f3_val()  ,      create_zeros_like_3_val()        , rtol=RTOL, atol=ATOL))
<<<<<<< HEAD
    assert(type(f3_val())  == type(create_zeros_like_3_val().item()))
=======
    assert(type(f3_val())  == type(create_zeros_like_3_val().item()))
>>>>>>> 5ff2f759
<|MERGE_RESOLUTION|>--- conflicted
+++ resolved
@@ -2492,11 +2492,7 @@
 @pytest.mark.parametrize( 'language', (
         pytest.param("fortran", marks = pytest.mark.fortran),
         pytest.param("c", marks = [
-<<<<<<< HEAD
-            pytest.mark.skip(reason="arrays not implemented"),
-=======
-            pytest.mark.skip(reason="Tuples not implemented yet"),
->>>>>>> 5ff2f759
+            pytest.mark.skip(reason="Tuples not implemented yet"),
             pytest.mark.c]
         )
     )
@@ -2505,39 +2501,20 @@
 def test_full_like_basic_int(language):
     @types('int')
     def create_full_like_shape_1d(n):
-<<<<<<< HEAD
-        from numpy import full_like, shape
-        a = full_like([5, 1, 8, 0, 9], n, int, 'F')
-=======
         from numpy import full_like, shape, array
         arr = array([5, 1, 8, 0, 9])
         a = full_like(arr, n, int, 'F')
->>>>>>> 5ff2f759
         s = shape(a)
         return len(s),s[0]
     @types('int')
     def create_full_like_shape_2d(n):
-<<<<<<< HEAD
-        from numpy import full_like, shape
-        a = full_like([[5, 1, 8, 0, 9], [5, 1, 8, 0, 9]], n, int , 'F')
-=======
         from numpy import full_like, shape, array
         arr = array([[5, 1, 8, 0, 9], [5, 1, 8, 0, 9]])
         a = full_like(arr, n, int , 'F')
->>>>>>> 5ff2f759
         s = shape(a)
         return len(s),s[0], s[1]
     @types('int')
     def create_full_like_val(val):
-<<<<<<< HEAD
-        from numpy import full_like
-        a = full_like([5, 1, 8, 0, 9], val, int, 'F')
-        return a[0],a[1],a[2]
-    @types('int')
-    def create_full_like_arg_names(val):
-        from numpy import full_like
-        a = full_like([[5, 1, 8, 0, 9], [5, 1, 8, 0, 9]], val, int, 'F')
-=======
         from numpy import full_like, array
         arr = array([5, 1, 8, 0, 9])
         a = full_like(arr, val, int, 'F')
@@ -2547,7 +2524,6 @@
         from numpy import full_like, array
         arr = array([[5, 1, 8, 0, 9], [5, 1, 8, 0, 9]])
         a = full_like(arr, val, int, 'F', shape = (2,3))
->>>>>>> 5ff2f759
         return a[0,0],a[0,1],a[0,2],a[1,0],a[1,1],a[1,2]
 
     size = randint(10)
@@ -2569,11 +2545,7 @@
 @pytest.mark.parametrize( 'language', (
         pytest.param("fortran", marks = pytest.mark.fortran),
         pytest.param("c", marks = [
-<<<<<<< HEAD
-            pytest.mark.skip(reason="arrays not implemented"),
-=======
-            pytest.mark.skip(reason="Tuples not implemented yet"),
->>>>>>> 5ff2f759
+            pytest.mark.skip(reason="Tuples not implemented yet"),
             pytest.mark.c]
         )
     )
@@ -2581,39 +2553,20 @@
 def test_full_like_basic_real(language):
     @types('real')
     def create_full_like_shape_1d(n):
-<<<<<<< HEAD
-        from numpy import full_like, shape
-        a = full_like([5, 1, 8, 0, 9], n, float, 'F')
-=======
         from numpy import full_like, shape, array
         arr = array([5, 1, 8, 0, 9])
         a = full_like(arr, n, float, 'F')
->>>>>>> 5ff2f759
         s = shape(a)
         return len(s),s[0]
     @types('real')
     def create_full_like_shape_2d(n):
-<<<<<<< HEAD
-        from numpy import full_like, shape
-        a = full_like([[5, 1, 8, 0, 9], [5, 1, 8, 0, 9]], n, float, 'F')
-=======
         from numpy import full_like, shape, array
         arr = array([[5, 1, 8, 0, 9], [5, 1, 8, 0, 9]])
         a = full_like(arr, n, float, 'F')
->>>>>>> 5ff2f759
         s = shape(a)
         return len(s),s[0], s[1]
     @types('real')
     def create_full_like_val(val):
-<<<<<<< HEAD
-        from numpy import full_like
-        a = full_like([5, 1, 8, 0, 9], val, float, 'F')
-        return a[0],a[1],a[2]
-    @types('real')
-    def create_full_like_arg_names(val):
-        from numpy import full_like
-        a = full_like([[5, 1, 8, 0, 9], [5, 1, 8, 0, 9]], val, float, 'F')
-=======
         from numpy import full_like, array
         arr = array([5, 1, 8, 0, 9])
         a = full_like(arr, val, float, 'F')
@@ -2623,7 +2576,6 @@
         from numpy import full_like, array
         arr = array([[5, 1, 8, 0, 9], [5, 1, 8, 0, 9]])
         a = full_like(arr, val, float, 'F', shape = (2,3))
->>>>>>> 5ff2f759
         return a[0,0],a[0,1],a[0,2],a[1,0],a[1,1],a[1,2]
 
     size = randint(10)
@@ -2646,11 +2598,7 @@
 @pytest.mark.parametrize( 'language', (
         pytest.param("fortran", marks = pytest.mark.fortran),
         pytest.param("c", marks = [
-<<<<<<< HEAD
-            pytest.mark.skip(reason="tuples not implemented"),
-=======
             pytest.mark.skip(reason="Tuples not implemented"),
->>>>>>> 5ff2f759
             pytest.mark.c]
         )
     )
@@ -2658,39 +2606,20 @@
 def test_full_like_basic_bool(language):
     @types('int')
     def create_full_like_shape_1d(n):
-<<<<<<< HEAD
-        from numpy import full_like, shape
-        a = full_like([5,4,6,2], n, int, 'F')
-=======
         from numpy import full_like, shape, array
         arr = array([5, 1, 8, 0, 9])
         a = full_like(arr, n, int, 'F')
->>>>>>> 5ff2f759
         s = shape(a)
         return len(s),s[0]
     @types('int')
     def create_full_like_shape_2d(n):
-<<<<<<< HEAD
-        from numpy import full_like, shape
-        a = full_like([[4,5,3,2],[7,4,2,1]], n, int, 'F')
-=======
         from numpy import full_like, shape, array
         arr = array([[5, 1, 8, 0, 9], [5, 1, 8, 0, 9]])
         a = full_like(arr, n, int, 'F')
->>>>>>> 5ff2f759
         s = shape(a)
         return len(s),s[0], s[1]
     @types('bool')
     def create_full_like_val(val):
-<<<<<<< HEAD
-        from numpy import full_like
-        a = full_like([4,5,6,7] , 3, bool, 'F')
-        return a[0],a[1],a[2]
-    @types('bool')
-    def create_full_like_arg_names(val):
-        from numpy import full_like
-        a = full_like([[4,3,6,6],[4,5,6,6]] ,fill_value = val, dtype=bool)
-=======
         from numpy import full_like, array
         arr = array([5, 1, 8, 0, 9])
         a = full_like(arr , 3, bool, 'F')
@@ -2700,7 +2629,6 @@
         from numpy import full_like, array
         arr = array([[5, 1, 8, 0, 9], [5, 1, 8, 0, 9]])
         a = full_like(arr ,fill_value = val, dtype=bool, shape = (2,3))
->>>>>>> 5ff2f759
         return a[0,0],a[0,1],a[0,2],a[1,0],a[1,1],a[1,2]
 
     size = randint(10)
@@ -2723,11 +2651,7 @@
 @pytest.mark.parametrize( 'language', (
         pytest.param("fortran", marks = pytest.mark.fortran),
         pytest.param("c", marks = [
-<<<<<<< HEAD
-            pytest.mark.skip(reason="arrays not implemented"),
-=======
-            pytest.mark.skip(reason="Tuples not implemented yet"),
->>>>>>> 5ff2f759
+            pytest.mark.skip(reason="Tuples not implemented yet"),
             pytest.mark.c]
         )
     )
@@ -2735,26 +2659,16 @@
 def test_full_like_order(language):
     @types('int')
     def create_full_like_shape_C(n):
-<<<<<<< HEAD
-        from numpy import full_like, shape
-        a = full_like([[6,4,5,1,3],[6,4,5,1,3]] ,4, order = 'C')
-=======
         from numpy import full_like, shape, array
         arr = array([[5, 1, 8, 0, 9], [5, 1, 8, 0, 9]])
         a = full_like(arr,4, order = 'C')
->>>>>>> 5ff2f759
         s = shape(a)
         return len(s),s[0], s[1]
     @types('int')
     def create_full_like_shape_F(n):
-<<<<<<< HEAD
-        from numpy import full_like, shape
-        a = full_like([[4,5,3,1,2],[6,4,5,1,3]],4, order = 'F')
-=======
         from numpy import full_like, shape, array
         arr = array([[5, 1, 8, 0, 9], [5, 1, 8, 0, 9]])
         a = full_like(arr,4, order = 'F')
->>>>>>> 5ff2f759
         s = shape(a)
         return len(s),s[0], s[1]
 
@@ -2769,11 +2683,7 @@
 @pytest.mark.parametrize( 'language', (
         pytest.param("fortran", marks = pytest.mark.fortran),
         pytest.param("c", marks = [
-<<<<<<< HEAD
-            pytest.mark.skip(reason="casting to complex in not handled correctly"),
-=======
             pytest.mark.skip(reason="casting to complex is not handled correctly, , see https://github.com/pyccel/pyccel/issues/723"),
->>>>>>> 5ff2f759
             pytest.mark.c]
         )
     )
@@ -2781,45 +2691,6 @@
 def test_full_like_dtype(language):
     @types('int')
     def create_full_like_val_int_int(val):
-<<<<<<< HEAD
-        from numpy import full_like
-        a = full_like([5, 1, 8, 0, 9],val,int)
-        return a[0]
-    @types('int')
-    def create_full_like_val_int_float(val):
-        from numpy import full_like
-        a = full_like([5, 1, 8, 0, 9],val,float)
-        return a[0]
-    @types('int')
-    def create_full_like_val_int_complex(val):
-        from numpy import full_like
-        a = full_like([5, 1, 8, 0, 9],val,complex)
-        return a[0]
-    @types('real')
-    def create_full_like_val_real_int32(val):
-        from numpy import full_like, int32
-        a = full_like([5, 1, 8, 0, 9],val,int32)
-        return a[0]
-    @types('real')
-    def create_full_like_val_real_float32(val):
-        from numpy import full_like, float32
-        a = full_like([5, 1, 8, 0, 9],val,float32)
-        return a[0]
-    @types('real')
-    def create_full_like_val_real_float64(val):
-        from numpy import full_like, float64
-        a = full_like([5, 1, 8, 0, 9],val,float64)
-        return a[0]
-    @types('real')
-    def create_full_like_val_real_complex64(val):
-        from numpy import full_like, complex64
-        a = full_like([5, 1, 8, 0, 9],val,complex64)
-        return a[0]
-    @types('real')
-    def create_full_like_val_real_complex128(val):
-        from numpy import full_like, complex128
-        a = full_like([5, 1, 8, 0, 9],val,complex128)
-=======
         from numpy import full_like, array
         arr = array([5, 1, 8, 0, 9])
         a = full_like(arr,val,int)
@@ -2865,7 +2736,6 @@
         from numpy import full_like, complex128, array
         arr = array([5, 1, 8, 0, 9])
         a = full_like(arr,val,complex128)
->>>>>>> 5ff2f759
         return a[0]
 
     val_int   = randint(100)
@@ -2906,44 +2776,13 @@
 @pytest.mark.parametrize( 'language', (
         pytest.param("fortran", marks = pytest.mark.fortran),
         pytest.param("c", marks = [
-<<<<<<< HEAD
-            pytest.mark.skip(reason="arrays not implemented"),
-=======
-            pytest.mark.skip(reason="Tuples not implemented yet"),
->>>>>>> 5ff2f759
+            pytest.mark.skip(reason="Tuples not implemented yet"),
             pytest.mark.c]
         )
     )
 )
 def test_full_like_combined_args(language):
     def create_full_like_1_shape():
-<<<<<<< HEAD
-        from numpy import full_like, shape
-        a = full_like([[5, 1, 8, 0, 9],[5, 1, 8, 0, 9]],5,int,'F')
-        s = shape(a)
-        return len(s),s[0],s[1]
-    def create_full_like_1_val():
-        from numpy import full_like
-        a = full_like([[5, 1, 8, 0, 9],[5, 1, 8, 0, 9]], 4.0, int,'F')
-        return a[0,0]
-    def create_full_like_2_shape():
-        from numpy import full_like, shape
-        a = full_like([[5, 1, 8, 0, 9],[5, 1, 8, 0, 9]],dtype=float,fill_value=1)
-        s = shape(a)
-        return len(s),s[0],s[1]
-    def create_full_like_2_val():
-        from numpy import full_like
-        a = full_like([[5, 1, 8, 0, 9],[5, 1, 8, 0, 9]],dtype=float,fill_value=1)
-        return a[0,0]
-    def create_full_like_3_shape():
-        from numpy import full_like, shape
-        a = full_like([[5, 1, 8, 0, 9],[5, 1, 8, 0, 9]],order = 'F',dtype=complex,fill_value=1)
-        s = shape(a)
-        return len(s),s[0],s[1]
-    def create_full_like_3_val():
-        from numpy import full_like
-        a = full_like([[5, 1, 8, 0, 9],[5, 1, 8, 0, 9]],order = 'F',dtype=complex,fill_value=1)
-=======
         from numpy import full_like, shape, array
         arr = array([[5, 1, 8, 0, 9], [5, 1, 8, 0, 9]])
         a = full_like(arr,5,int,'F')
@@ -2975,7 +2814,6 @@
         from numpy import full_like, array
         arr = array([[5, 1, 8, 0, 9], [5, 1, 8, 0, 9]])
         a = full_like(arr,order = 'F', shape = (4,2),dtype=complex,fill_value=1)
->>>>>>> 5ff2f759
         return a[0,0]
 
 
@@ -3000,11 +2838,7 @@
 @pytest.mark.parametrize( 'language', (
         pytest.param("fortran", marks = pytest.mark.fortran),
         pytest.param("c", marks = [
-<<<<<<< HEAD
-            pytest.mark.skip(reason="arrays not implemented"),
-=======
-            pytest.mark.skip(reason="Tuples not implemented yet"),
->>>>>>> 5ff2f759
+            pytest.mark.skip(reason="Tuples not implemented yet"),
             pytest.mark.c]
         )
     )
@@ -3012,26 +2846,16 @@
 def test_empty_like_basic(language):
     @types('int')
     def create_empty_like_shape_1d(n):
-<<<<<<< HEAD
-        from numpy import empty_like, shape
-        a = empty_like([5, 1, 8, 0, 9],int)
-=======
         from numpy import empty_like, shape, array
         arr = array([5, 1, 8, 0, 9])
         a = empty_like(arr,int)
->>>>>>> 5ff2f759
         s = shape(a)
         return len(s),s[0]
     @types('int')
     def create_empty_like_shape_2d(n):
-<<<<<<< HEAD
-        from numpy import empty_like, shape
-        a = empty_like([[5, 1, 8, 0, 9],[5, 1, 8, 0, 9]],int)
-=======
         from numpy import empty_like, shape, array
         arr = array([[5, 1, 8, 0, 9], [5, 1, 8, 0, 9]])
         a = empty_like(arr,int)
->>>>>>> 5ff2f759
         s = shape(a)
         return len(s),s[0], s[1]
 
@@ -3046,11 +2870,7 @@
 @pytest.mark.parametrize( 'language', (
         pytest.param("fortran", marks = pytest.mark.fortran),
         pytest.param("c", marks = [
-<<<<<<< HEAD
-            pytest.mark.skip(reason="arrays not implemented"),
-=======
-            pytest.mark.skip(reason="Tuples not implemented yet"),
->>>>>>> 5ff2f759
+            pytest.mark.skip(reason="Tuples not implemented yet"),
             pytest.mark.c]
         )
     )
@@ -3058,26 +2878,16 @@
 def test_empty_like_order(language):
     @types('int','int')
     def create_empty_like_shape_C(n,m):
-<<<<<<< HEAD
-        from numpy import empty_like, shape
-        a = empty_like([[5,3,1,5],[5,3,1,5]],int, order = 'C')
-=======
         from numpy import empty_like, shape, array
         arr = array([[5, 1, 8, 0, 9], [5, 1, 8, 0, 9]])
         a = empty_like(arr, int, order = 'C')
->>>>>>> 5ff2f759
         s = shape(a)
         return len(s),s[0], s[1]
     @types('int', 'int')
     def create_empty_like_shape_F(n,m):
-<<<<<<< HEAD
-        from numpy import empty_like, shape
-        a = empty_like([[5,3,1,5],[5,3,1,5]],int, order = 'F')
-=======
         from numpy import empty_like, shape, array
         arr = array([[5, 1, 8, 0, 9], [5, 1, 8, 0, 9]])
         a = empty_like(arr, int, order = 'F')
->>>>>>> 5ff2f759
         s = shape(a)
         return len(s),s[0], s[1]
 
@@ -3093,45 +2903,6 @@
 def test_empty_like_dtype(language):
 
     def create_empty_like_val_int():
-<<<<<<< HEAD
-        from numpy import empty_like
-        a = empty_like([5,3,1,5], int)
-        return a[0]
-
-    def create_empty_like_val_float():
-        from numpy import empty_like
-        a = empty_like([5,3,1,5],dtype=float)
-        return a[0]
-
-    def create_empty_like_val_complex():
-        from numpy import empty_like
-        a = empty_like([5,3,1,5],dtype=complex)
-        return a[0]
-
-    def create_empty_like_val_int32():
-        from numpy import empty_like, int32
-        a = empty_like([5,3,1,5],dtype=int32)
-        return a[0]
-
-    def create_empty_like_val_float32():
-        from numpy import empty_like, float32
-        a = empty_like([5,3,1,5], dtype=float32)
-        return a[0]
-
-    def create_empty_like_val_float64():
-        from numpy import empty_like, float64
-        a = empty_like([5,3,1,5],dtype=float64)
-        return a[0]
-
-    def create_empty_like_val_complex64():
-        from numpy import empty_like, complex64
-        a = empty_like([5,3,1,5],dtype=complex64)
-        return a[0]
-
-    def create_empty_like_val_complex128():
-        from numpy import empty_like, complex128
-        a = empty_like([5,3,1,5],dtype=complex128)
-=======
         from numpy import empty_like, array
         arr = array([5, 1, 8, 0, 9])
         a = empty_like(arr, int)
@@ -3177,7 +2948,6 @@
         from numpy import empty_like, complex128, array
         arr = array([5, 1, 8, 0, 9])
         a = empty_like(arr,dtype=complex128)
->>>>>>> 5ff2f759
         return a[0]
 
 
@@ -3208,11 +2978,7 @@
 @pytest.mark.parametrize( 'language', (
         pytest.param("fortran", marks = pytest.mark.fortran),
         pytest.param("c", marks = [
-<<<<<<< HEAD
-            pytest.mark.skip(reason="arrays not implemented"),
-=======
-            pytest.mark.skip(reason="Tuples not implemented yet"),
->>>>>>> 5ff2f759
+            pytest.mark.skip(reason="Tuples not implemented yet"),
             pytest.mark.c]
         )
     )
@@ -3220,27 +2986,13 @@
 def test_empty_like_combined_args(language):
 
     def create_empty_like_1_shape():
-<<<<<<< HEAD
-        from numpy import empty_like, shape
-        a = empty_like([[4,6,2,6],[4,6,2,6]],dtype=int,order='F')
-=======
         from numpy import empty_like, shape, array
         arr = array([[5, 1, 8, 0, 9], [5, 1, 8, 0, 9]])
         a = empty_like(arr,dtype=int,order='F')
->>>>>>> 5ff2f759
         s = shape(a)
         return len(s),s[0],s[1]
 
     def create_empty_like_1_val():
-<<<<<<< HEAD
-        from numpy import empty_like
-        a = empty_like([[4,6,2,6],[5,4,2,3]], dtype=int,order='F')
-        return a[0,0]
-
-    def create_empty_like_2_shape():
-        from numpy import empty_like, shape
-        a = empty_like([[4,6,2,6],[5,4,2,3]], dtype=float)
-=======
         from numpy import empty_like, array
         arr = array([[5, 1, 8, 0, 9], [5, 1, 8, 0, 9]])
         a = empty_like(arr, dtype=int,order='F')
@@ -3250,20 +3002,10 @@
         from numpy import empty_like, shape, array
         arr = array([[5, 1, 8, 0, 9], [5, 1, 8, 0, 9]])
         a = empty_like(arr, dtype=float)
->>>>>>> 5ff2f759
         s = shape(a)
         return len(s),s[0],s[1]
 
     def create_empty_like_2_val():
-<<<<<<< HEAD
-        from numpy import empty_like
-        a = empty_like([[4,6,2,6],[5,4,2,3]], dtype=float)
-        return a[0,0]
-
-    def create_empty_like_3_shape():
-        from numpy import empty_like, shape
-        a = empty_like([[4,6,2,6],[5,4,2,3]], order = 'F',dtype=complex)
-=======
         from numpy import empty_like, array
         arr = array([[5, 1, 8, 0, 9], [5, 1, 8, 0, 9]])
         a = empty_like(arr, dtype=float)
@@ -3273,19 +3015,13 @@
         from numpy import empty_like, shape, array
         arr = array([[5, 1, 8, 0, 9], [5, 1, 8, 0, 9]])
         a = empty_like(arr,shape = (4,2), order = 'F',dtype=complex)
->>>>>>> 5ff2f759
         s = shape(a)
         return len(s),s[0],s[1]
 
     def create_empty_like_3_val():
-<<<<<<< HEAD
-        from numpy import empty_like
-        a = empty_like([[4,6,2,6],[5,4,2,3]], order = 'F',dtype=complex)
-=======
         from numpy import empty_like, array
         arr = array([[5, 1, 8, 0, 9], [5, 1, 8, 0, 9]])
         a = empty_like(arr, shape = (4,2),order = 'F',dtype=complex)
->>>>>>> 5ff2f759
         return a[0,0]
 
     f1_shape = epyccel(create_empty_like_1_shape, language = language)
@@ -3306,11 +3042,7 @@
 @pytest.mark.parametrize( 'language', (
         pytest.param("fortran", marks = pytest.mark.fortran),
         pytest.param("c", marks = [
-<<<<<<< HEAD
-            pytest.mark.skip(reason="arrays not implemented"),
-=======
-            pytest.mark.skip(reason="Tuples not implemented yet"),
->>>>>>> 5ff2f759
+            pytest.mark.skip(reason="Tuples not implemented yet"),
             pytest.mark.c]
         )
     )
@@ -3318,26 +3050,16 @@
 def test_ones_like_basic(language):
     @types('int')
     def create_ones_like_shape_1d(n):
-<<<<<<< HEAD
-        from numpy import ones_like, shape
-        a = ones_like([6,3,2,1])
-=======
         from numpy import ones_like, shape, array
         arr = array([5, 1, 8, 0, 9])
         a = ones_like(arr)
->>>>>>> 5ff2f759
         s = shape(a)
         return len(s),s[0]
     @types('int')
     def create_ones_like_shape_2d(n):
-<<<<<<< HEAD
-        from numpy import ones_like, shape
-        a = ones_like([[6,3,2,1],[6,3,2,1]])
-=======
         from numpy import ones_like, shape, array
         arr = array([[5, 1, 8, 0, 9], [5, 1, 8, 0, 9]])
         a = ones_like(arr)
->>>>>>> 5ff2f759
         s = shape(a)
         return len(s),s[0], s[1]
 
@@ -3352,11 +3074,7 @@
 @pytest.mark.parametrize( 'language', (
         pytest.param("fortran", marks = pytest.mark.fortran),
         pytest.param("c", marks = [
-<<<<<<< HEAD
-            pytest.mark.skip(reason="arrays not implemented"),
-=======
-            pytest.mark.skip(reason="Tuples not implemented yet"),
->>>>>>> 5ff2f759
+            pytest.mark.skip(reason="Tuples not implemented yet"),
             pytest.mark.c]
         )
     )
@@ -3364,26 +3082,16 @@
 def test_ones_like_order(language):
     @types('int','int')
     def create_ones_like_shape_C(n,m):
-<<<<<<< HEAD
-        from numpy import ones_like, shape
-        a = ones_like([[4,5,2,6],[3,5,6,6]], order = 'C')
-=======
         from numpy import ones_like, shape, array
         arr = array([[5, 1, 8, 0, 9], [5, 1, 8, 0, 9]])
         a = ones_like(arr, order = 'C')
->>>>>>> 5ff2f759
         s = shape(a)
         return len(s),s[0], s[1]
     @types('int','int')
     def create_ones_like_shape_F(n,m):
-<<<<<<< HEAD
-        from numpy import ones_like, shape
-        a = ones_like([[4,5,2,6],[3,5,6,6]], order = 'F')
-=======
         from numpy import ones_like, shape, array
         arr = array([[5, 1, 8, 0, 9], [5, 1, 8, 0, 9]])
         a = ones_like(arr, order = 'F')
->>>>>>> 5ff2f759
         s = shape(a)
         return len(s),s[0], s[1]
 
@@ -3399,45 +3107,6 @@
 def test_ones_like_dtype(language):
 
     def create_ones_like_val_int():
-<<<<<<< HEAD
-        from numpy import ones_like
-        a = ones_like([4,6,2,6], int)
-        return a[0]
-
-    def create_ones_like_val_float():
-        from numpy import ones_like
-        a = ones_like([4,6,2,6],float)
-        return a[0]
-
-    def create_ones_like_val_complex():
-        from numpy import ones_like
-        a = ones_like([4,6,2,6], complex)
-        return a[0]
-
-    def create_ones_like_val_int32():
-        from numpy import ones_like, int32
-        a = ones_like([4,6,2,6],int32)
-        return a[0]
-
-    def create_ones_like_val_float32():
-        from numpy import ones_like, float32
-        a = ones_like([4,6,2,6], float32)
-        return a[0]
-
-    def create_ones_like_val_float64():
-        from numpy import ones_like, float64
-        a = ones_like([4,6,2,6], float64)
-        return a[0]
-
-    def create_ones_like_val_complex64():
-        from numpy import ones_like, complex64
-        a = ones_like([4,6,2,6], complex64)
-        return a[0]
-
-    def create_ones_like_val_complex128():
-        from numpy import ones_like, complex128
-        a = ones_like([4,6,2,6], complex128)
-=======
         from numpy import ones_like, array
         arr = array([5, 1, 8, 0, 9])
         a = ones_like(arr, int)
@@ -3483,7 +3152,6 @@
         from numpy import ones_like, complex128, array
         arr = array([5, 1, 8, 0, 9])
         a = ones_like(arr, complex128)
->>>>>>> 5ff2f759
         return a[0]
 
 
@@ -3522,11 +3190,7 @@
 @pytest.mark.parametrize( 'language', (
         pytest.param("fortran", marks = pytest.mark.fortran),
         pytest.param("c", marks = [
-<<<<<<< HEAD
-            pytest.mark.skip(reason="arrays not implemented"),
-=======
-            pytest.mark.skip(reason="Tuples not implemented yet"),
->>>>>>> 5ff2f759
+            pytest.mark.skip(reason="Tuples not implemented yet"),
             pytest.mark.c]
         )
     )
@@ -3534,27 +3198,13 @@
 def test_ones_like_combined_args(language):
 
     def create_ones_like_1_shape():
-<<<<<<< HEAD
-        from numpy import ones_like, shape
-        a = ones_like([[4,2,6,7],[2,5,1,8]],int,'F')
-=======
         from numpy import ones_like, shape, array
         arr = array([[5, 1, 8, 0, 9], [5, 1, 8, 0, 9]])
         a = ones_like(arr,int,'F')
->>>>>>> 5ff2f759
         s = shape(a)
         return len(s),s[0],s[1]
 
     def create_ones_like_1_val():
-<<<<<<< HEAD
-        from numpy import ones_like
-        a = ones_like([[4,2,6,7],[2,5,1,8]],int,'F')
-        return a[0,0]
-
-    def create_ones_like_2_shape():
-        from numpy import ones_like, shape
-        a = ones_like([[4,2,6,7],[2,5,1,8]],dtype=float)
-=======
         from numpy import ones_like, array
         arr = array([[5, 1, 8, 0, 9], [5, 1, 8, 0, 9]])
         a = ones_like(arr,int,'F')
@@ -3564,20 +3214,10 @@
         from numpy import ones_like, shape, array
         arr = array([[5, 1, 8, 0, 9], [5, 1, 8, 0, 9]])
         a = ones_like(arr,dtype=float)
->>>>>>> 5ff2f759
         s = shape(a)
         return len(s),s[0],s[1]
 
     def create_ones_like_2_val():
-<<<<<<< HEAD
-        from numpy import ones_like
-        a = ones_like([[4,2,6,7],[2,5,1,8]],dtype=float)
-        return a[0,0]
-
-    def create_ones_like_3_shape():
-        from numpy import ones_like, shape
-        a = ones_like([[4,2,6,7],[2,5,1,8]],order = 'F',dtype=complex)
-=======
         from numpy import ones_like, array
         arr = array([[5, 1, 8, 0, 9], [5, 1, 8, 0, 9]])
         a = ones_like(arr,dtype=float)
@@ -3587,19 +3227,13 @@
         from numpy import ones_like, shape, array
         arr = array([[5, 1, 8, 0, 9], [5, 1, 8, 0, 9]])
         a = ones_like(arr,shape = (4,2),order = 'F',dtype=complex)
->>>>>>> 5ff2f759
         s = shape(a)
         return len(s),s[0],s[1]
 
     def create_ones_like_3_val():
-<<<<<<< HEAD
-        from numpy import ones_like
-        a = ones_like([[4,2,6,7],[2,5,1,8]],order = 'F',dtype=complex)
-=======
         from numpy import ones_like, array
         arr = array([[5, 1, 8, 0, 9], [5, 1, 8, 0, 9]])
         a = ones_like(arr,shape = (4,2),order = 'F',dtype=complex)
->>>>>>> 5ff2f759
         return a[0,0]
 
     f1_shape = epyccel(create_ones_like_1_shape, language = language)
@@ -3623,11 +3257,7 @@
 @pytest.mark.parametrize( 'language', (
         pytest.param("fortran", marks = pytest.mark.fortran),
         pytest.param("c", marks = [
-<<<<<<< HEAD
-            pytest.mark.skip(reason="arrays not implemented"),
-=======
-            pytest.mark.skip(reason="Tuples not implemented yet"),
->>>>>>> 5ff2f759
+            pytest.mark.skip(reason="Tuples not implemented yet"),
             pytest.mark.c]
         )
     )
@@ -3635,26 +3265,16 @@
 def test_zeros_like_basic(language):
     @types('int')
     def create_zeros_like_shape_1d(n):
-<<<<<<< HEAD
-        from numpy import zeros_like, shape
-        a = zeros_like([4,3,6,2], int)
-=======
         from numpy import zeros_like, shape, array
         arr = array([5, 1, 8, 0, 9])
         a = zeros_like(arr, int)
->>>>>>> 5ff2f759
         s = shape(a)
         return len(s),s[0]
     @types('int')
     def create_zeros_like_shape_2d(n):
-<<<<<<< HEAD
-        from numpy import zeros_like, shape
-        a = zeros_like([[4,3,6,2],[5,2,1,5]],int)
-=======
         from numpy import zeros_like, shape, array
         arr = array([[5, 1, 8, 0, 9], [5, 1, 8, 0, 9]])
         a = zeros_like(arr,int)
->>>>>>> 5ff2f759
         s = shape(a)
         return len(s),s[0], s[1]
 
@@ -3669,11 +3289,7 @@
 @pytest.mark.parametrize( 'language', (
         pytest.param("fortran", marks = pytest.mark.fortran),
         pytest.param("c", marks = [
-<<<<<<< HEAD
-            pytest.mark.skip(reason="arrays not implemented"),
-=======
-            pytest.mark.skip(reason="Tuples not implemented yet"),
->>>>>>> 5ff2f759
+            pytest.mark.skip(reason="Tuples not implemented yet"),
             pytest.mark.c]
         )
     )
@@ -3681,36 +3297,21 @@
 def test_zeros_like_order(language):
     @types('int','int')
     def create_zeros_like_shape_C(n,m):
-<<<<<<< HEAD
-        from numpy import zeros_like, shape
-        a = zeros_like([[4,2,5,1],[3,5,6,7]], order = 'C')
-=======
         from numpy import zeros_like, shape, array
         arr = array([[5, 1, 8, 0, 9], [5, 1, 8, 0, 9]])
         a = zeros_like(arr, order = 'C')
->>>>>>> 5ff2f759
         s = shape(a)
         return len(s),s[0], s[1]
     @types('int','int')
     def create_zeros_like_shape_F(n,m):
-<<<<<<< HEAD
-        from numpy import zeros_like, shape
-        a = zeros_like([[4,2,5,1],[3,5,6,7]], order = 'F')
-=======
         from numpy import zeros_like, shape, array
         arr = array([[5, 1, 8, 0, 9], [5, 1, 8, 0, 9]])
         a = zeros_like(arr, order = 'F')
->>>>>>> 5ff2f759
         s = shape(a)
         return len(s),s[0], s[1]
 
     size_1 = randint(10)
     size_2 = randint(10)
-<<<<<<< HEAD
-    from numpy import array
-    arr = array([5, 1, 8, 0, 9])
-=======
->>>>>>> 5ff2f759
 
     f_shape_C  = epyccel(create_zeros_like_shape_C, language = language)
     assert(     f_shape_C(size_1,size_2) == create_zeros_like_shape_C(size_1,size_2))
@@ -3721,45 +3322,6 @@
 def test_zeros_like_dtype(language):
 
     def create_zeros_like_val_int():
-<<<<<<< HEAD
-        from numpy import zeros_like
-        a = zeros_like([4,5,2,6],int)
-        return a[0]
-
-    def create_zeros_like_val_float():
-        from numpy import zeros_like
-        a = zeros_like([4,5,2,6],float)
-        return a[0]
-
-    def create_zeros_like_val_complex():
-        from numpy import zeros_like
-        a = zeros_like([4,5,2,6],complex)
-        return a[0]
-
-    def create_zeros_like_val_int32():
-        from numpy import zeros_like, int32
-        a = zeros_like([4,5,2,6],int32)
-        return a[0]
-
-    def create_zeros_like_val_float32():
-        from numpy import zeros_like, float32
-        a = zeros_like([4,5,2,6],float32)
-        return a[0]
-
-    def create_zeros_like_val_float64():
-        from numpy import zeros_like, float64
-        a = zeros_like([4,5,2,6],float64)
-        return a[0]
-
-    def create_zeros_like_val_complex64():
-        from numpy import zeros_like, complex64
-        a = zeros_like([4,5,2,6],complex64)
-        return a[0]
-
-    def create_zeros_like_val_complex128():
-        from numpy import zeros_like, complex128
-        a = zeros_like([4,5,2,6],complex128)
-=======
         from numpy import zeros_like, array
         arr = array([5, 1, 8, 0, 9])
         a = zeros_like(arr,int)
@@ -3805,7 +3367,6 @@
         from numpy import zeros_like, complex128, array
         arr = array([5, 1, 8, 0, 9])
         a = zeros_like(arr,complex128)
->>>>>>> 5ff2f759
         return a[0]
 
     f_int_int   = epyccel(create_zeros_like_val_int, language = language)
@@ -3843,11 +3404,7 @@
 @pytest.mark.parametrize( 'language', (
         pytest.param("fortran", marks = pytest.mark.fortran),
         pytest.param("c", marks = [
-<<<<<<< HEAD
-            pytest.mark.skip(reason="arrays not implemented"),
-=======
-            pytest.mark.skip(reason="Tuples not implemented yet"),
->>>>>>> 5ff2f759
+            pytest.mark.skip(reason="Tuples not implemented yet"),
             pytest.mark.c]
         )
     )
@@ -3855,27 +3412,13 @@
 def test_zeros_like_combined_args(language):
 
     def create_zeros_like_1_shape():
-<<<<<<< HEAD
-        from numpy import zeros_like, shape
-        a = zeros_like([[5,4,2,6],[5,6,7,3]],int,'F')
-=======
         from numpy import zeros_like, shape, array
         arr = array([[5, 1, 8, 0, 9], [5, 1, 8, 0, 9]])
         a = zeros_like(arr,int,'F')
->>>>>>> 5ff2f759
         s = shape(a)
         return len(s),s[0],s[1]
 
     def create_zeros_like_1_val():
-<<<<<<< HEAD
-        from numpy import zeros_like
-        a = zeros_like([[5,4,2,6],[5,6,7,3]], int,'F')
-        return a[0,0]
-
-    def create_zeros_like_2_shape():
-        from numpy import zeros_like, shape
-        a = zeros_like([[5,4,2,6],[5,6,7,3]], dtype=float)
-=======
         from numpy import zeros_like, array
         arr = array([[5, 1, 8, 0, 9], [5, 1, 8, 0, 9]])
         a = zeros_like(arr, int,'F')
@@ -3885,20 +3428,10 @@
         from numpy import zeros_like, shape, array
         arr = array([[5, 1, 8, 0, 9], [5, 1, 8, 0, 9]])
         a = zeros_like(arr, dtype=float)
->>>>>>> 5ff2f759
         s = shape(a)
         return len(s),s[0],s[1]
 
     def create_zeros_like_2_val():
-<<<<<<< HEAD
-        from numpy import zeros_like
-        a = zeros_like([[5,4,2,6],[5,6,7,3]], dtype=float)
-        return a[0,0]
-
-    def create_zeros_like_3_shape():
-        from numpy import zeros_like, shape
-        a = zeros_like([[5,4,2,6],[5,6,7,3]], order = 'F',dtype=complex)
-=======
         from numpy import zeros_like, array
         arr = array([[5, 1, 8, 0, 9], [5, 1, 8, 0, 9]])
         a = zeros_like(arr, dtype=float)
@@ -3908,24 +3441,15 @@
         from numpy import zeros_like, shape, array
         arr = array([[5, 1, 8, 0, 9], [5, 1, 8, 0, 9]])
         a = zeros_like(arr, shape = (4,2), order = 'F',dtype=complex)
->>>>>>> 5ff2f759
         s = shape(a)
         return len(s),s[0],s[1]
 
     def create_zeros_like_3_val():
-<<<<<<< HEAD
-        from numpy import zeros_like
-        a = zeros_like([[5,4,2,6],[5,6,7,3]], order = 'F',dtype=complex)
-        return a[0,0]
-    from numpy import array
-    arr = array([5, 1, 8, 0, 9])
-=======
         from numpy import zeros_like, array
         arr = array([[5, 1, 8, 0, 9], [5, 1, 8, 0, 9]])
         a = zeros_like(arr, shape = (4,2), order = 'F',dtype=complex)
         return a[0,0]
 
->>>>>>> 5ff2f759
     f1_shape = epyccel(create_zeros_like_1_shape, language = language)
     f1_val   = epyccel(create_zeros_like_1_val, language = language)
     assert(     f1_shape() ==      create_zeros_like_1_shape()      )
@@ -3942,8 +3466,4 @@
     f3_val   = epyccel(create_zeros_like_3_val, language = language)
     assert(     f3_shape() ==      create_zeros_like_3_shape()      )
     assert(isclose(     f3_val()  ,      create_zeros_like_3_val()        , rtol=RTOL, atol=ATOL))
-<<<<<<< HEAD
-    assert(type(f3_val())  == type(create_zeros_like_3_val().item()))
-=======
-    assert(type(f3_val())  == type(create_zeros_like_3_val().item()))
->>>>>>> 5ff2f759
+    assert(type(f3_val())  == type(create_zeros_like_3_val().item()))