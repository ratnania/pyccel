# pylint: disable=missing-function-docstring, missing-module-docstring/
from pyccel.decorators import types
from pyccel.epyccel import epyccel
<<<<<<< HEAD
import shutil
import platform
=======
>>>>>>> cdb31d2e

from conftest import *

def test_or_boolean(language):
    @types('bool', 'bool')
    def or_bool(a, b):
        c = False
        if (a):
            c = True
        if (b):
            c = True
        return c
    epyc_or_bool = epyccel(or_bool, language=language)

    assert(epyc_or_bool(True,True)==or_bool(True,True))
    assert(epyc_or_bool(True,False)==or_bool(True,False))
    assert(epyc_or_bool(False,False)==or_bool(False,False))

def test_real_greater_bool(language):
    @types('real', 'real')
    def real_greater_bool(x0, x1):
        greater = False
        if x0 > x1:
            greater = True
        return greater

    epyc_real_greater_bool = epyccel(real_greater_bool, language=language)

    assert(real_greater_bool(1.0,2.0)==epyc_real_greater_bool(1.0,2.0))
    assert(real_greater_bool(1.5,1.2)==epyc_real_greater_bool(1.5,1.2))

def test_input_output_matching_types(language):
    @types('float32', 'float32')
    def add_real(a, b):
        c = a+b
        return c

    fflags="-Werror -Wconversion"
    if language=="fortran":
        fflags=fflags+"-extra"
    if platform.system() == 'Darwin' and language=='c': # If macosx
        fflags=fflags+" -Wno-error=unused-command-line-argument"
    epyc_add_real = epyccel(add_real, fflags=fflags, language=language)

    assert(add_real(1.0,2.0)==epyc_add_real(1.0,2.0))

def test_output_types_1(language):
    @types('float32')
    def cast_to_int(a):
        b = int(a)
        return b

    f = epyccel(cast_to_int, language = language)
    assert(type(cast_to_int(5.2)) == type(f(5.2))) # pylint: disable=unidiomatic-typecheck

def test_output_types_2(language):
    @types('int')
    def cast_to_float(a):
        b = float(a)
        return b

    f = epyccel(cast_to_float,language= language)
    assert(type(cast_to_float(5)) == type(f(5)))    # pylint: disable=unidiomatic-typecheck

def test_output_types_3(language):
    @types('int')
    def cast_to_bool(a):
        b = bool(a)
        return b

    f = epyccel(cast_to_bool, language=language)
    assert(cast_to_bool(1) == f(1))
<|MERGE_RESOLUTION|>--- conflicted
+++ resolved
@@ -1,11 +1,7 @@
 # pylint: disable=missing-function-docstring, missing-module-docstring/
+import platform
 from pyccel.decorators import types
 from pyccel.epyccel import epyccel
-<<<<<<< HEAD
-import shutil
-import platform
-=======
->>>>>>> cdb31d2e
 
 from conftest import *
 
