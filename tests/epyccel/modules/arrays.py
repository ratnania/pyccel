# pylint: disable=missing-function-docstring, missing-module-docstring/
import numpy as np

from pyccel.decorators import types, stack_array, allow_negative_index

a_1d   = np.array([1 << i for i in range(21)], dtype=np.int)
a_2d_f = np.array([[1 << j for j in range(21)] for i in range(21)], dtype=np.int, order='F')
a_2d_c = np.array([[1 << j for j in range(21)] for i in range(21)], dtype=np.int)

#==============================================================================
# 1D ARRAYS OF INT-32
#==============================================================================

@types( 'int32[:]', 'int32' )
def array_int32_1d_scalar_add( x, a ):
    x[:] += a

@types( 'int32[:]', 'int32' )
def array_int32_1d_scalar_sub( x, a ):
    x[:] -= a

@types( 'int32[:]', 'int32' )
def array_int32_1d_scalar_mul( x, a ):
    x[:] *= a

@types( 'int32[:]', 'int32' )
def array_int32_1d_scalar_div( x, a ):
    x[:] = x / a

@types( 'int32[:]', 'int32' )
def array_int32_1d_scalar_idiv( x, a ):
    x[:] = x // a

@types( 'int32[:]', 'int32[:]' )
def array_int32_1d_add( x, y ):
    x[:] += y

@types( 'int32[:]', 'int32[:]' )
def array_int32_1d_sub( x, y ):
    x[:] -= y

@types( 'int32[:]', 'int32[:]' )
def array_int32_1d_mul( x, y ):
    x[:] *= y

@types( 'int32[:]', 'int32[:]' )
def array_int32_1d_idiv( x, y ):
    x[:] = x // y

@types( 'int32[:]', 'int32[:]' )
def array_int32_1d_add_augassign( x, y ):
    x += y

@types( 'int32[:]', 'int32[:]' )
def array_int32_1d_sub_augassign( x, y ):
    x -= y

def array_int_1d_initialization_1():
    import numpy as np
    a = np.array([1, 2, 4, 8, 16])
    b = np.array(a)
    return np.sum(b), b[0], b[-1]

def array_int_1d_initialization_2():
    import numpy as np
    a = [1, 2, 4, 8, 16]
    b = np.array(a)
    return np.sum(b), b[0], b[-1]

def array_int_1d_initialization_3():
    import numpy as np
    a = (1, 2, 4, 8, 16)
    b = np.array(a)
    return np.sum(b), b[0], b[-1]

#==============================================================================
# 2D ARRAYS OF INT-32 WITH C ORDERING
#==============================================================================

@types( 'int32[:,:]', 'int32' )
def array_int32_2d_C_scalar_add( x, a ):
    x[:,:] += a

@types( 'int32[:,:]', 'int32' )
def array_int32_2d_C_scalar_sub( x, a ):
    x[:,:] -= a

@types( 'int32[:,:]', 'int32' )
def array_int32_2d_C_scalar_mul( x, a ):
    x[:,:] *= a

@types( 'int32[:,:]', 'int32' )
def array_int32_2d_C_scalar_idiv( x, a ):
    x[:,:] = x // a

@types( 'int32[:,:]', 'int32[:,:]' )
def array_int32_2d_C_add( x, y ):
    x[:,:] += y

@types( 'int32[:,:]', 'int32[:,:]' )
def array_int32_2d_C_sub( x, y ):
    x[:,:] -= y

@types( 'int32[:,:]', 'int32[:,:]' )
def array_int32_2d_C_mul( x, y ):
    x[:,:] *= y

@types( 'int32[:,:]', 'int32[:,:]' )
def array_int32_2d_C_idiv( x, y ):
    x[:,:] = x // y

#==============================================================================
# 2D ARRAYS OF INT-32 WITH F ORDERING
#==============================================================================

@types( 'int32[:,:](order=F)', 'int32' )
def array_int32_2d_F_scalar_add( x, a ):
    x[:,:] += a

@types( 'int32[:,:](order=F)', 'int32' )
def array_int32_2d_F_scalar_sub( x, a ):
    x[:,:] -= a

@types( 'int32[:,:](order=F)', 'int32' )
def array_int32_2d_F_scalar_mul( x, a ):
    x[:,:] *= a

@types( 'int32[:,:](order=F)', 'int32' )
def array_int32_2d_F_scalar_idiv( x, a ):
    x[:,:] = x // a

@types( 'int32[:,:](order=F)', 'int32[:,:](order=F)' )
def array_int32_2d_F_add( x, y ):
    x[:,:] += y

@types( 'int32[:,:](order=F)', 'int32[:,:](order=F)' )
def array_int32_2d_F_sub( x, y ):
    x[:,:] -= y

@types( 'int32[:,:](order=F)', 'int32[:,:](order=F)' )
def array_int32_2d_F_mul( x, y ):
    x[:,:] *= y

@types( 'int32[:,:](order=F)', 'int32[:,:](order=F)' )
def array_int32_2d_F_idiv( x, y ):
    x[:,:] = x // y


#==============================================================================
# 1D ARRAYS OF INT-64
#==============================================================================

@types( 'int[:]', 'int' )
def array_int_1d_scalar_add( x, a ):
    x[:] += a

@types( 'int[:]', 'int' )
def array_int_1d_scalar_sub( x, a ):
    x[:] -= a

@types( 'int[:]', 'int' )
def array_int_1d_scalar_mul( x, a ):
    x[:] *= a

@types( 'int[:]', 'int' )
def array_int_1d_scalar_idiv( x, a ):
    x[:] = x // a

@types( 'int[:]', 'int[:]' )
def array_int_1d_add( x, y ):
    x[:] += y

@types( 'int[:]', 'int[:]' )
def array_int_1d_sub( x, y ):
    x[:] -= y

@types( 'int[:]', 'int[:]' )
def array_int_1d_mul( x, y ):
    x[:] *= y

@types( 'int[:]', 'int[:]' )
def array_int_1d_idiv( x, y ):
    x[:] = x // y

#==============================================================================
# 2D ARRAYS OF INT-64 WITH C ORDERING
#==============================================================================

@types( 'int[:,:]', 'int' )
def array_int_2d_C_scalar_add( x, a ):
    x[:,:] += a

@types( 'int[:,:]', 'int' )
def array_int_2d_C_scalar_sub( x, a ):
    x[:,:] -= a

@types( 'int[:,:]', 'int' )
def array_int_2d_C_scalar_mul( x, a ):
    x[:,:] *= a

@types( 'int[:,:]', 'int' )
def array_int_2d_C_scalar_idiv( x, a ):
    x[:,:] = x // a

@types( 'int[:,:]', 'int[:,:]' )
def array_int_2d_C_add( x, y ):
    x[:,:] += y

@types( 'int[:,:]', 'int[:,:]' )
def array_int_2d_C_sub( x, y ):
    x[:,:] -= y

@types( 'int[:,:]', 'int[:,:]' )
def array_int_2d_C_mul( x, y ):
    x[:,:] *= y

@types( 'int[:,:]', 'int[:,:]' )
def array_int_2d_C_idiv( x, y ):
    x[:,:] = x // y

@types('int[:,:]')
def array_int_2d_C_initialization(a):
    from numpy import array
    tmp = array([[1, 2, 3], [4, 5, 6]])
    a[:,:] = tmp[:,:]

#==============================================================================
# 2D ARRAYS OF INT-64 WITH F ORDERING
#==============================================================================

@types( 'int[:,:](order=F)', 'int' )
def array_int_2d_F_scalar_add( x, a ):
    x[:,:] += a

@types( 'int[:,:](order=F)', 'int' )
def array_int_2d_F_scalar_sub( x, a ):
    x[:,:] -= a

@types( 'int[:,:](order=F)', 'int' )
def array_int_2d_F_scalar_mul( x, a ):
    x[:,:] *= a

@types( 'int[:,:](order=F)', 'int' )
def array_int_2d_F_scalar_idiv( x, a ):
    x[:,:] = x // a

@types( 'int[:,:](order=F)', 'int[:,:](order=F)' )
def array_int_2d_F_add( x, y ):
    x[:,:] += y

@types( 'int[:,:](order=F)', 'int[:,:](order=F)' )
def array_int_2d_F_sub( x, y ):
    x[:,:] -= y

@types( 'int[:,:](order=F)', 'int[:,:](order=F)' )
def array_int_2d_F_mul( x, y ):
    x[:,:] *= y

@types( 'int[:,:](order=F)', 'int[:,:](order=F)' )
def array_int_2d_F_idiv( x, y ):
    x[:,:] = x // y

@types('int[:,:](order=F)')
def array_int_2d_F_initialization(a):
    from numpy import array
    tmp = array([[1, 2, 3], [4, 5, 6]], dtype='int', order='F')
    a[:,:] = tmp[:,:]


#==============================================================================
# 1D ARRAYS OF REAL
#==============================================================================

@types( 'real[:]', 'real' )
def array_real_1d_scalar_add( x, a ):
    x[:] += a

@types( 'real[:]', 'real' )
def array_real_1d_scalar_sub( x, a ):
    x[:] -= a

@types( 'real[:]', 'real' )
def array_real_1d_scalar_mul( x, a ):
    x[:] *= a

@types( 'real[:]', 'real' )
def array_real_1d_scalar_div( x, a ):
    x[:] /= a

@types( 'real[:]', 'real' )
def array_real_1d_scalar_idiv( x, a ):
    x[:] = x // a

@types( 'real[:]', 'real[:]' )
def array_real_1d_add( x, y ):
    x[:] += y

@types( 'real[:]', 'real[:]' )
def array_real_1d_sub( x, y ):
    x[:] -= y

@types( 'real[:]', 'real[:]' )
def array_real_1d_mul( x, y ):
    x[:] *= y

@types( 'real[:]', 'real[:]' )
def array_real_1d_div( x, y ):
    x[:] /= y

@types( 'real[:]', 'real[:]' )
def array_real_1d_idiv( x, y ):
    x[:] = x // y

#==============================================================================
# 2D ARRAYS OF REAL WITH C ORDERING
#==============================================================================

@types( 'real[:,:]', 'real' )
def array_real_2d_C_scalar_add( x, a ):
    x[:,:] += a

@types( 'real[:,:]', 'real' )
def array_real_2d_C_scalar_sub( x, a ):
    x[:,:] -= a

@types( 'real[:,:]', 'real' )
def array_real_2d_C_scalar_mul( x, a ):
    x[:,:] *= a

@types( 'real[:,:]', 'real' )
def array_real_2d_C_scalar_div( x, a ):
    x[:,:] /= a

@types( 'real[:,:]', 'real[:,:]' )
def array_real_2d_C_add( x, y ):
    x[:,:] += y

@types( 'real[:,:]', 'real[:,:]' )
def array_real_2d_C_sub( x, y ):
    x[:,:] -= y

@types( 'real[:,:]', 'real[:,:]' )
def array_real_2d_C_mul( x, y ):
    x[:,:] *= y

@types( 'real[:,:]', 'real[:,:]' )
def array_real_2d_C_div( x, y ):
    x[:,:] /= y

@types('real[:,:]')
def array_real_2d_C_array_initialization(a):
    from numpy import array
    tmp = array([[1, 2, 3], [4, 5, 6]], dtype='float')
    a[:,:] = tmp[:,:]

@types('real[:,:]','real[:,:]', 'real[:,:,:]')
def array_real_3d_C_array_initialization_1(x, y, a):
    from numpy import array
    tmp      = array([x, y], dtype='float')
    a[:,:,:] = tmp[:,:,:]

@types('real[:,:,:]')
def array_real_3d_C_array_initialization_2(a):
    from numpy import array
    x = array([[[0., 1., 2., 3.], [4., 5., 6., 7.], [8., 9., 10., 11.]],
              [[12., 13., 14., 15.], [16., 17., 18., 19.], [20., 21., 22., 23.]]], order='C')
    a[:,:,:] = x[:,:,:]

@types('real[:,:,:]','real[:,:,:]', 'real[:,:,:,:]')
def array_real_4d_C_array_initialization(x, y, a):
    from numpy import array
    tmp      = array([x, y], dtype='float')
    a[:,:,:,:] = tmp[:,:,:,:]


#==============================================================================
# 2D ARRAYS OF REAL WITH F ORDERING
#==============================================================================

@types( 'real[:,:](order=F)', 'real' )
def array_real_2d_F_scalar_add( x, a ):
    x[:,:] += a

@types( 'real[:,:](order=F)', 'real' )
def array_real_2d_F_scalar_sub( x, a ):
    x[:,:] -= a

@types( 'real[:,:](order=F)', 'real' )
def array_real_2d_F_scalar_mul( x, a ):
    x[:,:] *= a

@types( 'real[:,:](order=F)', 'real' )
def array_real_2d_F_scalar_div( x, a ):
    x[:,:] /= a

@types( 'real[:,:](order=F)', 'real[:,:](order=F)' )
def array_real_2d_F_add( x, y ):
    x[:,:] += y

@types( 'real[:,:](order=F)', 'real[:,:](order=F)' )
def array_real_2d_F_sub( x, y ):
    x[:,:] -= y

@types( 'real[:,:](order=F)', 'real[:,:](order=F)' )
def array_real_2d_F_mul( x, y ):
    x[:,:] *= y

@types( 'real[:,:](order=F)', 'real[:,:](order=F)' )
def array_real_2d_F_div( x, y ):
    x[:,:] /= y

@types('real[:,:](order=F)')
def array_real_2d_F_array_initialization(a):
    from numpy import array
    tmp = array([[1, 2, 3], [4, 5, 6]], dtype='float', order='F')
    a[:,:] = tmp[:,:]

@types('real[:,:](order=F)','real[:,:](order=F)', 'real[:,:,:](order=F)')
def array_real_3d_F_array_initialization_1(x, y, a):
    from numpy import array
    tmp      = array([x, y], dtype='float', order='F')
    a[:,:,:] = tmp[:,:,:]

@types('real[:,:,:](order=F)')
def array_real_3d_F_array_initialization_2(a):
    from numpy import array
    x = array([[[0., 1., 2., 3.], [4., 5., 6., 7.], [8., 9., 10., 11.]],
                 [[12., 13., 14., 15.], [16., 17., 18., 19.], [20., 21., 22., 23.]]], order='F')
    a[:,:,:] = x[:,:,:]

@types('real[:,:,:](order=F)','real[:,:,:](order=F)', 'real[:,:,:,:](order=F)')
def array_real_4d_F_array_initialization(x, y, a):
    from numpy import array
    tmp      = array([x, y], dtype='float', order='F')
    a[:,:,:,:] = tmp[:,:,:,:]

@types('real[:,:](order=F)', 'real[:,:,:,:](order=F)')
def array_real_4d_F_array_initialization_mixed_ordering(x, a):
    import numpy as np
    tmp      = np.array(((((0., 1.), (2., 3.)),
                          ((4., 5.), (6., 7.)),
                          ((8., 9.), (10., 11.))),
                          (((12., 13.), (14., 15.)),
                          x,
                          ((20., 21.), (22., 23.)))),
                          dtype='float', order='F')

    a[:,:,:,:] = tmp[:,:,:,:]

#==============================================================================
# COMPLEX EXPRESSIONS IN 3D : TEST CONSTANT AND UNKNOWN SHAPES
#==============================================================================


@types( 'int32[:]', 'int32[:]' )
def array_int32_1d_complex_3d_expr( x, y ):
    from numpy import full, int32
    z = full(3,5, dtype=int32)
    x[:] = (x // y) * x + z

@types( 'int32[:,:]', 'int32[:,:]' )
def array_int32_2d_C_complex_3d_expr( x, y ):
    from numpy import full, int32
    z = full((2,3),5, dtype=int32)
    x[:] = (x // y) * x + z

@types( 'int32[:,:](order=F)', 'int32[:,:](order=F)' )
def array_int32_2d_F_complex_3d_expr( x, y ):
    from numpy import full, int32
    z = full((2,3),5,order='F', dtype=int32)
    x[:] = (x // y) * x + z

@types( 'real[:]', 'real[:]' )
def array_real_1d_complex_3d_expr( x, y ):
    from numpy import full
    z = full(3,5)
    x[:] = (x // y) * x + z

@types( 'real[:,:]', 'real[:,:]' )
def array_real_2d_C_complex_3d_expr( x, y ):
    from numpy import full
    z = full((2,3),5)
    x[:] = (x // y) * x + z

@types( 'real[:,:](order=F)', 'real[:,:](order=F)' )
def array_real_2d_F_complex_3d_expr( x, y ):
    from numpy import full
    z = full((2,3),5,order='F')
    x[:] = (x // y) * x + z

@types( 'int32[:]', 'int32[:]', 'bool[:]' )
def array_int32_in_bool_out_1d_complex_3d_expr( x, y, ri ):
    from numpy import full, int32, empty
    z = full(3,5, dtype=int32)
    ri[:] = (x // y) * x > z

@types( 'int32[:,:]', 'int32[:,:]', 'bool[:,:]' )
def array_int32_in_bool_out_2d_C_complex_3d_expr( x, y, ri ):
    from numpy import full, int32
    z = full((2,3),5, dtype=int32)
    ri[:] = (x // y) * x > z

@types( 'int32[:,:](order=F)', 'int32[:,:](order=F)', 'bool[:,:](order=F)' )
def array_int32_in_bool_out_2d_F_complex_3d_expr( x, y, ri ):
    from numpy import full, int32
    z = full((2,3),5,order='F', dtype=int32)
    ri[:] = (x // y) * x > z

#==============================================================================
# 1D STACK ARRAYS OF REAL
#==============================================================================

@stack_array('a')
def array_real_1d_sum_stack_array():
    from numpy import zeros
    a = zeros(10)
    s = 0.
    for i in range(10):
        s += a[i]
    return s

@stack_array('a')
def array_real_1d_div_stack_array():
    from numpy import ones
    a = ones(10)
    s = 0.
    for i in range(10):
        s += 1.0 / a[i]
    return s

@stack_array('a')
@stack_array('b')
def multiple_stack_array_1():
    from numpy import ones, array
    a = ones(5)
    b = array([1, 3, 5, 7, 9])
    s = 0.0
    for i in range(5):
        s += a[i] / b[i]
    return s

@stack_array('a')
@stack_array('b', 'c')
def multiple_stack_array_2():
    from numpy import ones, array
    a = ones(5)
    b = array([2, 4, 6, 8, 10])
    c = array([1, 3, 5, 7, 9])
    s = 0.0
    for i in range(5):
        s = s + b[i] - a[i] / c[i]
    return s

#==============================================================================
# TEST: Product and matrix multiplication
#==============================================================================

@types('real[:], real[:]')
def array_real_1d_1d_prod(x, out):
    from numpy import prod
    out[:] = prod(x)

@types('real[:,:], real[:], real[:]')
def array_real_2d_1d_matmul(A, x, out):
    from numpy import matmul
    out[:] = matmul(A, x)

@types('real[:,:](order=F), real[:], real[:]')
def array_real_2d_1d_matmul_order_F(A, x, out):
    from numpy import matmul
    out[:] = matmul(A, x)

@types('real[:], real[:,:], real[:]')
def array_real_1d_2d_matmul(x, A, out):
    from numpy import matmul
    out[:] = matmul(x, A)

@types('real[:,:], real[:,:], real[:,:]')
def array_real_2d_2d_matmul(A, B, out):
    from numpy import matmul
    out[:,:] = matmul(A, B)

@types('real[:,:](order=F), real[:,:](order=F), real[:,:](order=F)')
def array_real_2d_2d_matmul_F_F(A, B, out):
    from numpy import matmul
    out[:,:] = matmul(A, B)

# Mixed order, not supported currently, see #244
@types('real[:,:], real[:,:](order=F), real[:,:]')
def array_real_2d_2d_matmul_mixorder(A, B, out):
    from numpy import matmul
    out[:,:] = matmul(A, B)

@types('real[:], real[:], real[:]')
def array_real_loopdiff(x, y, out):
    dxy = x - y
    for k in range(len(x)):
        out[k] = dxy[k]

#==============================================================================
# KEYWORD ARGUMENTS
#==============================================================================

def array_kwargs_full():
    """ full(shape, fill_value, dtype=None, order='C')
    """

    from numpy import sum as np_sum
    from numpy import full

    n = 3

    a = full((n, n-1), 0.5, 'float', 'C')
    b = full((n+1, 2*n), 2.0, order='F')
    c = full((1, n), 3)
    d = full(2+n, order='F', fill_value=5)
    e = full(dtype=int, fill_value=1.0, shape=2*n)

    return np_sum(a) + np_sum(b) + np_sum(c) + np_sum(d) + np_sum(e)

def array_kwargs_ones():
    """ ones(shape, dtype=float, order='C')
    """

    from numpy import sum as np_sum
    from numpy import ones

    n = 4

    a = ones((n, n-1), 'float', 'C')
    b = ones((n+1, 2*n), float, order='F')
    c = ones((1, n), complex)
    d = ones(dtype=int, shape=2+n)

    return np_sum(a) + np_sum(b) + np_sum(c) + np_sum(d)


#==============================================================================
# NEGATIVE INDEXES
#==============================================================================

@types('int')
def constant_negative_index(n):
    import numpy as np
    a = np.empty(n, dtype=int)

    for i in range(n):
        a[i] = i

    return a[-1], a[-2]

@types('int')
def almost_negative_index(n):
    import numpy as np
    a = np.empty(n, dtype=int)

    for i in range(n):
        a[i] = i
    j = -1

    return a[-j]

@allow_negative_index('a')
@types('int', 'int')
def var_negative_index(n, idx):
    import numpy as np
    a = np.empty(n, dtype=int)

    for i in range(n):
        a[i] = i

    return a[idx]

@allow_negative_index('a')
@types('int', 'int', 'int')
def expr_negative_index(n, idx_1, idx_2):
    import numpy as np
    a = np.empty(n, dtype=int)

    for i in range(n):
        a[i] = i

    return a[idx_1-idx_2]

@allow_negative_index('a')
@allow_negative_index('b')
@types('int', 'int')
def test_multiple_negative_index(c, d):
    import numpy as np
    a = np.array([1, 2, 3, 4, 5, 6])
    b = np.array([1, 2, 3])
    x = a[c]
    y = b[d]

    return x, y

@allow_negative_index('a', 'b')
@types('int', 'int')
def test_multiple_negative_index_2(c, d):
    import numpy as np
    a = np.array([1.2, 2.2, 3.2, 4.2])
    b = np.array([1, 5, 9, 13])

    x = a[c] * d
    y = b[d] * c

    return x, y

@allow_negative_index('a')
@allow_negative_index('b', 'c')
@types('int', 'int', 'int')
def test_multiple_negative_index_3(d, e, f):
    import numpy as np
    a = np.array([1.2, 2.2, 3.2, 4.2])
    b = np.array([1])
    c = np.array([1, 2, 3])

    return a[d], b[e], c[f]

@allow_negative_index('a')
@types('int[:]')
def test_argument_negative_index_1(a):
    c = -2
    d = 5
    return a[c], a[d]

@allow_negative_index('a', 'b')
@types('int[:]', 'int[:]')
def test_argument_negative_index_2(a, b):
    c = -2
    d = 3
    return a[c], a[d], b[c], b[d]

#==============================================================================
# SHAPE INITIALISATION
#==============================================================================

def array_random_size():
    import numpy as np
    a = np.zeros(np.random.randint(23))
    c = np.zeros_like(a)
    return np.shape(a)[0], np.shape(c)[0]

@types('int','int')
def array_variable_size(n,m):
    import numpy as np
    s = n
    a = np.zeros(s)
    s = m
    c = np.zeros_like(a)
    return np.shape(a)[0], np.shape(c)[0]

#==============================================================================
# 1D ARRAY SLICING
#==============================================================================

@types('int[:]')
def array_1d_slice_1(a):
    import numpy as np
    b = a[:]
    return np.sum(b), b[0], b[-1], len(b)

@types('int[:]')
def array_1d_slice_2(a):
    import numpy as np
    b = a[5:]
    return np.sum(b), b[0], b[-1], len(b)

@types('int[:]')
def array_1d_slice_3(a):
    import numpy as np
    b = a[:5]
    return np.sum(b), b[0], b[-1], len(b)

@types('int[:]')
def array_1d_slice_4(a):
    import numpy as np
    b = a[5:15]
    return np.sum(b), b[0], b[-1], len(b)

@types('int[:]')
def array_1d_slice_5(a):
    import numpy as np
    b = a[:-5]
    return np.sum(b), b[0], b[-1], len(b)

@types('int[:]')
def array_1d_slice_6(a):
    import numpy as np
    b = a[-5:]
    return np.sum(b), b[0], b[-1], len(b)

@types('int[:]')
def array_1d_slice_7(a):
    import numpy as np
    b = a[-15:-5]
    return np.sum(b), b[0], b[-1], len(b)

@types('int[:]')
def array_1d_slice_8(a):
    import numpy as np
    b = a[5:-5]
    return np.sum(b), b[0], b[-1], len(b)

@types('int[:]')
def array_1d_slice_9(a):
    import numpy as np
    b = a[-15:15]
    return np.sum(b), b[0], b[-1], len(b)

@allow_negative_index('a')
@types('int[:]')
def array_1d_slice_10(a):
    import numpy as np
    c = -15
    b = a[c:]
    return np.sum(b), b[0], b[-1], len(b)

@allow_negative_index('a')
@types('int[:]')
def array_1d_slice_11(a):
    import numpy as np
    c = -5
    b = a[:c]
    return np.sum(b), b[0], b[-1], len(b)

@allow_negative_index('a')
@types('int[:]')
def array_1d_slice_12(a):
    import numpy as np
    c = -15
    d = -5
    b = a[c:d]
    return np.sum(b), b[0], b[-1], len(b)

#==============================================================================
# 2D ARRAY SLICE ORDER F
#==============================================================================

@types('int[:,:](order=F)')
def array_2d_F_slice_1(a):
    import numpy as np
    b = a[:]
    return np.sum(b), b[0][0], b[-1][-1], len(b), len(b[0])

@types('int[:,:](order=F)')
def array_2d_F_slice_2(a):
    import numpy as np
    b = a[5:]
    return np.sum(b), b[0][0], b[-1][-1], len(b), len(b[0])

@types('int[:,:](order=F)')
def array_2d_F_slice_3(a):
    import numpy as np
    b = a[:5]
    return np.sum(b), b[0][0], b[-1][-1], len(b), len(b[0])

@types('int[:,:](order=F)')
def array_2d_F_slice_4(a):
    import numpy as np
    b = a[-15:]
    return np.sum(b), b[0][0], b[-1][-1], len(b), len(b[0])

@types('int[:,:](order=F)')
def array_2d_F_slice_5(a):
    import numpy as np
    b = a[:-5]
    return np.sum(b), b[0][0], b[-1][-1], len(b), len(b[0])

@types('int[:,:](order=F)')
def array_2d_F_slice_6(a):
    import numpy as np
    b = a[5:15]
    return np.sum(b), b[0][0], b[-1][-1], len(b), len(b[0])

@types('int[:,:](order=F)')
def array_2d_F_slice_7(a):
    import numpy as np
    b = a[-15:-5]
    return np.sum(b), b[0][0], b[-1][-1], len(b), len(b[0])

@types('int[:,:](order=F)')
def array_2d_F_slice_8(a):
    import numpy as np
    b = a[::]
    return np.sum(b), b[0][0], b[-1][-1], len(b), len(b[0])

@types('int[:,:](order=F)')
def array_2d_F_slice_9(a):
    import numpy as np
    b = a[5:, :]
    return np.sum(b), b[0][0], b[-1][-1], len(b), len(b[0])

@types('int[:,:](order=F)')
def array_2d_F_slice_10(a):
    import numpy as np
    b = a[:5, :]
    return np.sum(b), b[0][0], b[-1][-1], len(b), len(b[0])

@types('int[:,:](order=F)')
def array_2d_F_slice_11(a):
    import numpy as np
    b = a[:, 5:]
    return np.sum(b), b[0][0], b[-1][-1], len(b), len(b[0])

@types('int[:,:](order=F)')
def array_2d_F_slice_12(a):
    import numpy as np
    b = a[:, :5]
    return np.sum(b), b[0][0], b[-1][-1], len(b), len(b[0])

@types('int[:,:](order=F)')
def array_2d_F_slice_13(a):
    import numpy as np
    b = a[:-5, :]
    return np.sum(b), b[0][0], b[-1][-1], len(b), len(b[0])

@types('int[:,:](order=F)')
def array_2d_F_slice_14(a):
    import numpy as np
    b = a[-5:, :]
    return np.sum(b), b[0][0], b[-1][-1], len(b), len(b[0])

@types('int[:,:](order=F)')
def array_2d_F_slice_15(a):
    import numpy as np
    b = a[:, -5:]
    return np.sum(b), b[0][0], b[-1][-1], len(b), len(b[0])

@types('int[:,:](order=F)')
def array_2d_F_slice_16(a):
    import numpy as np
    b = a[:, :-5]
    return np.sum(b), b[0][0], b[-1][-1], len(b), len(b[0])

@types('int[:,:](order=F)')
def array_2d_F_slice_17(a):
    import numpy as np
    b = a[:, 5:-5]
    return np.sum(b), b[0][0], b[-1][-1], len(b), len(b[0])

@types('int[:,:](order=F)')
def array_2d_F_slice_18(a):
    import numpy as np
    b = a[5:15, :]
    return np.sum(b), b[0][0], b[-1][-1], len(b), len(b[0])


@types('int[:,:](order=F)')
def array_2d_F_slice_19(a):
    import numpy as np
    b = a[5:15, -5:]
    return np.sum(b), b[0][0], b[-1][-1], len(b), len(b[0])

@types('int[:,:](order=F)')
def array_2d_F_slice_20(a):
    import numpy as np
    b = a[5:15, 5:-5]
    return np.sum(b), b[0][0], b[-1][-1], len(b), len(b[0])

@allow_negative_index('a')
@types('int[:,:](order=F)')
def array_2d_F_slice_21(a):
    import numpy as np
    c = -5
    d = 5
    b = a[d:15, 5:c]
    return np.sum(b), b[0][0], b[-1][-1], len(b), len(b[0])

@allow_negative_index('a')
@types('int[:,:](order=F)')
def array_2d_F_slice_22(a):
    import numpy as np
    c = -5
    d = -15
    b = a[d:15, 5:c]
    return np.sum(b), b[0][0], b[-1][-1], len(b), len(b[0])

@allow_negative_index('a')
@types('int[:,:](order=F)')
def array_2d_F_slice_23(a):
    import numpy as np
    c = -5
    b = a[:c, :c]
    return np.sum(b), b[0][0], b[-1][-1], len(b), len(b[0])

#==============================================================================
# 2D ARRAY SLICE ORDER C
#==============================================================================
@types('int[:,:]')
def array_2d_C_slice_1(a):
    import numpy as np
    b = a[:]
    return np.sum(b), b[0][0], b[-1][-1], len(b), len(b[0])

@types('int[:,:]')
def array_2d_C_slice_2(a):
    import numpy as np
    b = a[5:]
    return np.sum(b), b[0][0], b[-1][-1], len(b), len(b[0])

@types('int[:,:]')
def array_2d_C_slice_3(a):
    import numpy as np
    b = a[:5]
    return np.sum(b), b[0][0], b[-1][-1], len(b), len(b[0])

@types('int[:,:]')
def array_2d_C_slice_4(a):
    import numpy as np
    b = a[-15:]
    return np.sum(b), b[0][0], b[-1][-1], len(b), len(b[0])

@types('int[:,:]')
def array_2d_C_slice_5(a):
    import numpy as np
    b = a[:-5]
    return np.sum(b), b[0][0], b[-1][-1], len(b), len(b[0])

@types('int[:,:]')
def array_2d_C_slice_6(a):
    import numpy as np
    b = a[5:15]
    return np.sum(b), b[0][0], b[-1][-1], len(b), len(b[0])

@types('int[:,:]')
def array_2d_C_slice_7(a):
    import numpy as np
    b = a[-15:-5]
    return np.sum(b), b[0][0], b[-1][-1], len(b), len(b[0])

@types('int[:,:]')
def array_2d_C_slice_8(a):
    import numpy as np
    b = a[::]
    return np.sum(b), b[0][0], b[-1][-1], len(b), len(b[0])

@types('int[:,:]')
def array_2d_C_slice_9(a):
    import numpy as np
    b = a[5:, :]
    return np.sum(b), b[0][0], b[-1][-1], len(b), len(b[0])

@types('int[:,:]')
def array_2d_C_slice_10(a):
    import numpy as np
    b = a[:5, :]
    return np.sum(b), b[0][0], b[-1][-1], len(b), len(b[0])

@types('int[:,:]')
def array_2d_C_slice_11(a):
    import numpy as np
    b = a[:, 5:]
    return np.sum(b), b[0][0], b[-1][-1], len(b), len(b[0])

@types('int[:,:]')
def array_2d_C_slice_12(a):
    import numpy as np
    b = a[:, :5]
    return np.sum(b), b[0][0], b[-1][-1], len(b), len(b[0])

@types('int[:,:]')
def array_2d_C_slice_13(a):
    import numpy as np
    b = a[:-5, :]
    return np.sum(b), b[0][0], b[-1][-1], len(b), len(b[0])

@types('int[:,:]')
def array_2d_C_slice_14(a):
    import numpy as np
    b = a[-5:, :]
    return np.sum(b), b[0][0], b[-1][-1], len(b), len(b[0])

@types('int[:,:]')
def array_2d_C_slice_15(a):
    import numpy as np
    b = a[:, -5:]
    return np.sum(b), b[0][0], b[-1][-1], len(b), len(b[0])

@types('int[:,:]')
def array_2d_C_slice_16(a):
    import numpy as np
    b = a[:, :-5]
    return np.sum(b), b[0][0], b[-1][-1], len(b), len(b[0])

@types('int[:,:]')
def array_2d_C_slice_17(a):
    import numpy as np
    b = a[:, 5:-5]
    return np.sum(b), b[0][0], b[-1][-1], len(b), len(b[0])

@types('int[:,:]')
def array_2d_C_slice_18(a):
    import numpy as np
    b = a[5:15, :]
    return np.sum(b), b[0][0], b[-1][-1], len(b), len(b[0])


@types('int[:,:]')
def array_2d_C_slice_19(a):
    import numpy as np
    b = a[5:15, -5:]
    return np.sum(b), b[0][0], b[-1][-1], len(b), len(b[0])

@types('int[:,:]')
def array_2d_C_slice_20(a):
    import numpy as np
    b = a[5:15, 5:-5]
    return np.sum(b), b[0][0], b[-1][-1], len(b), len(b[0])

@allow_negative_index('a')
@types('int[:,:]')
def array_2d_C_slice_21(a):
    import numpy as np
    c = -5
    d = 5
    b = a[d:15, 5:c]
    return np.sum(b), b[0][0], b[-1][-1], len(b), len(b[0])

@allow_negative_index('a')
@types('int[:,:]')
def array_2d_C_slice_22(a):
    import numpy as np
    c = -5
    d = -15
    b = a[d:15, 5:c]
    return np.sum(b), b[0][0], b[-1][-1], len(b), len(b[0])

@allow_negative_index('a')
@types('int[:,:]')
def array_2d_C_slice_23(a):
    import numpy as np
    c = -5
    b = a[:c, :c]
    return np.sum(b), b[0][0], b[-1][-1], len(b), len(b[0])

#==============================================================================
# 1D ARRAY SLICE STRIDE
#==============================================================================
@types('int[:]')
def array_1d_slice_stride_1(a):
    import numpy as np
    b = a[::1]
    return np.sum(b), b[0], b[-1], len(b)

@types('int[:]')
def array_1d_slice_stride_2(a):
    import numpy as np
    b = a[::-1]
    return np.sum(b), b[0], b[-1], len(b)

@types('int[:]')
def array_1d_slice_stride_3(a):
    import numpy as np
    b = a[::2]
    return np.sum(b), b[0], b[-1], len(b)

@types('int[:]')
def array_1d_slice_stride_4(a):
    import numpy as np
    b = a[::-2]
    return np.sum(b), b[0], b[-1], len(b)

@types('int[:]')
def array_1d_slice_stride_5(a):
    import numpy as np
    b = a[5::2]
    return np.sum(b), b[0], b[-1], len(b)

@types('int[:]')
def array_1d_slice_stride_6(a):
    import numpy as np
    b = a[5::-2]
    return np.sum(b), b[0], b[-1], len(b)

@types('int[:]')
def array_1d_slice_stride_7(a):
    import numpy as np
    b = a[:15:2]
    return np.sum(b), b[0], b[-1], len(b)

@types('int[:]')
def array_1d_slice_stride_8(a):
    import numpy as np
    b = a[:15:-2]
    return np.sum(b), b[0], b[-1], len(b)

@types('int[:]')
def array_1d_slice_stride_9(a):
    import numpy as np
    b = a[5:15:2]
    return np.sum(b), b[0], b[-1], len(b)

@types('int[:]')
def array_1d_slice_stride_10(a):
    import numpy as np
    b = a[15:5:-2]
    return np.sum(b), b[0], b[-1], len(b)

@types('int[:]')
def array_1d_slice_stride_11(a):
    import numpy as np
    b = a[-15:-5:2]
    return np.sum(b), b[0], b[-1], len(b)

@types('int[:]')
def array_1d_slice_stride_12(a):
    import numpy as np
    b = a[-5:-15:-2]
    return np.sum(b), b[0], b[-1], len(b)

@types('int[:]')
def array_1d_slice_stride_13(a):
    import numpy as np
    b = a[-5::2]
    return np.sum(b), b[0], b[-1], len(b)

@types('int[:]')
def array_1d_slice_stride_14(a):
    import numpy as np
    b = a[:-5:-2]
    return np.sum(b), b[0], b[-1], len(b)

@types('int[:]')
def array_1d_slice_stride_15(a):
    import numpy as np
    b = a[::-5]
    return np.sum(b), b[0], b[-1], len(b)

@types('int[:]')
def array_1d_slice_stride_16(a):
    import numpy as np
    b = a[-15::2]
    return np.sum(b), b[0], b[-1], len(b)

@types('int[:]')
def array_1d_slice_stride_17(a):
    import numpy as np
    b = a[:-15:-2]
    return np.sum(b), b[0], b[-1], len(b)

@types('int[:]')
def array_1d_slice_stride_18(a):
    import numpy as np
    b = a[5::-5]
    return np.sum(b), b[0], b[-1], len(b)

@types('int[:]')
def array_1d_slice_stride_19(a):
    import numpy as np
    b = a[5:-5:5]
    return np.sum(b), b[0], b[-1], len(b)

@types('int[:]')
def array_1d_slice_stride_20(a):
    import numpy as np
    b = a[-5:5:-5]
    return np.sum(b), b[0], b[-1], len(b)

@allow_negative_index('a')
@types('int[:]')
def array_1d_slice_stride_21(a):
    import numpy as np
    c = -5
    b = a[-5:5:c]
    return np.sum(b), b[0], b[-1], len(b)

@types('int[:]')
def array_1d_slice_stride_22(a):
    import numpy as np
    c = 5
    b = a[5:-5:c]
    return np.sum(b), b[0], b[-1], len(b)

@allow_negative_index('a')
@types('int[:]')
def array_1d_slice_stride_23(a):
    import numpy as np
    c = -5
    b = a[::c]
    return np.sum(b), b[0], b[-1], len(b)

#==============================================================================
# 2D ARRAY SLICE STRIDE ORDER F
#==============================================================================

@types('int[:,:](order=F)')
def array_2d_F_slice_stride_1(a):
    import numpy as np
    b = a[::2]
    return np.sum(b), b[0][0], b[-1][-1], len(b), len(b[0])

@types('int[:,:](order=F)')
def array_2d_F_slice_stride_2(a):
    import numpy as np
    b = a[::-1]
    return np.sum(b), b[0][0], b[-1][-1], len(b), len(b[0])

@types('int[:,:](order=F)')
def array_2d_F_slice_stride_3(a):
    import numpy as np
    b = a[::-2]
    return np.sum(b), b[0][0], b[-1][-1], len(b), len(b[0])

@types('int[:,:](order=F)')
def array_2d_F_slice_stride_4(a):
    import numpy as np
    b = a[::, ::2]
    return np.sum(b), b[0][0], b[-1][-1], len(b), len(b[0])

@types('int[:,:](order=F)')
def array_2d_F_slice_stride_5(a):
    import numpy as np
    b = a[::, ::-2]
    return np.sum(b), b[0][0], b[-1][-1], len(b), len(b[0])

@types('int[:,:](order=F)')
def array_2d_F_slice_stride_6(a):
    import numpy as np
    b = a[::2, ::]
    return np.sum(b), b[0][0], b[-1][-1], len(b), len(b[0])

@types('int[:,:](order=F)')
def array_2d_F_slice_stride_7(a):
    import numpy as np
    b = a[::-2, ::]
    return np.sum(b), b[0][0], b[-1][-1], len(b), len(b[0])

@types('int[:,:](order=F)')
def array_2d_F_slice_stride_8(a):
    import numpy as np
    b = a[::2, ::2]
    return np.sum(b), b[0][0], b[-1][-1], len(b), len(b[0])

@types('int[:,:](order=F)')
def array_2d_F_slice_stride_9(a):
    import numpy as np
    b = a[::-2, ::2]
    return np.sum(b), b[0][0], b[-1][-1], len(b), len(b[0])

@types('int[:,:](order=F)')
def array_2d_F_slice_stride_10(a):
    import numpy as np
    b = a[::2, ::-2]
    return np.sum(b), b[0][0], b[-1][-1], len(b), len(b[0])

@types('int[:,:](order=F)')
def array_2d_F_slice_stride_11(a):
    import numpy as np
    b = a[::-2, ::-2]
    return np.sum(b), b[0][0], b[-1][-1], len(b), len(b[0])

@types('int[:,:](order=F)')
def array_2d_F_slice_stride_12(a):
    import numpy as np
    b = a[5:15:2, 15:5:-2]
    return np.sum(b), b[0][0], b[-1][-1], len(b), len(b[0])

@types('int[:,:](order=F)')
def array_2d_F_slice_stride_13(a):
    import numpy as np
    b = a[15:5:-2, 5:15]
    return np.sum(b), b[0][0], b[-1][-1], len(b), len(b[0])

@types('int[:,:](order=F)')
def array_2d_F_slice_stride_14(a):
    import numpy as np
    b = a[-15:-5:2, -5:-15:-2]
    return np.sum(b), b[0][0], b[-1][-1], len(b), len(b[0])

@types('int[:,:](order=F)')
def array_2d_F_slice_stride_15(a):
    import numpy as np
    b = a[-5:-15:-2, -15:-5:2]
    return np.sum(b), b[0][0], b[-1][-1], len(b), len(b[0])

@types('int[:,:](order=F)')
def array_2d_F_slice_stride_16(a):
    import numpy as np
    b = a[::-5, ::5]
    return np.sum(b), b[0][0], b[-1][-1], len(b), len(b[0])

@types('int[:,:](order=F)')
def array_2d_F_slice_stride_17(a):
    import numpy as np
    b = a[::5, ::-5]
    return np.sum(b), b[0][0], b[-1][-1], len(b), len(b[0])

@types('int[:,:](order=F)')
def array_2d_F_slice_stride_18(a):
    import numpy as np
    b = a[::-1, ::-1]
    return np.sum(b), b[0][0], b[-1][-1], len(b), len(b[0])

@types('int[:,:](order=F)')
def array_2d_F_slice_stride_19(a):
    import numpy as np
    b = a[5:15:3, 15:5:-3]
    return np.sum(b), b[0][0], b[-1][-1], len(b), len(b[0])

@types('int[:,:](order=F)')
def array_2d_F_slice_stride_20(a):
    import numpy as np
    b = a[::-10, ::-10]
    return np.sum(b), b[0][0], b[-1][-1], len(b), len(b[0])

@allow_negative_index('a')
@types('int[:,:](order=F)')
def array_2d_F_slice_stride_21(a):
    import numpy as np
    c = -5
    b = a[::c, ::c]
    return np.sum(b), b[0][0], b[-1][-1], len(b), len(b[0])

@allow_negative_index('a')
@types('int[:,:](order=F)')
def array_2d_F_slice_stride_22(a):
    import numpy as np
    c = 5
    d = -10
    b = a[::c, ::d]
    return np.sum(b), b[0][0], b[-1][-1], len(b), len(b[0])

@allow_negative_index('a')
@types('int[:,:](order=F)')
def array_2d_F_slice_stride_23(a):
    import numpy as np
    c = 10
    d = -5
    b = a[::d, ::c]
    return np.sum(b), b[0][0], b[-1][-1], len(b), len(b[0])

#==============================================================================
# 2D ARRAY SLICE STRIDE ORDER C
#==============================================================================

@types('int[:,:]')
def array_2d_C_slice_stride_1(a):
    import numpy as np
    b = a[::2]
    return np.sum(b), b[0][0], b[-1][-1], len(b), len(b[0])

@types('int[:,:]')
def array_2d_C_slice_stride_2(a):
    import numpy as np
    b = a[::-1]
    return np.sum(b), b[0][0], b[-1][-1], len(b), len(b[0])

@types('int[:,:]')
def array_2d_C_slice_stride_3(a):
    import numpy as np
    b = a[::-2]
    return np.sum(b), b[0][0], b[-1][-1], len(b), len(b[0])

@types('int[:,:]')
def array_2d_C_slice_stride_4(a):
    import numpy as np
    b = a[::, ::2]
    return np.sum(b), b[0][0], b[-1][-1], len(b), len(b[0])

@types('int[:,:]')
def array_2d_C_slice_stride_5(a):
    import numpy as np
    b = a[::, ::-2]
    return np.sum(b), b[0][0], b[-1][-1], len(b), len(b[0])

@types('int[:,:]')
def array_2d_C_slice_stride_6(a):
    import numpy as np
    b = a[::2, ::]
    return np.sum(b), b[0][0], b[-1][-1], len(b), len(b[0])

@types('int[:,:]')
def array_2d_C_slice_stride_7(a):
    import numpy as np
    b = a[::-2, ::]
    return np.sum(b), b[0][0], b[-1][-1], len(b), len(b[0])

@types('int[:,:]')
def array_2d_C_slice_stride_8(a):
    import numpy as np
    b = a[::2, ::2]
    return np.sum(b), b[0][0], b[-1][-1], len(b), len(b[0])

@types('int[:,:]')
def array_2d_C_slice_stride_9(a):
    import numpy as np
    b = a[::-2, ::2]
    return np.sum(b), b[0][0], b[-1][-1], len(b), len(b[0])

@types('int[:,:]')
def array_2d_C_slice_stride_10(a):
    import numpy as np
    b = a[::2, ::-2]
    return np.sum(b), b[0][0], b[-1][-1], len(b), len(b[0])

@types('int[:,:]')
def array_2d_C_slice_stride_11(a):
    import numpy as np
    b = a[::-2, ::-2]
    return np.sum(b), b[0][0], b[-1][-1], len(b), len(b[0])

@types('int[:,:]')
def array_2d_C_slice_stride_12(a):
    import numpy as np
    b = a[5:15:2, 15:5:-2]
    return np.sum(b), b[0][0], b[-1][-1], len(b), len(b[0])

@types('int[:,:]')
def array_2d_C_slice_stride_13(a):
    import numpy as np
    b = a[15:5:-2, 5:15]
    return np.sum(b), b[0][0], b[-1][-1], len(b), len(b[0])

@types('int[:,:]')
def array_2d_C_slice_stride_14(a):
    import numpy as np
    b = a[-15:-5:2, -5:-15:-2]
    return np.sum(b), b[0][0], b[-1][-1], len(b), len(b[0])

@types('int[:,:]')
def array_2d_C_slice_stride_15(a):
    import numpy as np
    b = a[-5:-15:-2, -15:-5:2]
    return np.sum(b), b[0][0], b[-1][-1], len(b), len(b[0])

@types('int[:,:]')
def array_2d_C_slice_stride_16(a):
    import numpy as np
    b = a[::-5, ::5]
    return np.sum(b), b[0][0], b[-1][-1], len(b), len(b[0])

@types('int[:,:]')
def array_2d_C_slice_stride_17(a):
    import numpy as np
    b = a[::5, ::-5]
    return np.sum(b), b[0][0], b[-1][-1], len(b), len(b[0])

@types('int[:,:]')
def array_2d_C_slice_stride_18(a):
    import numpy as np
    b = a[::-1, ::-1]
    return np.sum(b), b[0][0], b[-1][-1], len(b), len(b[0])

@types('int[:,:]')
def array_2d_C_slice_stride_19(a):
    import numpy as np
    b = a[5:15:3, 15:5:-3]
    return np.sum(b), b[0][0], b[-1][-1], len(b), len(b[0])

@types('int[:,:]')
def array_2d_C_slice_stride_20(a):
    import numpy as np
    b = a[::-10, ::-10]
    return np.sum(b), b[0][0], b[-1][-1], len(b), len(b[0])

@allow_negative_index('a')
@types('int[:,:]')
def array_2d_C_slice_stride_21(a):
    import numpy as np
    c = -5
    b = a[::c, ::c]
    return np.sum(b), b[0][0], b[-1][-1], len(b), len(b[0])

@allow_negative_index('a')
@types('int[:,:]')
def array_2d_C_slice_stride_22(a):
    import numpy as np
    c = -5
    d = 10
    b = a[::c, ::d]
    return np.sum(b), b[0][0], b[-1][-1], len(b), len(b[0])

@allow_negative_index('a')
@types('int[:,:]')
def array_2d_C_slice_stride_23(a):
    import numpy as np
    c = -10
    d = 5
    b = a[::d, ::c]
    return np.sum(b), b[0][0], b[-1][-1], len(b), len(b[0])

#==============================================================================
# ARITHMETIC OPERATIONS
#==============================================================================

<<<<<<< HEAD
def arrs_1d_negative_index_1():
    import numpy as np
    a = np.zeros(10)
    b = a[:-1]+a[-9:]
    return np.shape(b)[0], np.sum(b)

def arrs_1d_negative_index_2():
    import numpy as np
    a = np.ones(10)
    b = a[1:-1] + a[2:]
    return np.shape(b)[0], np.sum(b)

def arrs_1d_negative_index_negative_step():
    import numpy as np
    a = np.ones(10)
    b = a[-1:1:-2] + a[:2:-2]
    return np.shape(b)[0], np.sum(b)

def arrs_1d_negative_step_positive_step():
    import numpy as np
    a = np.ones(10)
    b = a[1:-1: 3] + a[2::3]
    return np.shape(b)[0], np.sum(b)

def arrs_2d_negative_index():
    import numpy as np
    a = np.ones((10, 10))
    b = a[1:-1, :-1] + a[2:, -9:]
    return np.shape(b)[0], np.shape(b)[1], np.sum(b)
=======
def arrs_similar_shapes_0():
    import numpy as np
    a = np.zeros(10)
    b = a[2:4]+a[4:6]
    return np.shape(b)[0]

def arrs_similar_shapes_1():
    import numpy as np
    i = 4
    a = np.zeros(10)
    b = a[2:i]+a[4:i + 2]
    return np.shape(b)[0]

def arrs_different_shapes_0():
    import numpy as np
    i = 5
    a = np.zeros(10)
    b = a[2:4]+a[4:i]
    return np.shape(b)[0]

def arrs_uncertain_shape_1():
    import numpy as np
    i = 4
    j = 6
    a = np.zeros(10)
    b = a[2:i]+a[4:j]
    return np.shape(b)[0]

def arrs_2d_similar_shapes_0():
    import numpy as np
    from numpy import shape
    dy = 4
    dx = 2
    pn = np.array([[1, 2, 3], [1, 2, 3], [1, 2, 3], [1, 2, 3]])
    x = ((dy**2 * (pn[1:shape(pn)[0]-1, 2:] + pn[1:shape(pn)[0]-1, 0:shape(pn)[1]-2]) +
        dx**2 *(pn[2:, 1:shape(pn)[1]-1] + pn[0:shape(pn)[0]-2, 1:shape(pn)[1]-1])) / (2 * (dx**2 + dy**2)))
    return np.shape(x)[0], np.shape(x)[1]

def arrs_2d_different_shapes_0():
    import numpy as np
    pn = np.array([[1, 2, 3], [1, 2, 3], [1, 2, 3], [1, 2, 3]])
    pm = np.array([[1, 1, 1]])
    x = pn + pm
    return np.shape(x)[0], np.shape(x)[1]
>>>>>>> cb737e6b
<|MERGE_RESOLUTION|>--- conflicted
+++ resolved
@@ -1584,37 +1584,6 @@
 # ARITHMETIC OPERATIONS
 #==============================================================================
 
-<<<<<<< HEAD
-def arrs_1d_negative_index_1():
-    import numpy as np
-    a = np.zeros(10)
-    b = a[:-1]+a[-9:]
-    return np.shape(b)[0], np.sum(b)
-
-def arrs_1d_negative_index_2():
-    import numpy as np
-    a = np.ones(10)
-    b = a[1:-1] + a[2:]
-    return np.shape(b)[0], np.sum(b)
-
-def arrs_1d_negative_index_negative_step():
-    import numpy as np
-    a = np.ones(10)
-    b = a[-1:1:-2] + a[:2:-2]
-    return np.shape(b)[0], np.sum(b)
-
-def arrs_1d_negative_step_positive_step():
-    import numpy as np
-    a = np.ones(10)
-    b = a[1:-1: 3] + a[2::3]
-    return np.shape(b)[0], np.sum(b)
-
-def arrs_2d_negative_index():
-    import numpy as np
-    a = np.ones((10, 10))
-    b = a[1:-1, :-1] + a[2:, -9:]
-    return np.shape(b)[0], np.shape(b)[1], np.sum(b)
-=======
 def arrs_similar_shapes_0():
     import numpy as np
     a = np.zeros(10)
@@ -1659,4 +1628,32 @@
     pm = np.array([[1, 1, 1]])
     x = pn + pm
     return np.shape(x)[0], np.shape(x)[1]
->>>>>>> cb737e6b
+def arrs_1d_negative_index_1():
+    import numpy as np
+    a = np.zeros(10)
+    b = a[:-1]+a[-9:]
+    return np.shape(b)[0], np.sum(b)
+
+def arrs_1d_negative_index_2():
+    import numpy as np
+    a = np.ones(10)
+    b = a[1:-1] + a[2:]
+    return np.shape(b)[0], np.sum(b)
+
+def arrs_1d_negative_index_negative_step():
+    import numpy as np
+    a = np.ones(10)
+    b = a[-1:1:-2] + a[:2:-2]
+    return np.shape(b)[0], np.sum(b)
+
+def arrs_1d_negative_step_positive_step():
+    import numpy as np
+    a = np.ones(10)
+    b = a[1:-1: 3] + a[2::3]
+    return np.shape(b)[0], np.sum(b)
+
+def arrs_2d_negative_index():
+    import numpy as np
+    a = np.ones((10, 10))
+    b = a[1:-1, :-1] + a[2:, -9:]
+    return np.shape(b)[0], np.shape(b)[1], np.sum(b)