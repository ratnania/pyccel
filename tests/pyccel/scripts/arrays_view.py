# pylint: disable=missing-function-docstring, missing-module-docstring/
import numpy as np
from pyccel.decorators import allow_negative_index

def array_view():
    a = np.array([[1, 2, 3, 4, 5], [6, 7, 8, 9, 10]])
    b = a[:, :]
    for i in range(2):
        for j in range(5):
            print(b[i][j])

def array_view_negative_literal_step():
    a = np.array([[1, 2, 3, 4, 5], [6, 7, 8, 9, 10]])
    b = a[:, ::-1]
    for i in range(2):
        for j in range(5):
            print(b[i][j])

def array_view_negative_literal_step__2():
    a = np.array([[1, 2, 3, 4, 5], [6, 7, 8, 9, 10]])
    b = a[:, 4:2:-1]
    for i in range(2):
        for j in range(2):
            print(b[i][j])

def array_view_negative_literal_step__3():
    a = np.array([[1, 2, 3, 4, 5], [6, 7, 8, 9, 10]])
    b = a[:, 3::-2]
    for i in range(2):
        for j in range(2):
            print(b[i][j])

@allow_negative_index('a')
def array_view_negative_variable_step():
    a = np.array([[1, 2, 3, 4, 5], [6, 7, 8, 9, 10]])
    i = -1
    b = a[::i, :]
    for i in range(2):
        for j in range(5):
            print(b[i][j])

<<<<<<< HEAD
@allow_negative_index('a')
def array_view_negative_var():
    a = np.array([[1, 2, 3], [4, 5, 6], [7, 9, 5]])
    v = -1
    x = a[v,1:]
    for i in range(2):
        print(x[i])

@allow_negative_index('a')
def array_view_negative_literal():
    a = np.array([[1, 2, 3], [4, 5, 6], [7, 9, 5]])
    x = a[-1,1:]
    for i in range(2):
        print(x[i])

def array_view_positive_literal():
    a = np.array([[1, 2, 3], [4, 5, 6], [7, 9, 5]])
    y = a[1:, 1:3]
    for i in range(2):
        for j in range(2):
            print(y[i][j])
=======
def array_view_2():
    a = np.array([1, 2, 3, 4, 5, 6, 7, 8, 9, 10])
    b = a[1:-1]
    c = b[1:-1]
    for i in range(np.shape(c)[0]):
        print(c[i])

def array_view_3():
    a = np.array([1, 2, 3, 4, 5, 6, 7, 8, 9, 10])
    b = a[1:-1]
    c = b[1:-1]
    c = a
    for i in range(np.shape(c)[0]):
        print(c[i])
>>>>>>> 76accfa0

array_view()
array_view_2()
array_view_3()
array_view_negative_literal_step()
array_view_negative_literal_step__2()
array_view_negative_literal_step__3()
array_view_negative_variable_step()
array_view_negative_var()
array_view_positive_literal()
array_view_negative_literal()<|MERGE_RESOLUTION|>--- conflicted
+++ resolved
@@ -39,7 +39,6 @@
         for j in range(5):
             print(b[i][j])
 
-<<<<<<< HEAD
 @allow_negative_index('a')
 def array_view_negative_var():
     a = np.array([[1, 2, 3], [4, 5, 6], [7, 9, 5]])
@@ -61,8 +60,8 @@
     for i in range(2):
         for j in range(2):
             print(y[i][j])
-=======
-def array_view_2():
+
+            def array_view_2():
     a = np.array([1, 2, 3, 4, 5, 6, 7, 8, 9, 10])
     b = a[1:-1]
     c = b[1:-1]
@@ -76,7 +75,6 @@
     c = a
     for i in range(np.shape(c)[0]):
         print(c[i])
->>>>>>> 76accfa0
 
 array_view()
 array_view_2()
