# pylint: disable=missing-function-docstring, missing-module-docstring/
import subprocess
import os
import shutil
import sys
import re
import pytest
import numpy as np

#==============================================================================
# UTILITIES
#==============================================================================

@pytest.fixture( params=[
        pytest.param("fortran", marks = pytest.mark.fortran),
        pytest.param("c", marks = pytest.mark.c)
    ],
    scope='module'
)
def language(request):
    return request.param
#------------------------------------------------------------------------------

def get_abs_path(relative_path):
    relative_path = os.path.normpath(relative_path)
    base_dir = os.path.dirname(os.path.realpath(__file__))
    return os.path.join(base_dir, relative_path)

#------------------------------------------------------------------------------
def get_exe(filename):
    exefile = os.path.splitext(filename)[0]
    if sys.platform == "win32":
        exefile = exefile + ".exe"
    if not os.path.isfile(exefile):
        dirname = os.path.dirname(filename)
        basename = "prog_"+os.path.basename(filename)
        exefile = os.path.join(dirname, os.path.splitext(basename)[0])
        if sys.platform == "win32":
            exefile = exefile + ".exe"
        assert(os.path.isfile(exefile))
    return exefile

#------------------------------------------------------------------------------
def insert_pyccel_folder(abs_path):
    base_dir = os.path.dirname(abs_path)
    base_name = os.path.basename(abs_path)
    return os.path.join(base_dir, "__pyccel__", base_name)

#------------------------------------------------------------------------------
def get_python_output(abs_path, cwd = None):
    if cwd is None:
        p = subprocess.Popen([sys.executable , "%s" % abs_path], stdout=subprocess.PIPE, universal_newlines=True)
    else:
        p = subprocess.Popen([sys.executable , "%s" % abs_path], stdout=subprocess.PIPE, universal_newlines=True, cwd=cwd)
    out, _ = p.communicate()
    assert(p.returncode==0)
    return out

#------------------------------------------------------------------------------
def compile_pyccel(path_dir,test_file, options = ""):
    if options != "":
        options = options.strip().split(' ')
        p = subprocess.Popen([shutil.which("pyccel"), "%s" % test_file] + options, universal_newlines=True, cwd=path_dir)
    else:
        p = subprocess.Popen([shutil.which("pyccel"), "%s" % test_file], universal_newlines=True, cwd=path_dir)
    p.wait()
    assert(p.returncode==0)

#------------------------------------------------------------------------------
def compile_c(path_dir,test_file,dependencies):
    root = insert_pyccel_folder(test_file)[:-3]

    assert(os.path.isfile(root+".c"))

    command = [shutil.which("gcc"), "-O3", "%s.c" % root]
    deps = [dependencies] if isinstance(dependencies, str) else dependencies
    for d in deps:
        d = insert_pyccel_folder(d)
        command.append(d[:-3]+".o")
        command.append("-I"+os.path.dirname(d))

    command.append("-o")
    command.append("%s" % test_file[:-3])

    p = subprocess.Popen(command, universal_newlines=True, cwd=path_dir)
    p.wait()

#------------------------------------------------------------------------------
def compile_fortran(path_dir,test_file,dependencies,is_mod=False):
    root = insert_pyccel_folder(test_file)[:-3]

    assert(os.path.isfile(root+".f90"))

    if is_mod:
        command = [shutil.which("gfortran"), "-c", "%s.f90" % root]
    else:
        command = [shutil.which("gfortran"), "-O3", "%s.f90" % root]
    deps = [dependencies] if isinstance(dependencies, str) else dependencies
    for d in deps:
        d = insert_pyccel_folder(d)
        command.append(d[:-3]+".o")
        command.append("-I"+os.path.dirname(d))

    command.append("-o")
    if is_mod:
        command.append("%s.o" % root)
    else:
        command.append("%s" % test_file[:-3])
    p = subprocess.Popen(command, universal_newlines=True, cwd=path_dir)
    p.wait()

#------------------------------------------------------------------------------
def get_lang_output(abs_path):
    p = subprocess.Popen(["%s" % abs_path], stdout=subprocess.PIPE, universal_newlines=True)
    out, _ = p.communicate()
    assert(p.returncode==0)
    return out

#------------------------------------------------------------------------------
def get_value(string, regex, conversion):
    match = regex.search(string)
    assert(match)
    value = conversion(match.group())
    string = string[match.span()[1]:]
    return value, string

def compare_pyth_fort_output_by_type( p_output, f_output, dtype=float ):

    if dtype is str:
        p_list = [e.strip() for e in re.split('\n', p_output)]
        f_list = [e.strip() for e in re.split('\n', f_output)]
        assert(p_list==f_list)
    elif dtype is complex:
        rx = re.compile('[-0-9.eEj]+')
        p, p_output = get_value(p_output, rx, complex)
        if p.imag == 0:
            p2, p_output = get_value(p_output, rx, complex)
            p = p+p2

        rx = re.compile('[-0-9.eE]+')
        f, f_output  = get_value(f_output, rx, float)
        f2, f_output = get_value(f_output, rx, float)
        f = f+f2*1j
        assert(np.isclose(p,f))
    elif dtype is bool:
        rx = re.compile('TRUE|True|true|1|T|t|FALSE|False|false|F|f|0')
        bool_conversion = lambda m: m.lower() in ['true', 't', '1']
        p, p_output = get_value(p_output, rx, bool_conversion)
        f, f_output = get_value(f_output, rx, bool_conversion)
        assert(p==f)

    elif dtype is float:
        rx = re.compile('[-0-9.eE]+')
        p, p_output = get_value(p_output, rx, float)
        f, f_output = get_value(f_output, rx, float)
        assert(np.isclose(p,f))

    elif dtype is int:
        rx = re.compile('[-0-9eE]+')
        p, p_output = get_value(p_output, rx, int)
        f, f_output = get_value(f_output, rx, int)
        assert(p==f)
    else:
        raise NotImplementedError("Type comparison not implemented")
    return p_output,f_output

#------------------------------------------------------------------------------
def compare_pyth_fort_output( p_output, f_output, dtype=float ):

    if isinstance(dtype,list):
        for d in dtype:
            p_output,f_output = compare_pyth_fort_output_by_type(p_output,f_output,d)
    elif dtype is complex:
        while len(p_output)>0 and len(f_output)>0:
            p_output,f_output = compare_pyth_fort_output_by_type(p_output,f_output,complex)
    elif dtype is str:
        compare_pyth_fort_output_by_type(p_output,f_output,dtype)
    else:
        p_output = p_output.strip().split()
        f_output = f_output.strip().split()
        for p, f in zip(p_output, f_output):
            compare_pyth_fort_output_by_type(p,f,dtype)

#------------------------------------------------------------------------------
def pyccel_test(test_file, dependencies = None, compile_with_pyccel = True,
        cwd = None, pyccel_commands = "", output_dtype = float,
        language = None):
    test_file = os.path.normpath(test_file)

    if (cwd is None):
        cwd = os.path.dirname(test_file)

    cwd = get_abs_path(cwd)

    test_file = get_abs_path(test_file)
    pyth_out = get_python_output(test_file, cwd)

    if language:
        pyccel_commands += " --language="+language
    else:
        language='fortran'

    if dependencies:
        if isinstance(dependencies, str):
            dependencies = [dependencies]
        for i, d in enumerate(dependencies):
            dependencies[i] = get_abs_path(d)
            if not compile_with_pyccel and language=='fortran':
                compile_pyccel (cwd, dependencies[i], pyccel_commands+" -t")
                compile_fortran(cwd, dependencies[i], [], is_mod = True)
            else:
                compile_pyccel(os.path.dirname(dependencies[i]), dependencies[i], pyccel_commands)

    if compile_with_pyccel:
        compile_pyccel(cwd, test_file, pyccel_commands)
    else:
        compile_pyccel (cwd, test_file, pyccel_commands+" -t")
        if language=='fortran':
            compile_fortran(cwd, test_file, dependencies)
        else:
            compile_c(cwd, test_file, dependencies)

    lang_out = get_lang_output(get_exe(test_file))

    compare_pyth_fort_output(pyth_out, lang_out, output_dtype)


#==============================================================================
# PYTEST MODULE SETUP AND TEARDOWN
#==============================================================================
def setup():
    teardown()

#------------------------------------------------------------------------------
def teardown(path_dir = None):
    if path_dir is None:
        path_dir = os.path.dirname(os.path.realpath(__file__))

    for root, _, files in os.walk(path_dir):
        for name in files:
            if name.startswith(".coverage"):
                shutil.copyfile(os.path.join(root,name),os.path.join(os.getcwd(),name))

    files = os.listdir(path_dir)
    for f in files:
        file_name = os.path.join(path_dir,f)
        if f == "__pyccel__":
            shutil.rmtree( file_name )
        elif not os.path.isfile(file_name):
            teardown(file_name)
        elif not f.endswith(".py") and not f.endswith(".pyh") and not f.endswith(".pyccel"):
            os.remove(file_name)

#==============================================================================
# UNIT TESTS
#==============================================================================
def test_relative_imports_in_project(language):

    base_dir = os.path.dirname(os.path.realpath(__file__))
    path_dir = os.path.join(base_dir, "project_rel_imports")
    pyth_out = get_python_output('runtest.py', cwd=path_dir)

    language_opt = '--language={}'.format(language)
    compile_pyccel(path_dir, 'project/folder1/mod1.py', language_opt)
    compile_pyccel(path_dir, 'project/folder2/mod2.py', language_opt)
    compile_pyccel(path_dir, 'project/folder2/mod3.py', language_opt)
    fort_out = get_python_output('runtest.py', cwd=path_dir)

    compare_pyth_fort_output(pyth_out, fort_out)

#------------------------------------------------------------------------------
def test_absolute_imports_in_project(language):

    base_dir = os.path.dirname(os.path.realpath(__file__))
    path_dir = os.path.join(base_dir, "project_abs_imports")
    pyth_out = get_python_output('runtest.py', cwd=path_dir)

    language_opt = '--language={}'.format(language)
    compile_pyccel(path_dir, 'project/folder1/mod1.py', language_opt)
    compile_pyccel(path_dir, 'project/folder2/mod2.py', language_opt)
    compile_pyccel(path_dir, 'project/folder2/mod3.py', language_opt)
    fort_out = get_python_output('runtest.py', cwd=path_dir)

    compare_pyth_fort_output(pyth_out, fort_out)

#------------------------------------------------------------------------------
def test_rel_imports_python_accessible_folder(language):
    # pyccel is called on scripts/folder2/runtest_rel_imports.py from the scripts folder
    # From this folder python understands relative imports
    base_dir = os.path.dirname(os.path.realpath(__file__))
    path_dir = os.path.join(base_dir, "scripts")
    from scripts.folder2.runtest_rel_imports import test_func

    pyth_out = str(test_func())

    language_opt = '--language={}'.format(language)
    compile_pyccel(os.path.join(path_dir, "folder2"), get_abs_path("scripts/folder2/folder2_funcs.py"), language_opt)
    compile_pyccel(path_dir, get_abs_path("scripts/folder2/runtest_rel_imports.py"), language_opt)

    p = subprocess.Popen([sys.executable , "%s" % os.path.join(base_dir, "run_import_function.py"), "scripts.folder2.runtest_rel_imports"],
            stdout=subprocess.PIPE, universal_newlines=True)
    fort_out, _ = p.communicate()
    assert(p.returncode==0)

    compare_pyth_fort_output(pyth_out, fort_out)

#------------------------------------------------------------------------------
def test_imports_compile(language):
    pyccel_test("scripts/runtest_imports.py","scripts/funcs.py",
            compile_with_pyccel = False, language = language)

#------------------------------------------------------------------------------
def test_imports_in_folder(language):
    pyccel_test("scripts/runtest_folder_imports.py","scripts/folder1/folder1_funcs.py",
            compile_with_pyccel = False, language = language)

#------------------------------------------------------------------------------
def test_imports(language):
    pyccel_test("scripts/runtest_imports.py","scripts/funcs.py",
            language = language)

#------------------------------------------------------------------------------
def test_folder_imports_python_accessible_folder(language):
    # pyccel is called on scripts/folder2/runtest_imports2.py from the scripts folder
    # From this folder python understands relative imports
    base_dir = os.path.dirname(os.path.realpath(__file__))
    path_dir = os.path.join(base_dir, "scripts")
    from scripts.folder2.runtest_imports2 import test_func

    pyth_out = str(test_func())

    language_opt = '--language={}'.format(language)
    compile_pyccel(os.path.join(path_dir, "folder1"), get_abs_path("scripts/folder1/folder1_funcs.py"),
            language_opt)
    compile_pyccel(path_dir, get_abs_path("scripts/folder2/runtest_imports2.py"),
            language_opt)

    p = subprocess.Popen([sys.executable , "%s" % os.path.join(base_dir, "run_import_function.py"), "scripts.folder2.runtest_imports2"],
            stdout=subprocess.PIPE, universal_newlines=True)
    fort_out, _ = p.communicate()
    assert(p.returncode==0)

    compare_pyth_fort_output(pyth_out, fort_out)

#------------------------------------------------------------------------------
def test_folder_imports(language):
    # pyccel is called on scripts/folder2/runtest_imports2.py from the scripts/folder2 folder
    # which is where the final .so file should be
    # From this folder python doesn't understand relative imports
    base_dir = os.path.dirname(os.path.realpath(__file__))
    path_dir = os.path.join(base_dir, "scripts")
    from scripts.folder2.runtest_imports2 import test_func

    pyth_out = str(test_func())

    language_opt = '--language={}'.format(language)
    compile_pyccel(os.path.join(path_dir,"folder1"), get_abs_path("scripts/folder1/folder1_funcs.py"),
            language_opt)
    compile_pyccel(os.path.join(path_dir,"folder2"), get_abs_path("scripts/folder2/runtest_imports2.py"),
            language_opt)

    p = subprocess.Popen([sys.executable , "%s" % os.path.join(base_dir, "run_import_function.py"), "scripts.folder2.runtest_imports2"],
            stdout=subprocess.PIPE, universal_newlines=True)
    fort_out, _ = p.communicate()
    assert(p.returncode==0)

    compare_pyth_fort_output(pyth_out, fort_out)

#------------------------------------------------------------------------------
def test_funcs():
    pyccel_test("scripts/runtest_funcs.py")

#------------------------------------------------------------------------------
def test_inout_func():
    pyccel_test("scripts/runtest_inoutfunc.py")

#------------------------------------------------------------------------------
def test_bool(language):
    pyccel_test("scripts/bool_comp.py", output_dtype = bool, language = language)

#------------------------------------------------------------------------------
def test_expressions(language):
    types = [float, complex, int, float, float, int] + [float]*3 + \
            [complex, int, complex, complex, int, int, float] + [complex]*3 + \
            [float]*3 + [int] + [float]*2 + [int] + [float]*3 + [int] + \
            [float]*3 + [int]*2 + [float]*2 + [int]*5 + [complex] + [bool]*9
    pyccel_test("scripts/expressions.py", language=language,
                output_dtype = types)

#------------------------------------------------------------------------------
def test_generic_functions():
    pyccel_test("scripts/runtest_generic_functions.py",
            dependencies = "scripts/generic_functions.py",
            compile_with_pyccel = False,
            output_dtype = [float,float,float,float,float,float,
                    float,float,float,float,float,float,float,int,float])

#------------------------------------------------------------------------------
def test_default_arguments():
    pyccel_test("scripts/runtest_default_args.py",
            dependencies = "scripts/default_args_mod.py",
            output_dtype = [int,int,float,float,float,
                float,float,float,float,bool,bool,bool,
                float,float,float,float])

#------------------------------------------------------------------------------
def test_pyccel_calling_directory(language):
    cwd = get_abs_path(".")

    test_file = get_abs_path("scripts/runtest_funcs.py")
    pyth_out = get_python_output(test_file)

    language_opt = '--language={}'.format(language)
    compile_pyccel(cwd, test_file, language_opt)

    fort_out = get_lang_output(get_exe(test_file))

    compare_pyth_fort_output( pyth_out, fort_out )

#------------------------------------------------------------------------------
def test_in_specified():
    pyccel_test("scripts/runtest_degree_in.py")

#------------------------------------------------------------------------------
@pytest.mark.parametrize( "test_file", ["scripts/hope_benchmarks/hope_fib.py",
                                        "scripts/hope_benchmarks/quicksort.py",
                                        "scripts/hope_benchmarks/hope_pisum.py",
                                        "scripts/hope_benchmarks/hope_ln_python.py",
                                        "scripts/hope_benchmarks/hope_pairwise_python.py",
                                        "scripts/hope_benchmarks/point_spread_func.py",
                                        "scripts/hope_benchmarks/simplify.py",
                                        pytest.param("scripts/hope_benchmarks/fib.py",
                                            marks = pytest.mark.xfail(reason="Issue 344 : Functions and modules cannot share the same name")),
                                        "scripts/hope_benchmarks_decorators/hope_ln_python.py",
                                        "scripts/hope_benchmarks_decorators/hope_pairwise_python.py",
                                        "scripts/hope_benchmarks_decorators/point_spread_func.py",
                                        "scripts/hope_benchmarks_decorators/simplify.py",
                                        "scripts/hope_benchmarks_decorators/hope_fib.py",
                                        "scripts/hope_benchmarks_decorators/quicksort.py",

                                        ] )
def test_hope_benchmarks( test_file ):
    pyccel_test(test_file)

#------------------------------------------------------------------------------
@pytest.mark.parametrize( "test_file", ["scripts/import_syntax/from_mod_import.py",
                                        "scripts/import_syntax/from_mod_import_as.py",
                                        "scripts/import_syntax/import_mod.py",
                                        "scripts/import_syntax/import_mod_as.py",
                                        "scripts/import_syntax/from_mod_import_func.py",
                                        "scripts/import_syntax/from_mod_import_as_func.py",
                                        "scripts/import_syntax/import_mod_func.py",
                                        "scripts/import_syntax/import_mod_as_func.py",
                                        "scripts/import_syntax/collisions.py",
                                        "scripts/import_syntax/collisions3.py",
                                        "scripts/import_syntax/collisions5.py",
                                        "scripts/import_syntax/collisions6.py",
                                        ] )
def test_import_syntax( test_file ):
    pyccel_test(test_file)

#------------------------------------------------------------------------------
@pytest.mark.parametrize( "test_file", ["scripts/import_syntax/from_mod_import_as_user_func.py",
                                        "scripts/import_syntax/from_mod_import_as_user.py",
                                        "scripts/import_syntax/collisions2.py"
                                        ] )
def test_import_syntax_user_as( test_file ):
    pyccel_test(test_file, dependencies = "scripts/import_syntax/user_mod.py")

#------------------------------------------------------------------------------
@pytest.mark.parametrize( "test_file", ["scripts/import_syntax/from_mod_import_user.py",
                                        "scripts/import_syntax/import_mod_user.py",
                                        "scripts/import_syntax/import_mod_as_user.py",
                                        "scripts/import_syntax/from_mod_import_user_func.py",
                                        "scripts/import_syntax/import_mod_user_func.py",
                                        "scripts/import_syntax/import_mod_as_user_func.py",
                                        ] )
def test_import_syntax_user( test_file, language ):
    pyccel_test(test_file, dependencies = "scripts/import_syntax/user_mod.py", language = language)

#------------------------------------------------------------------------------
def test_import_collisions():
    pyccel_test("scripts/import_syntax/collisions4.py",
            dependencies = ["scripts/import_syntax/user_mod.py", "scripts/import_syntax/user_mod2.py"])

#------------------------------------------------------------------------------
def test_numpy_kernels_compile():
    cwd = get_abs_path(".")
    compile_pyccel(os.path.join(cwd, "scripts/numpy/"), "numpy_kernels.py")

#------------------------------------------------------------------------------
def test_multiple_results(language):
    pyccel_test("scripts/runtest_multiple_results.py",
            output_dtype = [int,float,complex,bool,int,complex,
                int,bool,float,float,float,float,float,float,
                float,float,float,float,float,float
                ,float,float,float,float], language=language)

#------------------------------------------------------------------------------
def test_elemental():
    pyccel_test("scripts/decorators_elemental.py")

#------------------------------------------------------------------------------
def test_print_strings(language):
    types = str
    pyccel_test("scripts/print_strings.py", language=language, output_dtype=types)

#------------------------------------------------------------------------------
@pytest.mark.parametrize( 'language', (
        pytest.param("c", marks = pytest.mark.c),
        pytest.param("fortran", marks = [
            pytest.mark.xfail(reason="formated string not implemented in fortran"),
            pytest.mark.fortran]
        )
    )
)
def test_print_sp_and_end(language):
    types = str
    pyccel_test("scripts/print_sp_and_end.py", language=language, output_dtype=types)

<<<<<<< HEAD
def test_c_arrays(language):
    types = [int]*15 + [float]*5 + [int]*25 + [float]* 20 * 5 + \
            [complex] * 3 * 10 + [complex] * 5 + [float] * 10 + [float] * 6 + \
            [float] * 2 * 3 + [complex] * 3 * 10 + [float] * 2 * 3
    pyccel_test("scripts/c_arrays.py", language=language, output_dtype=types)
=======
def test_headers(language):
    test_file = "scripts/test_headers.py"
    test_file = os.path.normpath(test_file)
    test_file = get_abs_path(test_file)

    header_file = 'scripts/headers.pyh'
    header_file = os.path.normpath(header_file)
    header_file = get_abs_path(header_file)

    with open(test_file, 'w') as f:
        code = ("from headers import f\n"
                "def f(x):\n"
                "    y = x\n"
                "    return y\n"
                "print(f(1))\n")

        f.write(code)

    with open(header_file, 'w') as f:
        code =("#$ header metavar ignore_at_import=True\n"
               "#$ header function f(int)")

        f.write(code)

    test_file = os.path.normpath(test_file)
    cwd = os.path.dirname(test_file)
    cwd = get_abs_path(cwd)

    pyccel_commands = " --language="+language

    compile_pyccel(cwd, test_file, pyccel_commands)


    lang_out = get_lang_output(get_exe(test_file))
    assert int(lang_out)

    with open(test_file, 'w') as f:
        code = ("from headers import f\n"
                "def f(x):\n"
                "    y = x\n"
                "    return y\n"
                "print(f(1.5))\n")

        f.write(code)

    with open(header_file, 'w') as f:
        code =("#$ header metavar ignore_at_import=True\n"
               "#$ header function f(float)")

        f.write(code)

    compile_pyccel(cwd, test_file, pyccel_commands)

    lang_out = get_lang_output(get_exe(test_file))
    assert float(lang_out) == 1.5

    with open(test_file, 'w') as f:
        code = ("")
        f.write(code)
>>>>>>> b6b29e4e
<|MERGE_RESOLUTION|>--- conflicted
+++ resolved
@@ -518,13 +518,13 @@
     types = str
     pyccel_test("scripts/print_sp_and_end.py", language=language, output_dtype=types)
 
-<<<<<<< HEAD
+
 def test_c_arrays(language):
     types = [int]*15 + [float]*5 + [int]*25 + [float]* 20 * 5 + \
             [complex] * 3 * 10 + [complex] * 5 + [float] * 10 + [float] * 6 + \
             [float] * 2 * 3 + [complex] * 3 * 10 + [float] * 2 * 3
     pyccel_test("scripts/c_arrays.py", language=language, output_dtype=types)
-=======
+
 def test_headers(language):
     test_file = "scripts/test_headers.py"
     test_file = os.path.normpath(test_file)
@@ -584,4 +584,3 @@
     with open(test_file, 'w') as f:
         code = ("")
         f.write(code)
->>>>>>> b6b29e4e
