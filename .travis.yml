# After changing this file, check it on:
#   http://lint.travis-ci.org/

#==============================================================================
# Defaults for Linux
#==============================================================================

os: linux
dist: xenial
language: python

before_install:
  - sudo apt-get install gfortran jq
  - sudo apt-get install libblas-dev liblapack-dev
<<<<<<< HEAD
#  - sudo apt-get install libcr-dev mpich2
#  - sudo apt-get install mpich libmpich-dev # libhdf5-mpich-dev
  - sudo apt-get install libopenmpi-dev openmpi-bin # libhdf5-openmpi-dev
  - sudo apt-get install default-jre
  - LATEST_VERSION="$(wget -q -O - https://api.bintray.com/packages/codacy/Binaries/codacy-coverage-reporter/versions/_latest | jq -r .name)"
  - wget -O codacy-coverage-reporter "https://dl.bintray.com/codacy/Binaries/${LATEST_VERSION}/codacy-coverage-reporter-linux"
  - chmod +x codacy-coverage-reporter
=======
  - sudo apt-get install libopenmpi-dev openmpi-bin
>>>>>>> 23cb96ef

install:
  - pip install .
  - pip install mpi4py
  - pip install "pytest>=4.5"

before_script:  # Coverage instructions - setup
  - pip install coverage
  - sudo apt-get install default-jre
  - INSTALL_DIR=$(python -c "import pyccel; print(pyccel.__path__[0])")
  - SITE_DIR=$(python -c 'import sysconfig; print(sysconfig.get_paths()["purelib"])')
  - echo -e "import coverage; coverage.process_startup()" > ${SITE_DIR}/pyccel_cov.pth
  - echo -e "[run]\nparallel = True\nsource = ${INSTALL_DIR}\n[report]\ninclude = ${INSTALL_DIR}/*\n[xml]\noutput = cobertura.xml" > .coveragerc
  - export COVERAGE_PROCESS_START=$(pwd)/.coveragerc

script:
  - python -m pytest -m "not parallel" --ignore=tests/ast --ignore=tests/printers --ignore=tests/symbolic
  - mpiexec -n 4 python -m pytest tests/epyccel/test_epyccel_mpi_modules.py -v -m parallel
#  - mpiexec -n 4 python -m pytest tests/epyccel -v -m parallel

after_script:  # Coverage instructions - collections
  - coverage combine
  - coverage xml
  - rm ${SITE_DIR}/pyccel_cov.pth
<<<<<<< HEAD

after_script:
  - cd -
  - ./codacy-coverage-reporter report -l Python --prefix __pytest__
  - rm -rf __pytest__
=======
  - bash <(wget -q -O - https://coverage.codacy.com/get.sh)

#==============================================================================
# Job matrix (including Windows build)
#==============================================================================

jobs:
  include:

  - os: linux
    python: 3.5

  - os: linux
    python: 3.6

  - os: linux
    python: 3.7

  - os: windows
    language: c  # Python not supported, "language: generic" doesn't start VM
    before_install:
      - choco install anaconda3
      - source /c/tools/Anaconda3/etc/profile.d/conda.sh
#      - source .travis/RefreshEnv.sh
      - conda activate
      #
      # Change default C compiler from M$ to mingw in distutils.cfg
      - echo -e "[build]\ncompiler = mingw32" >> /c/tools/Anaconda3/Lib/distutils/distutils.cfg
      #
      # Download x64 BLAS and LAPACK DLLs from https://icl.cs.utk.edu/lapack-for-windows/lapack/
      - WEB_ADDRESS=https://icl.cs.utk.edu/lapack-for-windows/libraries/VisualStudio/3.7.0/Dynamic-MINGW/Win64
      - LIBRARY_DIR=/c/ProgramData/chocolatey/lib/mingw/tools/install/mingw64/lib
      - curl $WEB_ADDRESS/libblas.dll -o $LIBRARY_DIR/libblas.dll
      - curl $WEB_ADDRESS/liblapack.dll -o $LIBRARY_DIR/liblapack.dll
      #
      # Download MS MPI runtime and SDK
      - curl -L https://github.com/microsoft/Microsoft-MPI/releases/download/v10.1.1/msmpisetup.exe -o msmpisetup.exe
      - curl -L https://github.com/microsoft/Microsoft-MPI/releases/download/v10.1.1/msmpisdk.msi -o msmpisdk.msi
      #
      # Install MS MPI
      - ./msmpisetup.exe -unattend
      - sleep 5
      - msiexec //quiet //i msmpisdk.msi
#      - refreshenv
      - export MSMPI_INC="C:\\Program Files (x86)\\Microsoft SDKs\\MPI\\Include\\"
      - export MSMPI_LIB64="C:\\Program Files (x86)\\Microsoft SDKs\\MPI\\Lib\\x64\\"
      - export PATH=$PATH:"C:\\Program Files\\Microsoft MPI\\Bin"
      #
      # Generate mpi.mod for gfortran according to https://abhilashreddy.com/writing/3/mpi_instructions.html
      - cd "$MSMPI_INC"
      - sed -i 's/mpifptr.h/x64\/mpifptr.h/g' mpi.f90
      - sed -i 's/mpifptr.h/x64\/mpifptr.h/g' mpif.h
      - gfortran -c -D_WIN64 -D INT_PTR_KIND\(\)=8 -fno-range-check mpi.f90
      - cd -
      #
      # Generate static libmsmpi.a from msmpi.dll
      - cd "$MSMPI_LIB64"
      - cp $SYSTEMROOT/SysWOW64/msmpi.dll .
      - gendef msmpi.dll
      - dlltool -d msmpi.def -l libmsmpi.a -D msmpi.dll
      - cd -

    before_script:
      # Call f2py once (it will fail) to clear some cache
      - echo -e "subroutine foo()\nend subroutine\n" > faily.f90
      - python -m numpy.f2py -c -m faily faily.f90
      - rm faily.f90

    after_script : null
>>>>>>> 23cb96ef
<|MERGE_RESOLUTION|>--- conflicted
+++ resolved
@@ -10,19 +10,9 @@
 language: python
 
 before_install:
-  - sudo apt-get install gfortran jq
+  - sudo apt-get install gfortran
   - sudo apt-get install libblas-dev liblapack-dev
-<<<<<<< HEAD
-#  - sudo apt-get install libcr-dev mpich2
-#  - sudo apt-get install mpich libmpich-dev # libhdf5-mpich-dev
-  - sudo apt-get install libopenmpi-dev openmpi-bin # libhdf5-openmpi-dev
-  - sudo apt-get install default-jre
-  - LATEST_VERSION="$(wget -q -O - https://api.bintray.com/packages/codacy/Binaries/codacy-coverage-reporter/versions/_latest | jq -r .name)"
-  - wget -O codacy-coverage-reporter "https://dl.bintray.com/codacy/Binaries/${LATEST_VERSION}/codacy-coverage-reporter-linux"
-  - chmod +x codacy-coverage-reporter
-=======
   - sudo apt-get install libopenmpi-dev openmpi-bin
->>>>>>> 23cb96ef
 
 install:
   - pip install .
@@ -47,13 +37,6 @@
   - coverage combine
   - coverage xml
   - rm ${SITE_DIR}/pyccel_cov.pth
-<<<<<<< HEAD
-
-after_script:
-  - cd -
-  - ./codacy-coverage-reporter report -l Python --prefix __pytest__
-  - rm -rf __pytest__
-=======
   - bash <(wget -q -O - https://coverage.codacy.com/get.sh)
 
 #==============================================================================
@@ -122,5 +105,4 @@
       - python -m numpy.f2py -c -m faily faily.f90
       - rm faily.f90
 
-    after_script : null
->>>>>>> 23cb96ef
+    after_script : null