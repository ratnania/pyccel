--- conflicted
+++ resolved
@@ -53,12 +53,8 @@
   - python -m pytest ../tests/errors/test_errors.py
   - python -m pytest ../tests/warnings/test_warnings.py
   - python -m pytest ../tests/semantic/test_semantic.py
-<<<<<<< HEAD
-  - python -m pytest ../tests/codegen/test_codegen.py -v
-=======
-  - python -m pytest ../tests/codegen/fcode/test_fcode_codegen.py
+  - python -m pytest ../tests/codegen/fcode/test_fcode_codegen.py -v
   - python -m pytest ../tests/codegen/pycode/test_pycode_codegen.py
->>>>>>> 7c987861
   - python -m pytest ../tests/complexity/test_complexity.py
   - python -m pytest ../tests/epyccel -v -m "not parallel"
   - python -m pytest ../tests/pyccel/test_pyccel.py -v
