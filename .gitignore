# Ignore all
*

# Unignore all with extensions
!*.*

# Unignore all dirs
!*/

################
*.pyc
*.pyo
.ipynb_checkpoints/
.cache
.mypy_cache
__pycache__
<<<<<<< HEAD
__epyccel__
__pyccel__
=======
__pyccel__
__epyccel__
>>>>>>> 6ea8d18c

build
*egg*
*dist*

doc/_build
doc/source

*.pyccel
*.f90
*.mod
*.out
*.o
*.so
*.log
*.ps
*.gv

*.swp

tests/*.pyccel
tests/*.f90
tests/*.mod
tests/*.o
tests/scripts/*.pyccel
tests/scripts/*.f90
tests/scripts/*.mod
tests/scripts/*.o
tests/scripts/core/*.pyccel
tests/scripts/core/*.f90
tests/scripts/core/*.mod
tests/scripts/core/*.o

tests/examples/*.pyccel
tests/examples/*.f90
tests/examples/*.mod
tests/examples/*.o
tests/examples/openmp/*.pyccel
tests/examples/openmp/*.f90
tests/examples/openmp/*.mod
tests/examples/openmp/*.o<|MERGE_RESOLUTION|>--- conflicted
+++ resolved
@@ -14,13 +14,8 @@
 .cache
 .mypy_cache
 __pycache__
-<<<<<<< HEAD
-__epyccel__
-__pyccel__
-=======
 __pyccel__
 __epyccel__
->>>>>>> 6ea8d18c
 
 build
 *egg*
