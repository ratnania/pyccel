# Ignore all
*

# Unignore all with extensions
!*.*

# Unignore all dirs
!*/

################
*.pyc
*.pyo
.ipynb_checkpoints/
.cache
.mypy_cache
__pycache__
<<<<<<< HEAD
__pyccel__
__epyccel__
=======
__epyccel__
__pyccel__
>>>>>>> 143ebddd

build
*egg*
*dist*

doc/_build
doc/source

*.pyccel
*.f90
*.mod
*.out
*.o
*.so
*.log
*.ps
*.gv

*.swp

tests/*.pyccel
tests/*.f90
tests/*.mod
tests/*.o
tests/scripts/*.pyccel
tests/scripts/*.f90
tests/scripts/*.mod
tests/scripts/*.o
tests/scripts/core/*.pyccel
tests/scripts/core/*.f90
tests/scripts/core/*.mod
tests/scripts/core/*.o

tests/examples/*.pyccel
tests/examples/*.f90
tests/examples/*.mod
tests/examples/*.o
tests/examples/openmp/*.pyccel
tests/examples/openmp/*.f90
tests/examples/openmp/*.mod
tests/examples/openmp/*.o<|MERGE_RESOLUTION|>--- conflicted
+++ resolved
@@ -14,13 +14,8 @@
 .cache
 .mypy_cache
 __pycache__
-<<<<<<< HEAD
-__pyccel__
-__epyccel__
-=======
 __epyccel__
 __pyccel__
->>>>>>> 143ebddd
 
 build
 *egg*
